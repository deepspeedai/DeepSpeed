--- conflicted
+++ resolved
@@ -32,13 +32,9 @@
     print('[WARNING] Unable to import torch, pre-compiling ops will be disabled. ' \
         'Please visit https://pytorch.org/ to see how to properly install torch on your system.')
 
-<<<<<<< HEAD
 from op_builder import get_default_compute_capabilities, OpBuilder
 from op_builder.all_ops import ALL_OPS
-=======
-from op_builder import ALL_OPS, get_default_compute_capabilities, OpBuilder
 from op_builder.builder import installed_cuda_version
->>>>>>> 6f77da1b
 
 # fetch rocm state
 is_rocm_pytorch = OpBuilder.is_rocm_pytorch()
