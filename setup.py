--- conflicted
+++ resolved
@@ -162,11 +162,7 @@
         result = subprocess.Popen(safe_cmd, stdout=subprocess.PIPE)
         return result.wait() == 1
     else:
-<<<<<<< HEAD
         safe_cmd = shlex.split(f"bash -c type {cmd}")
-=======
-        safe_cmd = ["bash", "-c", f"type {cmd}"]
->>>>>>> c210e601
         result = subprocess.Popen(safe_cmd, stdout=subprocess.PIPE)
         return result.wait() == 0
 
