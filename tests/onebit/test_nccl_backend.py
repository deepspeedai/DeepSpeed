import torch
import deepspeed.comm as dist
import numpy as np
import argparse
import deepspeed
import os

from deepspeed.runtime.comm.nccl import NcclBackend
from deepspeed.accelerator import literal_device
from deepspeed.accelerator import runtime as accel_runtime

parser = argparse.ArgumentParser()
parser.add_argument('--local_rank', type=int, default=-1)
args = parser.parse_args()

deepspeed.init_distributed(dist_backend='nccl')
args.local_rank = int(os.environ['LOCAL_RANK'])

accel_runtime.set_device(args.local_rank)
device = torch.device(literal_device(), args.local_rank)

size = dist.get_world_size()
rank = dist.get_rank()

backend = NcclBackend()
local_rank = args.local_rank


# A simulated compression function using deepspeed.comm
def torch_sim(a):
    a_sign = a.sign().add_(1).bool().float().add_(-0.5).mul_(2.0)
    scale = a.norm() / np.sqrt(a.numel())
    a_compressed = scale * a_sign
    a_sign = None
    worker_error = a - a_compressed
    dist.all_reduce(a_compressed)
    a_compressed.mul_(1 / dist.get_world_size())
    a_server_sign = a_compressed.sign().add_(1).bool().float().add_(-0.5).mul_(2.0)
    a_list = torch.chunk(a_compressed, chunks=dist.get_world_size())
    server_scale = [chunk_a.norm() / np.sqrt(chunk_a.numel()) for chunk_a in a_list]
    a_sign_list = torch.chunk(a_server_sign, dist.get_world_size())
    a_server_compressed = torch.cat(
        [server_scale[i] * a_sign_list[i] for i in range(dist.get_world_size())])
    rank = dist.get_rank()
    server_error = a_list[rank] - server_scale[rank] * a_sign_list[rank]
<<<<<<< HEAD
    accel_runtime.synchronize()
    torch.distributed.barrier()
=======
    torch.cuda.synchronize()
    dist.barrier()
>>>>>>> 0f5c2012
    return a_server_compressed, worker_error, server_error


tensor_size = 300 * 2**20
server_size = int(tensor_size / size)
if tensor_size % (8 * size) != 0:
    right_tensor_size = tensor_size + (8 * size - (tensor_size % (8 * size)))
else:
    right_tensor_size = tensor_size
right_server_size = right_tensor_size // size

# Adding bias to the initialization of the gradient we are communicating
# In order to get rid of the case where some elements in the gradient are too small
a = (torch.rand(tensor_size, device=device) - 0.5) + 0.01 * rank

worker_error = torch.zeros(right_tensor_size, device=device)
server_error = torch.zeros(right_server_size, device=device)

a_torch, worker_error_torch, server_error_torch = torch_sim(a)
accel_runtime.empty_cache()

a_after = backend.compressed_allreduce(a, worker_error, server_error, local_rank)

threshold = 1e-6
magnitude_threshold = 1e-6
diff_mask = (a_after - a_torch) > threshold
diff_server_mask = torch.chunk(diff_mask, size)[rank]
mpi_server = torch.chunk(a_after, size)[rank] + server_error
torch_server = torch.chunk(a_torch, size)[rank] + server_error_torch

test_correctness = True

# If the number in the compensated_server_m is too small (e.g 1e-8), then calling sign() might be problematic
# The test would skip those numbers that are too small in compensated_server_m
if test_correctness:
    if torch.sum(diff_server_mask) == 0:
        print('Successfully passed the test for NCCL Backend at Rank {}'.format(rank))
    else:
        check_mag_mask = mpi_server[diff_server_mask] > magnitude_threshold
        if torch.sum(check_mag_mask) == 0:
            print(
                'Successfully passed the test for NCCL Backend at Rank {}'.format(rank))
        else:
            print('Fails at {} of positions'.format(torch.sum(check_mag_mask)))<|MERGE_RESOLUTION|>--- conflicted
+++ resolved
@@ -43,13 +43,8 @@
         [server_scale[i] * a_sign_list[i] for i in range(dist.get_world_size())])
     rank = dist.get_rank()
     server_error = a_list[rank] - server_scale[rank] * a_sign_list[rank]
-<<<<<<< HEAD
     accel_runtime.synchronize()
-    torch.distributed.barrier()
-=======
-    torch.cuda.synchronize()
     dist.barrier()
->>>>>>> 0f5c2012
     return a_server_compressed, worker_error, server_error
 
 
