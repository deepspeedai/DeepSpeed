import torch
import pytest
from unit.simple_model import SimpleModel
from deepspeed import OnDevice
from packaging import version as pkg_version
<<<<<<< HEAD
from deepspeed.accelerator import get_accelerator


@pytest.mark.parametrize('device', ['meta', get_accelerator().device_name(0)])
def test_on_device(device):
    if device == "meta" and pkg_version.parse(
            torch.__version__) < pkg_version.parse("1.10"):
        pytest.skip("meta tensors only became stable after torch 1.10")
=======
from unit.common import DistributedTest


@pytest.mark.parametrize('device', ['meta', 'cuda:0'])
class TestOnDevice(DistributedTest):
    world_size = 1
>>>>>>> 0b06e0cb

    def test_on_device(self, device):
        if device == "meta" and pkg_version.parse(
                torch.__version__) < pkg_version.parse("1.10"):
            pytest.skip("meta tensors only became stable after torch 1.10")

        with OnDevice(dtype=torch.half, device=device):
            model = SimpleModel(4)

        for p in model.parameters():
            assert p.device == torch.device(device)
            assert p.dtype == torch.half<|MERGE_RESOLUTION|>--- conflicted
+++ resolved
@@ -3,23 +3,13 @@
 from unit.simple_model import SimpleModel
 from deepspeed import OnDevice
 from packaging import version as pkg_version
-<<<<<<< HEAD
 from deepspeed.accelerator import get_accelerator
+from unit.common import DistributedTest
 
 
 @pytest.mark.parametrize('device', ['meta', get_accelerator().device_name(0)])
-def test_on_device(device):
-    if device == "meta" and pkg_version.parse(
-            torch.__version__) < pkg_version.parse("1.10"):
-        pytest.skip("meta tensors only became stable after torch 1.10")
-=======
-from unit.common import DistributedTest
-
-
-@pytest.mark.parametrize('device', ['meta', 'cuda:0'])
 class TestOnDevice(DistributedTest):
     world_size = 1
->>>>>>> 0b06e0cb
 
     def test_on_device(self, device):
         if device == "meta" and pkg_version.parse(
