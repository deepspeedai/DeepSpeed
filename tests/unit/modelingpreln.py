# DeepSpeed note, code taken from commit 3d59216cec89a363649b4fe3d15295ba936ced0f
# https://github.com/NVIDIA/DeepLearningExamples/blob/master/PyTorch/LanguageModeling/BERT/modeling.py

# coding=utf-8
# Copyright 2018 The Google AI Language Team Authors and The HuggingFace Inc. team.
# Copyright (c) 2018, NVIDIA CORPORATION.  All rights reserved.
#
# Licensed under the Apache License, Version 2.0 (the "License");
# you may not use this file except in compliance with the License.
# You may obtain a copy of the License at
#
#     http://www.apache.org/licenses/LICENSE-2.0
#
# Unless required by applicable law or agreed to in writing, software
# distributed under the License is distributed on an "AS IS" BASIS,
# WITHOUT WARRANTIES OR CONDITIONS OF ANY KIND, either express or implied.
# See the License for the specific language governing permissions and
# limitations under the License.
"""PyTorch BERT model."""

from __future__ import absolute_import, division, print_function, unicode_literals

import copy
import json
import logging
import math
import os
import shutil
import tarfile
import tempfile
from io import open

import torch
from torch import nn
from torch.nn import CrossEntropyLoss
from torch.utils import checkpoint
import deepspeed.comm as dist

from torch.nn import Module
import torch.nn.functional as F
import torch.nn.init as init
<<<<<<< HEAD
import time
from deepspeed.accelerator import runtime as accel_runtime
=======
>>>>>>> 0f5c2012

#from numba import cuda

#from deepspeed_cuda import DeepSpeedSoftmaxConfig, DeepSpeedSoftmax

logger = logging.getLogger(__name__)

PRETRAINED_MODEL_ARCHIVE_MAP = {
    'bert-base-uncased':
    "https://s3.amazonaws.com/models.huggingface.co/bert/bert-base-uncased.tar.gz",
    'bert-large-uncased':
    "https://s3.amazonaws.com/models.huggingface.co/bert/bert-large-uncased.tar.gz",
    'bert-base-cased':
    "https://s3.amazonaws.com/models.huggingface.co/bert/bert-base-cased.tar.gz",
    'bert-large-cased':
    "https://s3.amazonaws.com/models.huggingface.co/bert/bert-large-cased.tar.gz",
    'bert-base-multilingual-uncased':
    "https://s3.amazonaws.com/models.huggingface.co/bert/bert-base-multilingual-uncased.tar.gz",
    'bert-base-multilingual-cased':
    "https://s3.amazonaws.com/models.huggingface.co/bert/bert-base-multilingual-cased.tar.gz",
    'bert-base-chinese':
    "https://s3.amazonaws.com/models.huggingface.co/bert/bert-base-chinese.tar.gz",
}
CONFIG_NAME = 'bert_config.json'
WEIGHTS_NAME = 'pytorch_model.bin'
TF_WEIGHTS_NAME = 'model.ckpt'


def load_tf_weights_in_bert(model, tf_checkpoint_path):
    """ Load tf checkpoints in a pytorch model
    """
    try:
        import re
        import numpy as np
        import tensorflow as tf
    except ImportError:
        print(
            "Loading a TensorFlow models in PyTorch, requires TensorFlow to be installed. Please see "
            "https://www.tensorflow.org/install/ for installation instructions.")
        raise
    tf_path = os.path.abspath(tf_checkpoint_path)
    print("Converting TensorFlow checkpoint from {}".format(tf_path))
    # Load weights from TF model
    init_vars = tf.train.list_variables(tf_path)
    names = []
    arrays = []
    for name, shape in init_vars:
        print("Loading TF weight {} with shape {}".format(name, shape))
        array = tf.train.load_variable(tf_path, name)
        names.append(name)
        arrays.append(array)

    for name, array in zip(names, arrays):
        name = name.split('/')
        # adam_v and adam_m are variables used in AdamWeightDecayOptimizer to calculated m and v
        # which are not required for using pretrained model
        if any(n in ["adam_v", "adam_m"] for n in name):
            print("Skipping {}".format("/".join(name)))
            continue
        pointer = model
        for m_name in name:
            if re.fullmatch(r'[A-Za-z]+_\d+', m_name):
                l = re.split(r'_(\d+)', m_name)
            else:
                l = [m_name]
            if l[0] == 'kernel' or l[0] == 'gamma':
                pointer = getattr(pointer, 'weight')
            elif l[0] == 'output_bias' or l[0] == 'beta':
                pointer = getattr(pointer, 'bias')
            elif l[0] == 'output_weights':
                pointer = getattr(pointer, 'weight')
            else:
                pointer = getattr(pointer, l[0])
            if len(l) >= 2:
                num = int(l[1])
                pointer = pointer[num]
        if m_name[-11:] == '_embeddings':
            pointer = getattr(pointer, 'weight')
        elif m_name == 'kernel':
            array = np.transpose(array)
        try:
            assert pointer.shape == array.shape
        except AssertionError as e:
            e.args += (pointer.shape, array.shape)
            raise
        print("Initialize PyTorch weight {}".format(name))
        pointer.data = torch.from_numpy(array)
    return model


"""
@torch.jit.script
def f_gelu(x):
    return x * 0.5 * (1.0 + torch.erf(x / 1.41421))
@torch.jit.script
def bias_gelu(bias, y):
    x = bias + y
    return x * 0.5 * (1.0 + torch.erf(x / 1.41421))
@torch.jit.script
def bias_tanh(bias, y):
    x = bias + y
    return torch.tanh(x)
 """


def f_gelu(x):
    x_type = x.dtype
    x = x.float()
    x = x * 0.5 * (1.0 + torch.erf(x / 1.41421))
    return x.to(x_type)


def bias_gelu(bias, y):
    y_type = y.dtype
    x = bias.float() + y.float()
    x = x * 0.5 * (1.0 + torch.erf(x / 1.41421))
    return x.to(y_type)


def bias_tanh(bias, y):
    y_type = y.dtype
    x = bias.float() + y.float()
    x = torch.tanh(x)
    return x.to(y_type)


def gelu(x):
    """Implementation of the gelu activation function.
        For information: OpenAI GPT's gelu is slightly different (and gives slightly different results):
        0.5 * x * (1 + torch.tanh(math.sqrt(2 / math.pi) * (x + 0.044715 * torch.pow(x, 3))))
        Also see https://arxiv.org/abs/1606.08415
    """
    return f_gelu(x)


def swish(x):
    return x * torch.sigmoid(x)


ACT2FN = {"gelu": gelu, "relu": torch.nn.functional.relu, "swish": swish}


class GPUTimer:
    def __init__(self):
        super().__init__()
        self.start = cuda.event()  # noqa: F821
        self.stop = cuda.event()  # noqa: F821

    def record(self):
        self.start.record()

    def elapsed(self):
        self.stop.record()
        self.stop.synchronize()
        return self.start.elapsed_time(self.stop) / 1000.0


class LinearActivation(Module):
    r"""Fused Linear and activation Module.
    """
    __constants__ = ['bias']

    def __init__(self,
                 in_features,
                 out_features,
                 weights,
                 biases,
                 act='gelu',
                 bias=True):
        super(LinearActivation, self).__init__()
        self.in_features = in_features
        self.out_features = out_features
        self.fused_gelu = False
        self.fused_tanh = False
        if isinstance(act, str):
            if bias and act == 'gelu':
                self.fused_gelu = True
            elif bias and act == 'tanh':
                self.fused_tanh = True
            else:
                self.act_fn = ACT2FN[act]
        else:
            self.act_fn = act
        #self.weight = Parameter(torch.Tensor(out_features, in_features))
        self.weight = weights[5]
        self.bias = biases[5]
        #if bias:
        #    self.bias = Parameter(torch.Tensor(out_features))
        #else:
        #    self.register_parameter('bias', None)
        #self.reset_parameters()

    def reset_parameters(self):
        init.kaiming_uniform_(self.weight, a=math.sqrt(5))
        if self.bias is not None:
            fan_in, _ = init._calculate_fan_in_and_fan_out(self.weight)
            bound = 1 / math.sqrt(fan_in)
            init.uniform_(self.bias, -bound, bound)

    def forward(self, input):
        if self.fused_gelu:
            #timing = []
            #t1 = GPUTimer()
            #t1.record()
            y = F.linear(input, self.weight, None)
            #timing.append(t1.elapsed())
            #t1.record()
            bg = bias_gelu(self.bias, y)
            #timing.append(t1.elapsed())
            return bg
        elif self.fused_tanh:
            return bias_tanh(self.bias, F.linear(input, self.weight, None))
        else:
            return self.act_fn(F.linear(input, self.weight, self.bias))

    def extra_repr(self):
        return 'in_features={}, out_features={}, bias={}'.format(
            self.in_features,
            self.out_features,
            self.bias is not None)


class BertConfig(object):
    """Configuration class to store the configuration of a `BertModel`.
    """
    def __init__(self,
                 vocab_size_or_config_json_file,
                 hidden_size=768,
                 num_hidden_layers=12,
                 num_attention_heads=12,
                 intermediate_size=3072,
                 batch_size=8,
                 hidden_act="gelu",
                 hidden_dropout_prob=0.1,
                 attention_probs_dropout_prob=0.1,
                 max_position_embeddings=512,
                 type_vocab_size=2,
                 initializer_range=0.02,
                 fp16=False):
        """Constructs BertConfig.

        Args:
            vocab_size_or_config_json_file: Vocabulary size of `inputs_ids` in `BertModel`.
            hidden_size: Size of the encoder layers and the pooler layer.
            num_hidden_layers: Number of hidden layers in the Transformer encoder.
            num_attention_heads: Number of attention heads for each attention layer in
                the Transformer encoder.
            intermediate_size: The size of the "intermediate" (i.e., feed-forward)
                layer in the Transformer encoder.
            hidden_act: The non-linear activation function (function or string) in the
                encoder and pooler. If string, "gelu", "relu" and "swish" are supported.
            hidden_dropout_prob: The dropout probability for all fully connected
                layers in the embeddings, encoder, and pooler.
            attention_probs_dropout_prob: The dropout ratio for the attention
                probabilities.
            max_position_embeddings: The maximum sequence length that this model might
                ever be used with. Typically set this to something large just in case
                (e.g., 512 or 1024 or 2048).
            type_vocab_size: The vocabulary size of the `token_type_ids` passed into
                `BertModel`.
            initializer_range: The sttdev of the truncated_normal_initializer for
                initializing all weight matrices.
        """
        if isinstance(vocab_size_or_config_json_file, str):
            with open(vocab_size_or_config_json_file, "r", encoding='utf-8') as reader:
                json_config = json.loads(reader.read())
            for key, value in json_config.items():
                self.__dict__[key] = value
        elif isinstance(vocab_size_or_config_json_file, int):
            self.vocab_size = vocab_size_or_config_json_file
            self.hidden_size = hidden_size
            self.num_hidden_layers = num_hidden_layers
            self.num_attention_heads = num_attention_heads
            self.batch_size = batch_size
            self.hidden_act = hidden_act
            self.intermediate_size = intermediate_size
            self.hidden_dropout_prob = hidden_dropout_prob
            self.attention_probs_dropout_prob = attention_probs_dropout_prob
            self.max_position_embeddings = max_position_embeddings
            self.type_vocab_size = type_vocab_size
            self.initializer_range = initializer_range
            self.fp16 = fp16
        else:
            raise ValueError("First argument must be either a vocabulary size (int)"
                             "or the path to a pretrained model config file (str)")

    @classmethod
    def from_dict(cls, json_object):
        """Constructs a `BertConfig` from a Python dictionary of parameters."""
        config = BertConfig(vocab_size_or_config_json_file=-1)
        for key, value in json_object.items():
            config.__dict__[key] = value
        return config

    @classmethod
    def from_json_file(cls, json_file):
        """Constructs a `BertConfig` from a json file of parameters."""
        with open(json_file, "r", encoding='utf-8') as reader:
            text = reader.read()
        return cls.from_dict(json.loads(text))

    def __repr__(self):
        return str(self.to_json_string())

    def to_dict(self):
        """Serializes this instance to a Python dictionary."""
        output = copy.deepcopy(self.__dict__)
        return output

    def to_json_string(self):
        """Serializes this instance to a JSON string."""
        return json.dumps(self.to_dict(), indent=2, sort_keys=True) + "\n"


try:
    import apex
    #apex.amp.register_half_function(apex.normalization.fused_layer_norm, 'FusedLayerNorm')
    import apex.normalization
    #apex.amp.register_float_function(apex.normalization.FusedLayerNorm, 'forward')
    BertLayerNorm = apex.normalization.FusedLayerNorm
except ImportError:
    print(
        "Better speed can be achieved with apex installed from https://www.github.com/nvidia/apex."
    )

    class BertLayerNorm(nn.Module):
        def __init__(self, hidden_size, eps=1e-12):
            """Construct a layernorm module in the TF style (epsilon inside the square root).
            """
            super(BertLayerNorm, self).__init__()
            self.weight = nn.Parameter(torch.ones(hidden_size))
            self.bias = nn.Parameter(torch.zeros(hidden_size))
            self.variance_epsilon = eps

        def forward(self, x):
            pdtype = x.dtype
            x = x.float()
            u = x.mean(-1, keepdim=True)
            s = (x - u).pow(2).mean(-1, keepdim=True)
            x = (x - u) / torch.sqrt(s + self.variance_epsilon)
            return self.weight * x.to(pdtype) + self.bias

        #def forward(self, x):
        #    u = x.mean(-1, keepdim=True)
        #    s = (x - u).pow(2).mean(-1, keepdim=True)
        #    x = (x - u) / torch.sqrt(s + self.variance_epsilon)
        #    return self.weight * x + self.bias


class BertEmbeddings(nn.Module):
    """Construct the embeddings from word, position and token_type embeddings.
    """
    def __init__(self, config):
        super(BertEmbeddings, self).__init__()
        self.word_embeddings = nn.Embedding(config.vocab_size, config.hidden_size)
        self.position_embeddings = nn.Embedding(config.max_position_embeddings,
                                                config.hidden_size)
        self.token_type_embeddings = nn.Embedding(config.type_vocab_size,
                                                  config.hidden_size)

        # self.LayerNorm is not snake-cased to stick with TensorFlow model variable name and be able to load
        # any TensorFlow checkpoint file
        self.LayerNorm = BertLayerNorm(config.hidden_size, eps=1e-12)
        self.dropout = nn.Dropout(config.hidden_dropout_prob)

    def forward(self, input_ids, token_type_ids=None):
        seq_length = input_ids.size(1)
        position_ids = torch.arange(seq_length,
                                    dtype=torch.long,
                                    device=input_ids.device)
        position_ids = position_ids.unsqueeze(0).expand_as(input_ids)
        if token_type_ids is None:
            token_type_ids = torch.zeros_like(input_ids)

        words_embeddings = self.word_embeddings(input_ids)
        position_embeddings = self.position_embeddings(position_ids)
        token_type_embeddings = self.token_type_embeddings(token_type_ids)

        embeddings = words_embeddings + position_embeddings + token_type_embeddings
        embeddings = self.LayerNorm(embeddings)
        embeddings = self.dropout(embeddings)
        return embeddings


class BertSelfAttention(nn.Module):
    def __init__(self, i, config, weights, biases):
        super(BertSelfAttention, self).__init__()
        if config.hidden_size % config.num_attention_heads != 0:
            raise ValueError(
                "The hidden size (%d) is not a multiple of the number of attention "
                "heads (%d)" % (config.hidden_size,
                                config.num_attention_heads))
        self.num_attention_heads = config.num_attention_heads
        self.attention_head_size = int(config.hidden_size / config.num_attention_heads)
        self.all_head_size = self.num_attention_heads * self.attention_head_size

        self.query = nn.Linear(config.hidden_size, self.all_head_size)
        self.query.weight = weights[0]
        self.query.bias = biases[0]
        self.key = nn.Linear(config.hidden_size, self.all_head_size)
        self.key.weight = weights[1]
        self.key.bias = biases[1]
        self.value = nn.Linear(config.hidden_size, self.all_head_size)
        self.value.weight = weights[2]
        self.value.bias = biases[2]

        self.dropout = nn.Dropout(config.attention_probs_dropout_prob)
        self.softmax = nn.Softmax(dim=-1)
        #self.softmax_config = DeepSpeedSoftmaxConfig()
        #self.softmax_config.batch_size = config.batch_size
        #self.softmax_config.max_seq_length = config.max_position_embeddings
        #self.softmax_config.hidden_size = config.hidden_size
        #self.softmax_config.heads = config.num_attention_heads
        #self.softmax_config.softmax_id = i
        #self.softmax_config.fp16 = config.fp16
        #self.softmax_config.prob_drop_out = 0.0
        #self.softmax = DeepSpeedSoftmax(i, self.softmax_config)

    def transpose_for_scores(self, x):
        new_x_shape = x.size()[:-1] + (self.num_attention_heads,
                                       self.attention_head_size)
        x = x.view(*new_x_shape)
        return x.permute(0, 2, 1, 3)

    def transpose_key_for_scores(self, x):
        new_x_shape = x.size()[:-1] + (self.num_attention_heads,
                                       self.attention_head_size)
        x = x.view(*new_x_shape)
        return x.permute(0, 2, 3, 1)

    def forward(self, hidden_states, attention_mask, grads=None):
        #timing = []
        #t1 = GPUTimer()
        #t1.record()
        mixed_query_layer = self.query(hidden_states)

        #timing.append(t1.elapsed())
        #print("Query elapsed: %s" % (time.clock() - start))
        #t1.record()
        mixed_key_layer = self.key(hidden_states)

        #timing.append(t1.elapsed())
        #print("Key elapsed: %s" % (time.clock() - start))
        #t1.record()
        mixed_value_layer = self.value(hidden_states)
        #timing.append(t1.elapsed())
        #print("Value elapsed: %s" % (time.clock() - start))

        #t1.record()
        query_layer = self.transpose_for_scores(mixed_query_layer)
        # print(query_layer)
        #timing.append(t1.elapsed())
        #print("Query-Transform elapsed: %s" % (time.clock() - start))
        #t1.record()
        key_layer = self.transpose_key_for_scores(mixed_key_layer)
        # print(key_layer)
        #timing.append(t1.elapsed())
        #print("Key-Transform elapsed: %s" % (time.clock() - start))
        #t1.record()
        value_layer = self.transpose_for_scores(mixed_value_layer)
        #print(value_layer)
        #timing.append(t1.elapsed())
        #print("Value-Transform elapsed: %s" % (time.clock() - start))

        # Take the dot product between "query" and "key" to get the raw attention scores.
        #t1.record()
        #print(query_layer.shape)
        #print(key_layer.shape)
        attention_scores = torch.matmul(query_layer, key_layer)
        #print(attention_scores.shape)
        attention_scores = attention_scores / math.sqrt(self.attention_head_size)
        #print("Pytorch: ", attention_scores)
        #timing.append(t1.elapsed())
        #print("Attention-Score elapsed: %s" % (time.clock() - start))
        # Apply the attention mask is (precomputed for all layers in BertModel forward() function)
        #t1.record()

        # context_layer = self.softmax(query_layer, key_layer, value_layer, attention_mask)
        #print("context shape is :", context_layer.shape)
        #print("Cuda-ext:, ", attention_scores1)
        # Normalize the attention scores to probabilities.
        ####attention_probs = self.softmax(attention_scores)
        #timing.append(t1.elapsed())
        #print("Softmax elapsed: %s" % (time.clock() - start))
        #t1 = GPUTimer()
        #t1.record()
        attention_scores = attention_scores + attention_mask
        attention_probs = self.softmax(attention_scores)
        #attention_scores = self.softmax(attention_scores, attention_mask)
        #print("Softmax elapse {0:8.2f} ms", t1.elapsed() * 1000)

        # This is actually dropping out entire tokens to attend to, which might
        # seem a bit unusual, but is taken from the original Transformer paper.
        attention_probs = self.dropout(attention_probs)

        #t1.record()
        context_layer = torch.matmul(attention_probs, value_layer)
        #timing.append(t1.elapsed())
        #print("Context elapsed: %s" % (time.clock() - start))
        #t1.record()
        #context_layer1 = context_layer.permute(
        #                0, 1, 3, 2, 4).contiguous()
        #if grads is not None:
        # context_layer.register_hook(lambda x, self = self : grads.append([x, "Context"]))
        context_layer1 = context_layer.permute(0, 2, 1, 3).contiguous()
        new_context_layer_shape = context_layer1.size()[:-2] + (self.all_head_size, )
        context_layer1 = context_layer1.view(*new_context_layer_shape)
        #timing.append(t1.elapsed())
        #print("Context-Transform elapsed: %s" % (time.clock() - start))

        if grads is not None:
            query_layer.register_hook(lambda x, self=self: grads.append([x, "Query"]))
            key_layer.register_hook(lambda x, self=self: grads.append([x, "Key"]))
            value_layer.register_hook(lambda x, self=self: grads.append([x, "Value"]))

        return context_layer1


class BertSelfOutput(nn.Module):
    def __init__(self, config, weights, biases):
        super(BertSelfOutput, self).__init__()
        self.dense = nn.Linear(config.hidden_size, config.hidden_size)
        self.dense.weight = weights[3]
        self.dense.bias = biases[3]
        self.LayerNorm = BertLayerNorm(config.hidden_size, eps=1e-12)
        self.dropout = nn.Dropout(config.hidden_dropout_prob)

    def forward(self, hidden_states, input_tensor):
        #timing = []
        #t1 = GPUTimer()
        #t1.record()
        hidden_states = self.dense(hidden_states)
        #timing.append(t1.elapsed())
        #print("Attention Output elapsed: %s" % (time.clock() - start))
        hidden_states = self.dropout(hidden_states)
        #t1.record()
        #hidden_states = self.LayerNorm(hidden_states + input_tensor)
        #timing.append(t1.elapsed())
        #print("LayerNorm elapsed: %s" % (time.clock() - start))
        return hidden_states

    def get_w(self):
        return self.dense.weight


class BertAttention(nn.Module):
    def __init__(self, i, config, weights, biases):
        super(BertAttention, self).__init__()
        self.self = BertSelfAttention(i, config, weights, biases)
        self.output = BertSelfOutput(config, weights, biases)

    def forward(self, input_tensor, attention_mask):
        self_output = self.self(input_tensor, attention_mask)
        attention_output = self.output(self_output, input_tensor)
        return attention_output

    def get_w(self):
        return self.output.get_w()


class BertIntermediate(nn.Module):
    def __init__(self, config, weights, biases):
        super(BertIntermediate, self).__init__()
        self.dense_act = LinearActivation(config.hidden_size,
                                          config.intermediate_size,
                                          weights,
                                          biases,
                                          act=config.hidden_act)

    def forward(self, hidden_states):
        hidden_states = self.dense_act(hidden_states)
        return hidden_states


class BertOutput(nn.Module):
    def __init__(self, config, weights, biases):
        super(BertOutput, self).__init__()
        self.dense = nn.Linear(config.intermediate_size, config.hidden_size)
        self.dense.weight = weights[6]
        self.dense.bias = biases[6]
        self.LayerNorm = BertLayerNorm(config.hidden_size, eps=1e-12)
        self.dropout = nn.Dropout(config.hidden_dropout_prob)

    def forward(self, hidden_states, input_tensor):
        #timing = []
        #t1 = GPUTimer()
        #t1.record()
        #print (hidden_states)
        #print (self.dense.weight)
        hidden_states = self.dense(hidden_states)
        #timing.append(t1.elapsed())
        #print("FF2 elapsed: %s" % (time.clock() - start))
        hidden_states = self.dropout(hidden_states)
        #t1.record()
        #hidden_states = self.LayerNorm(hidden_states + input_tensor)
        #timing.append(t1.elapsed())
        #print("LayerNorm elapsed: %s" % (time.clock() - start))
        return hidden_states


class BertLayer(nn.Module):
    def __init__(self, i, config, weights, biases):
        super(BertLayer, self).__init__()
        self.attention = BertAttention(i, config, weights, biases)
        self.PreAttentionLayerNorm = BertLayerNorm(config.hidden_size, eps=1e-12)
        self.PostAttentionLayerNorm = BertLayerNorm(config.hidden_size, eps=1e-12)
        self.intermediate = BertIntermediate(config, weights, biases)
        self.output = BertOutput(config, weights, biases)
        self.weight = weights
        self.biases = biases

    def forward(self, hidden_states, attention_mask, grads, collect_all_grads=False):
        input_layer_norm = self.PreAttentionLayerNorm(hidden_states)
        attention_output = self.attention(input_layer_norm, attention_mask)
        #print ("hidden shape is :", hidden_states.shape)
        intermediate_input = hidden_states + attention_output

        intermediate_layer_norm = self.PostAttentionLayerNorm(intermediate_input)
        intermediate_output = self.intermediate(intermediate_layer_norm)
        layer_output = self.output(intermediate_output, attention_output)

        #attention_output = self.attention(hidden_states, attention_mask)
        #intermediate_output = self.intermediate(attention_output)
        #layer_output = self.output(intermediate_output, attention_output)

        if collect_all_grads:
            # self.weight[0].register_hook(lambda x, self=self: grads.append([x,"Q_W"]))
            # self.biases[0].register_hook(lambda x, self=self: grads.append([x,"Q_B"]))
            # self.weight[1].register_hook(lambda x, self=self: grads.append([x,"K_W"]))
            # self.biases[1].register_hook(lambda x, self=self: grads.append([x,"K_B"]))
            self.weight[2].register_hook(lambda x, self=self: grads.append([x, "V_W"]))
            self.biases[2].register_hook(lambda x, self=self: grads.append([x, "V_B"]))
            self.weight[3].register_hook(lambda x, self=self: grads.append([x, "O_W"]))
            self.biases[3].register_hook(lambda x, self=self: grads.append([x, "O_B"]))
            self.PostAttentionLayerNorm.weight.register_hook(
                lambda x,
                self=self: grads.append([x,
                                         "N2_W"]))
            self.PostAttentionLayerNorm.bias.register_hook(
                lambda x,
                self=self: grads.append([x,
                                         "N2_B"]))
            self.weight[5].register_hook(lambda x, self=self: grads.append([x, "int_W"]))
            self.biases[5].register_hook(lambda x, self=self: grads.append([x, "int_B"]))
            self.weight[6].register_hook(lambda x, self=self: grads.append([x, "out_W"]))
            self.biases[6].register_hook(lambda x, self=self: grads.append([x, "out_B"]))
            self.PreAttentionLayerNorm.weight.register_hook(
                lambda x,
                self=self: grads.append([x,
                                         "norm_W"]))
            self.PreAttentionLayerNorm.bias.register_hook(
                lambda x,
                self=self: grads.append([x,
                                         "norm_B"]))

        return layer_output + intermediate_input

    def get_w(self):
        return self.attention.get_w()


class BertEncoder(nn.Module):
    def __init__(self, config, weights, biases):
        super(BertEncoder, self).__init__()
        #layer = BertLayer(config, weights, biases)
        self.FinalLayerNorm = BertLayerNorm(config.hidden_size, eps=1e-12)

        self.layer = nn.ModuleList([
            copy.deepcopy(BertLayer(i,
                                    config,
                                    weights,
                                    biases)) for i in range(config.num_hidden_layers)
        ])
        self.grads = []
        self.graph = []

    def get_grads(self):
        return self.grads

    # def forward(self, hidden_states, attention_mask, output_all_encoded_layers=True):
    #     all_encoder_layers = []
    #     for layer_module in self.layer:
    #         hidden_states = layer_module(hidden_states, attention_mask)
    #         if output_all_encoded_layers:
    #             all_encoder_layers.append(hidden_states)
    #     if not output_all_encoded_layers:
    #         all_encoder_layers.append(hidden_states)
    #     return all_encoder_layers

    def get_modules(self, big_node, input):
        for mdl in big_node.named_children():
            self.graph.append(mdl)
            self.get_modules(self, mdl, input)

    def forward(self,
                hidden_states,
                attention_mask,
                output_all_encoded_layers=True,
                checkpoint_activations=False):
        all_encoder_layers = []

        def custom(start, end):
            def custom_forward(*inputs):
                layers = self.layer[start:end]
                x_ = inputs[0]
                for layer in layers:
                    x_ = layer(x_, inputs[1])
                return x_

            return custom_forward

        if checkpoint_activations:
            l = 0
            num_layers = len(self.layer)
            chunk_length = math.ceil(math.sqrt(num_layers))
            while l < num_layers:
                hidden_states = checkpoint.checkpoint(custom(l,
                                                             l + chunk_length),
                                                      hidden_states,
                                                      attention_mask * 1)
                l += chunk_length
            # decoder layers
        else:
            for i, layer_module in enumerate(self.layer):
                hidden_states = layer_module(hidden_states,
                                             attention_mask,
                                             self.grads,
                                             collect_all_grads=True)
                hidden_states.register_hook(
                    lambda x,
                    i=i,
                    self=self: self.grads.append([x,
                                                  "hidden_state"]))
                #print("pytorch weight is: ", layer_module.get_w())

                if output_all_encoded_layers:
                    all_encoder_layers.append((hidden_states))

        if not output_all_encoded_layers or checkpoint_activations:
            hidden_states = self.FinalLayerNorm(hidden_states)
            all_encoder_layers.append((hidden_states))
        return all_encoder_layers


#class BertEncoder(nn.Module):
#    def __init__(self, config):
#        super(BertEncoder, self).__init__()
#        layer = BertLayer(config)
#        self.layer = nn.ModuleList([copy.deepcopy(layer) for _ in range(config.num_hidden_layers)])
#
#    def forward(self, hidden_states, attention_mask, output_all_encoded_layers=True):
#        all_encoder_layers = []
#        for layer_module in self.layer:
#            hidden_states = layer_module(hidden_states, attention_mask)
#            if output_all_encoded_layers:
#                all_encoder_layers.append(hidden_states)
#        if not output_all_encoded_layers:
#            all_encoder_layers.append(hidden_states)
#        return all_encoder_layers


class BertPooler(nn.Module):
    def __init__(self, config):
        super(BertPooler, self).__init__()
        self.dense_act = LinearActivation(config.hidden_size,
                                          config.hidden_size,
                                          act="tanh")

    def forward(self, hidden_states):
        # We "pool" the model by simply taking the hidden state corresponding
        # to the first token.
        first_token_tensor = hidden_states[:, 0]
        pooled_output = self.dense_act(first_token_tensor)
        return pooled_output


class BertPredictionHeadTransform(nn.Module):
    def __init__(self, config):
        super(BertPredictionHeadTransform, self).__init__()
        self.dense_act = LinearActivation(config.hidden_size,
                                          config.hidden_size,
                                          act=config.hidden_act)
        self.LayerNorm = BertLayerNorm(config.hidden_size, eps=1e-12)

    def forward(self, hidden_states):
        hidden_states = self.dense_act(hidden_states)
        hidden_states = self.LayerNorm(hidden_states)
        return hidden_states


class BertLMPredictionHead(nn.Module):
    def __init__(self, config, bert_model_embedding_weights):
        super(BertLMPredictionHead, self).__init__()
        self.transform = BertPredictionHeadTransform(config)

        # The output weights are the same as the input embeddings, but there is
        # an output-only bias for each token.
        self.decoder = nn.Linear(bert_model_embedding_weights.size(1),
                                 bert_model_embedding_weights.size(0),
                                 bias=False)
        self.decoder.weight = bert_model_embedding_weights
        self.bias = nn.Parameter(torch.zeros(bert_model_embedding_weights.size(0)))

    def forward(self, hidden_states):
        hidden_states = self.transform(hidden_states)
        accel_runtime.range_push("decoder input.size() = {}, weight.size() = {}".format(
            hidden_states.size(),
            self.decoder.weight.size()))
        hidden_states = self.decoder(hidden_states) + self.bias
        accel_runtime.range_pop()
        return hidden_states


class BertOnlyMLMHead(nn.Module):
    def __init__(self, config, bert_model_embedding_weights):
        super(BertOnlyMLMHead, self).__init__()
        self.predictions = BertLMPredictionHead(config, bert_model_embedding_weights)

    def forward(self, sequence_output):
        prediction_scores = self.predictions(sequence_output)
        return prediction_scores


class BertOnlyNSPHead(nn.Module):
    def __init__(self, config):
        super(BertOnlyNSPHead, self).__init__()
        self.seq_relationship = nn.Linear(config.hidden_size, 2)

    def forward(self, pooled_output):
        seq_relationship_score = self.seq_relationship(pooled_output)
        return seq_relationship_score


class BertPreTrainingHeads(nn.Module):
    def __init__(self, config, bert_model_embedding_weights):
        super(BertPreTrainingHeads, self).__init__()
        self.predictions = BertLMPredictionHead(config, bert_model_embedding_weights)
        self.seq_relationship = nn.Linear(config.hidden_size, 2)

    def forward(self, sequence_output, pooled_output):
        prediction_scores = self.predictions(sequence_output)
        seq_relationship_score = self.seq_relationship(pooled_output)
        return prediction_scores, seq_relationship_score


class BertPreTrainedModel(nn.Module):
    """ An abstract class to handle weights initialization and
        a simple interface for downloading and loading pretrained models.
    """
    def __init__(self, config, *inputs, **kwargs):
        super(BertPreTrainedModel, self).__init__()
        if not isinstance(config, BertConfig):
            raise ValueError(
                "Parameter config in `{}(config)` should be an instance of class `BertConfig`. "
                "To create a model from a Google pretrained model use "
                "`model = {}.from_pretrained(PRETRAINED_MODEL_NAME)`".format(
                    self.__class__.__name__,
                    self.__class__.__name__))
        self.config = config

    def init_bert_weights(self, module):
        """ Initialize the weights.
        """
        if isinstance(module, (nn.Linear, nn.Embedding)):
            # Slightly different from the TF version which uses truncated_normal for initialization
            # cf https://github.com/pytorch/pytorch/pull/5617
            module.weight.data.normal_(mean=0.0, std=self.config.initializer_range)
        elif isinstance(module, BertLayerNorm):
            module.bias.data.zero_()
            module.weight.data.fill_(1.0)
        if isinstance(module, nn.Linear) and module.bias is not None:
            module.bias.data.zero_()

    @classmethod
    def from_pretrained(cls,
                        pretrained_model_name_or_path,
                        state_dict=None,
                        cache_dir=None,
                        from_tf=False,
                        *inputs,
                        **kwargs):
        """
        Instantiate a BertPreTrainedModel from a pre-trained model file or a pytorch state dict.
        Download and cache the pre-trained model file if needed.

        Params:
            pretrained_model_name_or_path: either:
                - a str with the name of a pre-trained model to load selected in the list of:
                    . `bert-base-uncased`
                    . `bert-large-uncased`
                    . `bert-base-cased`
                    . `bert-large-cased`
                    . `bert-base-multilingual-uncased`
                    . `bert-base-multilingual-cased`
                    . `bert-base-chinese`
                - a path or url to a pretrained model archive containing:
                    . `bert_config.json` a configuration file for the model
                    . `pytorch_model.bin` a PyTorch dump of a BertForPreTraining instance
                - a path or url to a pretrained model archive containing:
                    . `bert_config.json` a configuration file for the model
                    . `model.chkpt` a TensorFlow checkpoint
            from_tf: should we load the weights from a locally saved TensorFlow checkpoint
            cache_dir: an optional path to a folder in which the pre-trained models will be cached.
            state_dict: an optional state dictionary (collections.OrderedDict object) to use instead of Google pre-trained models
            *inputs, **kwargs: additional input for the specific Bert class
                (ex: num_labels for BertForSequenceClassification)
        """
        if pretrained_model_name_or_path in PRETRAINED_MODEL_ARCHIVE_MAP:
            archive_file = PRETRAINED_MODEL_ARCHIVE_MAP[pretrained_model_name_or_path]
        else:
            archive_file = pretrained_model_name_or_path
        if resolved_archive_file == archive_file:  # noqa: F821
            logger.info("loading archive file {}".format(archive_file))
        else:
            logger.info("loading archive file {} from cache at {}".format(
                archive_file,
                resolved_archive_file))  # noqa: F821
        tempdir = None
        if os.path.isdir(resolved_archive_file) or from_tf:  # noqa: F821
            serialization_dir = resolved_archive_file  # noqa: F821
        else:
            # Extract archive to temp dir
            tempdir = tempfile.mkdtemp()
            logger.info("extracting archive file {} to temp dir {}".format(
                resolved_archive_file,  # noqa: F821
                tempdir))
            with tarfile.open(resolved_archive_file, 'r:gz') as archive:  # noqa: F821
                archive.extractall(tempdir)
            serialization_dir = tempdir
        # Load config
        config_file = os.path.join(serialization_dir, CONFIG_NAME)
        config = BertConfig.from_json_file(config_file)
        logger.info("Model config {}".format(config))
        # Instantiate model.
        model = cls(config, *inputs, **kwargs)
        if state_dict is None and not from_tf:
            weights_path = os.path.join(serialization_dir, WEIGHTS_NAME)
            state_dict = torch.load(
                weights_path,
                map_location='cpu' if not accel_runtime.is_available() else None)
        if tempdir:
            # Clean up temp dir
            shutil.rmtree(tempdir)
        if from_tf:
            # Directly load from a TensorFlow checkpoint
            weights_path = os.path.join(serialization_dir, TF_WEIGHTS_NAME)
            return load_tf_weights_in_bert(model, weights_path)
        # Load from a PyTorch state_dict
        old_keys = []
        new_keys = []
        for key in state_dict.keys():
            new_key = None
            if 'gamma' in key:
                new_key = key.replace('gamma', 'weight')
            if 'beta' in key:
                new_key = key.replace('beta', 'bias')
            if new_key:
                old_keys.append(key)
                new_keys.append(new_key)
        for old_key, new_key in zip(old_keys, new_keys):
            state_dict[new_key] = state_dict.pop(old_key)

        missing_keys = []
        unexpected_keys = []
        error_msgs = []
        # copy state_dict so _load_from_state_dict can modify it
        metadata = getattr(state_dict, '_metadata', None)
        state_dict = state_dict.copy()
        if metadata is not None:
            state_dict._metadata = metadata

        def load(module, prefix=''):
            local_metadata = {} if metadata is None else metadata.get(prefix[:-1], {})
            module._load_from_state_dict(state_dict,
                                         prefix,
                                         local_metadata,
                                         True,
                                         missing_keys,
                                         unexpected_keys,
                                         error_msgs)
            for name, child in module._modules.items():
                if child is not None:
                    load(child, prefix + name + '.')

        start_prefix = ''
        if not hasattr(model,
                       'bert') and any(s.startswith('bert.') for s in state_dict.keys()):
            start_prefix = 'bert.'
        load(model, prefix=start_prefix)
        if len(missing_keys) > 0:
            logger.info("Weights of {} not initialized from pretrained model: {}".format(
                model.__class__.__name__,
                missing_keys))
        if len(unexpected_keys) > 0:
            logger.info("Weights from pretrained model not used in {}: {}".format(
                model.__class__.__name__,
                unexpected_keys))
        if len(error_msgs) > 0:
            raise RuntimeError('Error(s) in loading state_dict for {}:\n\t{}'.format(
                model.__class__.__name__,
                "\n\t".join(error_msgs)))
        return model


class BertModel(BertPreTrainedModel):
    """BERT model ("Bidirectional Embedding Representations from a Transformer").

    Params:
        config: a BertConfig class instance with the configuration to build a new model

    Inputs:
        `input_ids`: a torch.LongTensor of shape [batch_size, sequence_length]
            with the word token indices in the vocabulary(see the tokens preprocessing logic in the scripts
            `extract_features.py`, `run_classifier.py` and `run_squad.py`)
        `token_type_ids`: an optional torch.LongTensor of shape [batch_size, sequence_length] with the token
            types indices selected in [0, 1]. Type 0 corresponds to a `sentence A` and type 1 corresponds to
            a `sentence B` token (see BERT paper for more details).
        `attention_mask`: an optional torch.LongTensor of shape [batch_size, sequence_length] with indices
            selected in [0, 1]. It's a mask to be used if the input sequence length is smaller than the max
            input sequence length in the current batch. It's the mask that we typically use for attention when
            a batch has varying length sentences.
        `output_all_encoded_layers`: boolean which controls the content of the `encoded_layers` output as described below. Default: `True`.

    Outputs: Tuple of (encoded_layers, pooled_output)
        `encoded_layers`: controlled by `output_all_encoded_layers` argument:
            - `output_all_encoded_layers=True`: outputs a list of the full sequences of encoded-hidden-states at the end
                of each attention block (i.e. 12 full sequences for BERT-base, 24 for BERT-large), each
                encoded-hidden-state is a torch.FloatTensor of size [batch_size, sequence_length, hidden_size],
            - `output_all_encoded_layers=False`: outputs only the full sequence of hidden-states corresponding
                to the last attention block of shape [batch_size, sequence_length, hidden_size],
        `pooled_output`: a torch.FloatTensor of size [batch_size, hidden_size] which is the output of a
            classifier pretrained on top of the hidden state associated to the first character of the
            input (`CLS`) to train on the Next-Sentence task (see BERT's paper).

    Example usage:
    ```python
    # Already been converted into WordPiece token ids
    input_ids = torch.LongTensor([[31, 51, 99], [15, 5, 0]])
    input_mask = torch.LongTensor([[1, 1, 1], [1, 1, 0]])
    token_type_ids = torch.LongTensor([[0, 0, 1], [0, 1, 0]])

    config = modeling.BertConfig(vocab_size_or_config_json_file=32000, hidden_size=768,
        num_hidden_layers=12, num_attention_heads=12, intermediate_size=3072)

    model = modeling.BertModel(config=config)
    all_encoder_layers, pooled_output = model(input_ids, token_type_ids, input_mask)
    ```
    """
    def __init__(self, config):
        super(BertModel, self).__init__(config)
        self.embeddings = BertEmbeddings(config)
        self.encoder = BertEncoder(config)
        self.pooler = BertPooler(config)
        self.apply(self.init_bert_weights)

    def forward(self,
                input_ids,
                token_type_ids=None,
                attention_mask=None,
                output_all_encoded_layers=True,
                checkpoint_activations=False):
        if attention_mask is None:
            attention_mask = torch.ones_like(input_ids)
        if token_type_ids is None:
            token_type_ids = torch.zeros_like(input_ids)

        # We create a 3D attention mask from a 2D tensor mask.
        # Sizes are [batch_size, 1, 1, to_seq_length]
        # So we can broadcast to [batch_size, num_heads, from_seq_length, to_seq_length]
        # this attention mask is more simple than the triangular masking of causal attention
        # used in OpenAI GPT, we just need to prepare the broadcast dimension here.
        extended_attention_mask = attention_mask.unsqueeze(1).unsqueeze(2)

        # Since attention_mask is 1.0 for positions we want to attend and 0.0 for
        # masked positions, this operation will create a tensor which is 0.0 for
        # positions we want to attend and -10000.0 for masked positions.
        # Since we are adding it to the raw scores before the softmax, this is
        # effectively the same as removing these entirely.
        extended_attention_mask = extended_attention_mask.to(dtype=next(
            self.parameters()).dtype)  # fp16 compatibility
        extended_attention_mask = (1.0 - extended_attention_mask) * -10000.0

        embedding_output = self.embeddings(input_ids, token_type_ids)
        encoded_layers = self.encoder(
            embedding_output,
            extended_attention_mask,
            output_all_encoded_layers=output_all_encoded_layers,
            checkpoint_activations=checkpoint_activations)
        sequence_output = encoded_layers[-1]
        pooled_output = self.pooler(sequence_output)
        if not output_all_encoded_layers:
            encoded_layers = encoded_layers[-1]
        return encoded_layers, pooled_output


class BertForPreTraining(BertPreTrainedModel):
    """BERT model with pre-training heads.
    This module comprises the BERT model followed by the two pre-training heads:
        - the masked language modeling head, and
        - the next sentence classification head.

    Params:
        config: a BertConfig class instance with the configuration to build a new model.

    Inputs:
        `input_ids`: a torch.LongTensor of shape [batch_size, sequence_length]
            with the word token indices in the vocabulary(see the tokens preprocessing logic in the scripts
            `extract_features.py`, `run_classifier.py` and `run_squad.py`)
        `token_type_ids`: an optional torch.LongTensor of shape [batch_size, sequence_length] with the token
            types indices selected in [0, 1]. Type 0 corresponds to a `sentence A` and type 1 corresponds to
            a `sentence B` token (see BERT paper for more details).
        `attention_mask`: an optional torch.LongTensor of shape [batch_size, sequence_length] with indices
            selected in [0, 1]. It's a mask to be used if the input sequence length is smaller than the max
            input sequence length in the current batch. It's the mask that we typically use for attention when
            a batch has varying length sentences.
        `masked_lm_labels`: optional masked language modeling labels: torch.LongTensor of shape [batch_size, sequence_length]
            with indices selected in [-1, 0, ..., vocab_size]. All labels set to -1 are ignored (masked), the loss
            is only computed for the labels set in [0, ..., vocab_size]
        `next_sentence_label`: optional next sentence classification loss: torch.LongTensor of shape [batch_size]
            with indices selected in [0, 1].
            0 => next sentence is the continuation, 1 => next sentence is a random sentence.

    Outputs:
        if `masked_lm_labels` and `next_sentence_label` are not `None`:
            Outputs the total_loss which is the sum of the masked language modeling loss and the next
            sentence classification loss.
        if `masked_lm_labels` or `next_sentence_label` is `None`:
            Outputs a tuple comprising
            - the masked language modeling logits of shape [batch_size, sequence_length, vocab_size], and
            - the next sentence classification logits of shape [batch_size, 2].

    Example usage:
    ```python
    # Already been converted into WordPiece token ids
    input_ids = torch.LongTensor([[31, 51, 99], [15, 5, 0]])
    input_mask = torch.LongTensor([[1, 1, 1], [1, 1, 0]])
    token_type_ids = torch.LongTensor([[0, 0, 1], [0, 1, 0]])

    config = BertConfig(vocab_size_or_config_json_file=32000, hidden_size=768,
        num_hidden_layers=12, num_attention_heads=12, intermediate_size=3072)

    model = BertForPreTraining(config)
    masked_lm_logits_scores, seq_relationship_logits = model(input_ids, token_type_ids, input_mask)
    ```
    """
    def __init__(self, config, args):
        super(BertForPreTraining, self).__init__(config)
        self.summary_writer = None
        if dist.get_rank() == 0:
            self.summary_writer = args.summary_writer
        self.samples_per_step = dist.get_world_size() * args.train_batch_size
        self.sample_count = self.samples_per_step
        self.bert = BertModel(config)
        self.cls = BertPreTrainingHeads(config,
                                        self.bert.embeddings.word_embeddings.weight)
        self.apply(self.init_bert_weights)

    def log_summary_writer(self, logs: dict, base='Train'):
        if dist.get_rank() == 0:
            module_name = "Samples"  #self._batch_module_name.get(batch_type, self._get_batch_type_error(batch_type))
            for key, log in logs.items():
                self.summary_writer.add_scalar(f'{base}/{module_name}/{key}',
                                               log,
                                               self.sample_count)
            self.sample_count += self.samples_per_step

    def forward(self, batch, log=True):
        #input_ids, token_type_ids=None, attention_mask=None, masked_lm_labels=None, next_sentence_label=None, checkpoint_activations=False):
        input_ids = batch[1]
        token_type_ids = batch[3]
        attention_mask = batch[2]
        masked_lm_labels = batch[5]
        next_sentence_label = batch[4]
        checkpoint_activations = False

        sequence_output, pooled_output = self.bert(input_ids, token_type_ids, attention_mask,
                                                   output_all_encoded_layers=False, checkpoint_activations=checkpoint_activations)
        prediction_scores, seq_relationship_score = self.cls(sequence_output, pooled_output)

        if masked_lm_labels is not None and next_sentence_label is not None:
            loss_fct = CrossEntropyLoss(ignore_index=-1)
            masked_lm_loss = loss_fct(prediction_scores.view(-1,
                                                             self.config.vocab_size),
                                      masked_lm_labels.view(-1))
            next_sentence_loss = loss_fct(seq_relationship_score.view(-1,
                                                                      2),
                                          next_sentence_label.view(-1))
            #print("loss is {} {}".format(masked_lm_loss, next_sentence_loss))
            total_loss = masked_lm_loss + next_sentence_loss
            #            if log:
            #                self.log_summary_writer(logs={'train_loss': total_loss.item()})
            return total_loss
        else:
            return prediction_scores, seq_relationship_score


class BertForMaskedLM(BertPreTrainedModel):
    """BERT model with the masked language modeling head.
    This module comprises the BERT model followed by the masked language modeling head.

    Params:
        config: a BertConfig class instance with the configuration to build a new model.

    Inputs:
        `input_ids`: a torch.LongTensor of shape [batch_size, sequence_length]
            with the word token indices in the vocabulary(see the tokens preprocessing logic in the scripts
            `extract_features.py`, `run_classifier.py` and `run_squad.py`)
        `token_type_ids`: an optional torch.LongTensor of shape [batch_size, sequence_length] with the token
            types indices selected in [0, 1]. Type 0 corresponds to a `sentence A` and type 1 corresponds to
            a `sentence B` token (see BERT paper for more details).
        `attention_mask`: an optional torch.LongTensor of shape [batch_size, sequence_length] with indices
            selected in [0, 1]. It's a mask to be used if the input sequence length is smaller than the max
            input sequence length in the current batch. It's the mask that we typically use for attention when
            a batch has varying length sentences.
        `masked_lm_labels`: masked language modeling labels: torch.LongTensor of shape [batch_size, sequence_length]
            with indices selected in [-1, 0, ..., vocab_size]. All labels set to -1 are ignored (masked), the loss
            is only computed for the labels set in [0, ..., vocab_size]

    Outputs:
        if `masked_lm_labels` is  not `None`:
            Outputs the masked language modeling loss.
        if `masked_lm_labels` is `None`:
            Outputs the masked language modeling logits of shape [batch_size, sequence_length, vocab_size].

    Example usage:
    ```python
    # Already been converted into WordPiece token ids
    input_ids = torch.LongTensor([[31, 51, 99], [15, 5, 0]])
    input_mask = torch.LongTensor([[1, 1, 1], [1, 1, 0]])
    token_type_ids = torch.LongTensor([[0, 0, 1], [0, 1, 0]])

    config = BertConfig(vocab_size_or_config_json_file=32000, hidden_size=768,
        num_hidden_layers=12, num_attention_heads=12, intermediate_size=3072)

    model = BertForMaskedLM(config)
    masked_lm_logits_scores = model(input_ids, token_type_ids, input_mask)
    ```
    """
    def __init__(self, config):
        super(BertForMaskedLM, self).__init__(config)
        self.bert = BertModel(config)
        self.cls = BertOnlyMLMHead(config, self.bert.embeddings.word_embeddings.weight)
        self.apply(self.init_bert_weights)

    def forward(self,
                input_ids,
                token_type_ids=None,
                attention_mask=None,
                masked_lm_labels=None,
                checkpoint_activations=False):
        sequence_output, _ = self.bert(input_ids, token_type_ids, attention_mask,
                                       output_all_encoded_layers=False)
        prediction_scores = self.cls(sequence_output)

        if masked_lm_labels is not None:
            loss_fct = CrossEntropyLoss(ignore_index=-1)
            masked_lm_loss = loss_fct(prediction_scores.view(-1,
                                                             self.config.vocab_size),
                                      masked_lm_labels.view(-1))
            return masked_lm_loss
        else:
            return prediction_scores


class BertForNextSentencePrediction(BertPreTrainedModel):
    """BERT model with next sentence prediction head.
    This module comprises the BERT model followed by the next sentence classification head.

    Params:
        config: a BertConfig class instance with the configuration to build a new model.

    Inputs:
        `input_ids`: a torch.LongTensor of shape [batch_size, sequence_length]
            with the word token indices in the vocabulary(see the tokens preprocessing logic in the scripts
            `extract_features.py`, `run_classifier.py` and `run_squad.py`)
        `token_type_ids`: an optional torch.LongTensor of shape [batch_size, sequence_length] with the token
            types indices selected in [0, 1]. Type 0 corresponds to a `sentence A` and type 1 corresponds to
            a `sentence B` token (see BERT paper for more details).
        `attention_mask`: an optional torch.LongTensor of shape [batch_size, sequence_length] with indices
            selected in [0, 1]. It's a mask to be used if the input sequence length is smaller than the max
            input sequence length in the current batch. It's the mask that we typically use for attention when
            a batch has varying length sentences.
        `next_sentence_label`: next sentence classification loss: torch.LongTensor of shape [batch_size]
            with indices selected in [0, 1].
            0 => next sentence is the continuation, 1 => next sentence is a random sentence.

    Outputs:
        if `next_sentence_label` is not `None`:
            Outputs the total_loss which is the sum of the masked language modeling loss and the next
            sentence classification loss.
        if `next_sentence_label` is `None`:
            Outputs the next sentence classification logits of shape [batch_size, 2].

    Example usage:
    ```python
    # Already been converted into WordPiece token ids
    input_ids = torch.LongTensor([[31, 51, 99], [15, 5, 0]])
    input_mask = torch.LongTensor([[1, 1, 1], [1, 1, 0]])
    token_type_ids = torch.LongTensor([[0, 0, 1], [0, 1, 0]])

    config = BertConfig(vocab_size_or_config_json_file=32000, hidden_size=768,
        num_hidden_layers=12, num_attention_heads=12, intermediate_size=3072)

    model = BertForNextSentencePrediction(config)
    seq_relationship_logits = model(input_ids, token_type_ids, input_mask)
    ```
    """
    def __init__(self, config):
        super(BertForNextSentencePrediction, self).__init__(config)
        self.bert = BertModel(config)
        self.cls = BertOnlyNSPHead(config)
        self.apply(self.init_bert_weights)

    def forward(self,
                input_ids,
                token_type_ids=None,
                attention_mask=None,
                next_sentence_label=None,
                checkpoint_activations=False):
        _, pooled_output = self.bert(input_ids, token_type_ids, attention_mask,
                                     output_all_encoded_layers=False)
        seq_relationship_score = self.cls(pooled_output)

        if next_sentence_label is not None:
            loss_fct = CrossEntropyLoss(ignore_index=-1)
            next_sentence_loss = loss_fct(seq_relationship_score.view(-1,
                                                                      2),
                                          next_sentence_label.view(-1))
            return next_sentence_loss
        else:
            return seq_relationship_score


class BertForSequenceClassification(BertPreTrainedModel):
    """BERT model for classification.
    This module is composed of the BERT model with a linear layer on top of
    the pooled output.

    Params:
        `config`: a BertConfig class instance with the configuration to build a new model.
        `num_labels`: the number of classes for the classifier. Default = 2.

    Inputs:
        `input_ids`: a torch.LongTensor of shape [batch_size, sequence_length]
            with the word token indices in the vocabulary(see the tokens preprocessing logic in the scripts
            `extract_features.py`, `run_classifier.py` and `run_squad.py`)
        `token_type_ids`: an optional torch.LongTensor of shape [batch_size, sequence_length] with the token
            types indices selected in [0, 1]. Type 0 corresponds to a `sentence A` and type 1 corresponds to
            a `sentence B` token (see BERT paper for more details).
        `attention_mask`: an optional torch.LongTensor of shape [batch_size, sequence_length] with indices
            selected in [0, 1]. It's a mask to be used if the input sequence length is smaller than the max
            input sequence length in the current batch. It's the mask that we typically use for attention when
            a batch has varying length sentences.
        `labels`: labels for the classification output: torch.LongTensor of shape [batch_size]
            with indices selected in [0, ..., num_labels].

    Outputs:
        if `labels` is not `None`:
            Outputs the CrossEntropy classification loss of the output with the labels.
        if `labels` is `None`:
            Outputs the classification logits of shape [batch_size, num_labels].

    Example usage:
    ```python
    # Already been converted into WordPiece token ids
    input_ids = torch.LongTensor([[31, 51, 99], [15, 5, 0]])
    input_mask = torch.LongTensor([[1, 1, 1], [1, 1, 0]])
    token_type_ids = torch.LongTensor([[0, 0, 1], [0, 1, 0]])

    config = BertConfig(vocab_size_or_config_json_file=32000, hidden_size=768,
        num_hidden_layers=12, num_attention_heads=12, intermediate_size=3072)

    num_labels = 2

    model = BertForSequenceClassification(config, num_labels)
    logits = model(input_ids, token_type_ids, input_mask)
    ```
    """
    def __init__(self, config, num_labels):
        super(BertForSequenceClassification, self).__init__(config)
        self.num_labels = num_labels
        self.bert = BertModel(config)
        self.dropout = nn.Dropout(config.hidden_dropout_prob)
        self.classifier = nn.Linear(config.hidden_size, num_labels)
        self.apply(self.init_bert_weights)

    def forward(self,
                input_ids,
                token_type_ids=None,
                attention_mask=None,
                labels=None,
                checkpoint_activations=False):
        _, pooled_output = self.bert(input_ids, token_type_ids, attention_mask, output_all_encoded_layers=False)
        pooled_output = self.dropout(pooled_output)
        logits = self.classifier(pooled_output)

        if labels is not None:
            loss_fct = CrossEntropyLoss()
            loss = loss_fct(logits.view(-1, self.num_labels), labels.view(-1))
            return loss
        else:
            return logits


class BertForMultipleChoice(BertPreTrainedModel):
    """BERT model for multiple choice tasks.
    This module is composed of the BERT model with a linear layer on top of
    the pooled output.

    Params:
        `config`: a BertConfig class instance with the configuration to build a new model.
        `num_choices`: the number of classes for the classifier. Default = 2.

    Inputs:
        `input_ids`: a torch.LongTensor of shape [batch_size, num_choices, sequence_length]
            with the word token indices in the vocabulary(see the tokens preprocessing logic in the scripts
            `extract_features.py`, `run_classifier.py` and `run_squad.py`)
        `token_type_ids`: an optional torch.LongTensor of shape [batch_size, num_choices, sequence_length]
            with the token types indices selected in [0, 1]. Type 0 corresponds to a `sentence A`
            and type 1 corresponds to a `sentence B` token (see BERT paper for more details).
        `attention_mask`: an optional torch.LongTensor of shape [batch_size, num_choices, sequence_length] with indices
            selected in [0, 1]. It's a mask to be used if the input sequence length is smaller than the max
            input sequence length in the current batch. It's the mask that we typically use for attention when
            a batch has varying length sentences.
        `labels`: labels for the classification output: torch.LongTensor of shape [batch_size]
            with indices selected in [0, ..., num_choices].

    Outputs:
        if `labels` is not `None`:
            Outputs the CrossEntropy classification loss of the output with the labels.
        if `labels` is `None`:
            Outputs the classification logits of shape [batch_size, num_labels].

    Example usage:
    ```python
    # Already been converted into WordPiece token ids
    input_ids = torch.LongTensor([[[31, 51, 99], [15, 5, 0]], [[12, 16, 42], [14, 28, 57]]])
    input_mask = torch.LongTensor([[[1, 1, 1], [1, 1, 0]],[[1,1,0], [1, 0, 0]]])
    token_type_ids = torch.LongTensor([[[0, 0, 1], [0, 1, 0]],[[0, 1, 1], [0, 0, 1]]])
    config = BertConfig(vocab_size_or_config_json_file=32000, hidden_size=768,
        num_hidden_layers=12, num_attention_heads=12, intermediate_size=3072)

    num_choices = 2

    model = BertForMultipleChoice(config, num_choices)
    logits = model(input_ids, token_type_ids, input_mask)
    ```
    """
    def __init__(self, config, num_choices):
        super(BertForMultipleChoice, self).__init__(config)
        self.num_choices = num_choices
        self.bert = BertModel(config)
        self.dropout = nn.Dropout(config.hidden_dropout_prob)
        self.classifier = nn.Linear(config.hidden_size, 1)
        self.apply(self.init_bert_weights)

    def forward(self,
                input_ids,
                token_type_ids=None,
                attention_mask=None,
                labels=None,
                checkpoint_activations=False):
        flat_input_ids = input_ids.view(-1, input_ids.size(-1))
        flat_token_type_ids = token_type_ids.view(-1, token_type_ids.size(-1))
        flat_attention_mask = attention_mask.view(-1, attention_mask.size(-1))
        _, pooled_output = self.bert(flat_input_ids, flat_token_type_ids, flat_attention_mask, output_all_encoded_layers=False)
        pooled_output = self.dropout(pooled_output)
        logits = self.classifier(pooled_output)
        reshaped_logits = logits.view(-1, self.num_choices)

        if labels is not None:
            loss_fct = CrossEntropyLoss()
            loss = loss_fct(reshaped_logits, labels)
            return loss
        else:
            return reshaped_logits


class BertForTokenClassification(BertPreTrainedModel):
    """BERT model for token-level classification.
    This module is composed of the BERT model with a linear layer on top of
    the full hidden state of the last layer.

    Params:
        `config`: a BertConfig class instance with the configuration to build a new model.
        `num_labels`: the number of classes for the classifier. Default = 2.

    Inputs:
        `input_ids`: a torch.LongTensor of shape [batch_size, sequence_length]
            with the word token indices in the vocabulary(see the tokens preprocessing logic in the scripts
            `extract_features.py`, `run_classifier.py` and `run_squad.py`)
        `token_type_ids`: an optional torch.LongTensor of shape [batch_size, sequence_length] with the token
            types indices selected in [0, 1]. Type 0 corresponds to a `sentence A` and type 1 corresponds to
            a `sentence B` token (see BERT paper for more details).
        `attention_mask`: an optional torch.LongTensor of shape [batch_size, sequence_length] with indices
            selected in [0, 1]. It's a mask to be used if the input sequence length is smaller than the max
            input sequence length in the current batch. It's the mask that we typically use for attention when
            a batch has varying length sentences.
        `labels`: labels for the classification output: torch.LongTensor of shape [batch_size, sequence_length]
            with indices selected in [0, ..., num_labels].

    Outputs:
        if `labels` is not `None`:
            Outputs the CrossEntropy classification loss of the output with the labels.
        if `labels` is `None`:
            Outputs the classification logits of shape [batch_size, sequence_length, num_labels].

    Example usage:
    ```python
    # Already been converted into WordPiece token ids
    input_ids = torch.LongTensor([[31, 51, 99], [15, 5, 0]])
    input_mask = torch.LongTensor([[1, 1, 1], [1, 1, 0]])
    token_type_ids = torch.LongTensor([[0, 0, 1], [0, 1, 0]])

    config = BertConfig(vocab_size_or_config_json_file=32000, hidden_size=768,
        num_hidden_layers=12, num_attention_heads=12, intermediate_size=3072)

    num_labels = 2

    model = BertForTokenClassification(config, num_labels)
    logits = model(input_ids, token_type_ids, input_mask)
    ```
    """
    def __init__(self, config, num_labels):
        super(BertForTokenClassification, self).__init__(config)
        self.num_labels = num_labels
        self.bert = BertModel(config)
        self.dropout = nn.Dropout(config.hidden_dropout_prob)
        self.classifier = nn.Linear(config.hidden_size, num_labels)
        self.apply(self.init_bert_weights)

    def forward(self,
                input_ids,
                token_type_ids=None,
                attention_mask=None,
                labels=None,
                checkpoint_activations=False):
        sequence_output, _ = self.bert(input_ids, token_type_ids, attention_mask, output_all_encoded_layers=False)
        sequence_output = self.dropout(sequence_output)
        logits = self.classifier(sequence_output)

        if labels is not None:
            loss_fct = CrossEntropyLoss()
            # Only keep active parts of the loss
            if attention_mask is not None:
                active_loss = attention_mask.view(-1) == 1
                active_logits = logits.view(-1, self.num_labels)[active_loss]
                active_labels = labels.view(-1)[active_loss]
                loss = loss_fct(active_logits, active_labels)
            else:
                loss = loss_fct(logits.view(-1, self.num_labels), labels.view(-1))
            return loss
        else:
            return logits


class BertForQuestionAnswering(BertPreTrainedModel):
    """BERT model for Question Answering (span extraction).
    This module is composed of the BERT model with a linear layer on top of
    the sequence output that computes start_logits and end_logits

    Params:
        `config`: a BertConfig class instance with the configuration to build a new model.

    Inputs:
        `input_ids`: a torch.LongTensor of shape [batch_size, sequence_length]
            with the word token indices in the vocabulary(see the tokens preprocessing logic in the scripts
            `extract_features.py`, `run_classifier.py` and `run_squad.py`)
        `token_type_ids`: an optional torch.LongTensor of shape [batch_size, sequence_length] with the token
            types indices selected in [0, 1]. Type 0 corresponds to a `sentence A` and type 1 corresponds to
            a `sentence B` token (see BERT paper for more details).
        `attention_mask`: an optional torch.LongTensor of shape [batch_size, sequence_length] with indices
            selected in [0, 1]. It's a mask to be used if the input sequence length is smaller than the max
            input sequence length in the current batch. It's the mask that we typically use for attention when
            a batch has varying length sentences.
        `start_positions`: position of the first token for the labeled span: torch.LongTensor of shape [batch_size].
            Positions are clamped to the length of the sequence and position outside of the sequence are not taken
            into account for computing the loss.
        `end_positions`: position of the last token for the labeled span: torch.LongTensor of shape [batch_size].
            Positions are clamped to the length of the sequence and position outside of the sequence are not taken
            into account for computing the loss.

    Outputs:
        if `start_positions` and `end_positions` are not `None`:
            Outputs the total_loss which is the sum of the CrossEntropy loss for the start and end token positions.
        if `start_positions` or `end_positions` is `None`:
            Outputs a tuple of start_logits, end_logits which are the logits respectively for the start and end
            position tokens of shape [batch_size, sequence_length].

    Example usage:
    ```python
    # Already been converted into WordPiece token ids
    input_ids = torch.LongTensor([[31, 51, 99], [15, 5, 0]])
    input_mask = torch.LongTensor([[1, 1, 1], [1, 1, 0]])
    token_type_ids = torch.LongTensor([[0, 0, 1], [0, 1, 0]])

    config = BertConfig(vocab_size_or_config_json_file=32000, hidden_size=768,
        num_hidden_layers=12, num_attention_heads=12, intermediate_size=3072)

    model = BertForQuestionAnswering(config)
    start_logits, end_logits = model(input_ids, token_type_ids, input_mask)
    ```
    """
    def __init__(self, config):
        super(BertForQuestionAnswering, self).__init__(config)
        self.bert = BertModel(config)
        # TODO check with Google if it's normal there is no dropout on the token classifier of SQuAD in the TF version
        # self.dropout = nn.Dropout(config.hidden_dropout_prob)
        self.qa_outputs = nn.Linear(config.hidden_size, 2)
        self.apply(self.init_bert_weights)

    def forward(self,
                input_ids,
                token_type_ids=None,
                attention_mask=None,
                start_positions=None,
                end_positions=None,
                checkpoint_activations=False):
        sequence_output, _ = self.bert(input_ids, token_type_ids, attention_mask, output_all_encoded_layers=False)
        logits = self.qa_outputs(sequence_output)
        start_logits, end_logits = logits.split(1, dim=-1)
        start_logits = start_logits.squeeze(-1)
        end_logits = end_logits.squeeze(-1)

        if start_positions is not None and end_positions is not None:
            # If we are on multi-GPU, split add a dimension
            if len(start_positions.size()) > 1:
                start_positions = start_positions.squeeze(-1)
            if len(end_positions.size()) > 1:
                end_positions = end_positions.squeeze(-1)
            # sometimes the start/end positions are outside our model inputs, we ignore these terms
            ignored_index = start_logits.size(1)
            start_positions.clamp_(0, ignored_index)
            end_positions.clamp_(0, ignored_index)

            loss_fct = CrossEntropyLoss(ignore_index=ignored_index)
            start_loss = loss_fct(start_logits, start_positions)
            end_loss = loss_fct(end_logits, end_positions)
            total_loss = (start_loss + end_loss) / 2
            return total_loss
        else:
            return start_logits, end_logits<|MERGE_RESOLUTION|>--- conflicted
+++ resolved
@@ -39,11 +39,7 @@
 from torch.nn import Module
 import torch.nn.functional as F
 import torch.nn.init as init
-<<<<<<< HEAD
-import time
 from deepspeed.accelerator import runtime as accel_runtime
-=======
->>>>>>> 0f5c2012
 
 #from numba import cuda
 
