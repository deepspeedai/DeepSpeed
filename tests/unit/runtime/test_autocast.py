--- conflicted
+++ resolved
@@ -1,24 +1,7 @@
 import pytest
 import torch
 from deepspeed.runtime.zero.linear import LinearModuleForZeroStage3
-<<<<<<< HEAD
 from deepspeed.accelerator import get_accelerator
-
-
-@pytest.mark.parametrize('half_op', [False, True])
-def test_missing_amp_autocast(tmpdir, half_op):
-    hidden_dim = 4
-    if half_op:
-        input = torch.randn(hidden_dim).to(get_accelerator().device_name()).half()
-        ds_linear = LinearModuleForZeroStage3(
-            hidden_dim,
-            hidden_dim).to(get_accelerator().device_name()).half()
-    else:
-        input = torch.randn(hidden_dim).to(get_accelerator().device_name())
-        ds_linear = LinearModuleForZeroStage3(hidden_dim,
-                                              hidden_dim).to(
-                                                  get_accelerator().device_name())
-=======
 from unit.common import DistributedTest
 
 
@@ -27,45 +10,33 @@
     def test_missing_amp_autocast(self, half_op):
         hidden_dim = 4
         if half_op:
-            input = torch.randn(hidden_dim).cuda().half()
-            ds_linear = LinearModuleForZeroStage3(hidden_dim, hidden_dim).cuda().half()
+            input = torch.randn(hidden_dim).to(get_accelerator().device_name()).half()
+            ds_linear = LinearModuleForZeroStage3(
+                hidden_dim,
+                hidden_dim).to(get_accelerator().device_name()).half()
         else:
-            input = torch.randn(hidden_dim).cuda()
-            ds_linear = LinearModuleForZeroStage3(hidden_dim, hidden_dim).cuda()
->>>>>>> 0b06e0cb
+            input = torch.randn(hidden_dim).to(get_accelerator().device_name())
+            ds_linear = LinearModuleForZeroStage3(hidden_dim,
+                                                  hidden_dim).to(
+                                                      get_accelerator().device_name())
 
         output = ds_linear(input)
         assert output.dtype == ds_linear.weight.dtype
 
     def test_disable_autocast_linear(self, half_op):
-        amp = pytest.importorskip("torch.cuda.amp")
+        amp = get_accelerator().amp()
 
-<<<<<<< HEAD
-@pytest.mark.skipif(get_accelerator().amp() is None, reason='amp is not installed')
-@pytest.mark.parametrize('half_op', [False, True])
-def test_disable_autocast_linear(tmpdir, half_op):
-    amp = get_accelerator().amp()
-
-    hidden_dim = 4
-    if half_op:
-        input = torch.randn(hidden_dim).to(get_accelerator().device_name()).half()
-        ds_linear = LinearModuleForZeroStage3(
-            hidden_dim,
-            hidden_dim).to(get_accelerator().device_name()).half()
-    else:
-        input = torch.randn(hidden_dim).to(get_accelerator().device_name())
-        ds_linear = LinearModuleForZeroStage3(hidden_dim,
-                                              hidden_dim).to(
-                                                  get_accelerator().device_name())
-=======
         hidden_dim = 4
         if half_op:
-            input = torch.randn(hidden_dim).cuda().half()
-            ds_linear = LinearModuleForZeroStage3(hidden_dim, hidden_dim).cuda().half()
+            input = torch.randn(hidden_dim).to(get_accelerator().device_name()).half()
+            ds_linear = LinearModuleForZeroStage3(
+                hidden_dim,
+                hidden_dim).to(get_accelerator().device_name()).half()
         else:
-            input = torch.randn(hidden_dim).cuda()
-            ds_linear = LinearModuleForZeroStage3(hidden_dim, hidden_dim).cuda()
->>>>>>> 0b06e0cb
+            input = torch.randn(hidden_dim).to(get_accelerator().device_name())
+            ds_linear = LinearModuleForZeroStage3(hidden_dim,
+                                                  hidden_dim).to(
+                                                      get_accelerator().device_name())
 
         with amp.autocast(False):
             output = ds_linear(input)
@@ -82,23 +53,15 @@
                            False),
                           (True,
                            True)])
-<<<<<<< HEAD
-def test_autocast_linear(tmpdir, half_input, half_weight):
-    amp = get_accelerator().amp()
-
-    hidden_dim = 4
-    input = torch.randn(hidden_dim).to(get_accelerator().device_name())
-    ds_linear = LinearModuleForZeroStage3(hidden_dim,
-                                          hidden_dim).to(get_accelerator().device_name())
-=======
 class TestAutoCastEnable(DistributedTest):
     def test_autocast_linear(self, tmpdir, half_input, half_weight):
-        amp = pytest.importorskip("torch.cuda.amp")
+        amp = get_accelerator().amp()
 
         hidden_dim = 4
-        input = torch.randn(hidden_dim).cuda()
-        ds_linear = LinearModuleForZeroStage3(hidden_dim, hidden_dim).cuda()
->>>>>>> 0b06e0cb
+        input = torch.randn(hidden_dim).to(get_accelerator().device_name())
+        ds_linear = LinearModuleForZeroStage3(hidden_dim,
+                                              hidden_dim).to(
+                                                  get_accelerator().device_name())
 
         if half_input:
             input = input.half()
@@ -106,12 +69,6 @@
         if half_weight:
             ds_linear = ds_linear.half()
 
-<<<<<<< HEAD
-    with amp.autocast():
-        output = ds_linear(input)
-        assert output.dtype == torch.half or output.dtype == torch.bfloat16
-=======
         with amp.autocast():
             output = ds_linear(input)
-            assert output.dtype == torch.half
->>>>>>> 0b06e0cb
+            assert output.dtype == torch.half or output.dtype == torch.bfloat16