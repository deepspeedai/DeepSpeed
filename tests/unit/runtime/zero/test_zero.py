--- conflicted
+++ resolved
@@ -1240,15 +1240,10 @@
                 "stage": 3
             },
         }
-<<<<<<< HEAD
-        dtype_str = "fp16" if dtype == torch.float16 else "bf16"
-        config_dict[dtype_str] = {"enabled": True}
-=======
         if get_accelerator().is_bf16_supported():
             config_dict["bf16"] = {"enabled": True}
         elif get_accelerator().is_fp16_supported():
             config_dict["fp16"] = {"enabled": True}
->>>>>>> 2ad2011c
         hidden_dim = 10
 
         class SubModel(torch.nn.Module):
