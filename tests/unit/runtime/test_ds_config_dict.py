--- conflicted
+++ resolved
@@ -19,7 +19,7 @@
     world_size = 1
 
     def test_cuda(self):
-        assert (torch.cuda.is_available())
+        assert (get_accelerator().is_available())
 
     def test_check_version(self):
         assert hasattr(deepspeed, "__git_hash__")
@@ -47,22 +47,6 @@
     return config_dict
 
 
-<<<<<<< HEAD
-def test_cuda():
-    assert (get_accelerator().is_available())
-
-
-def test_check_version():
-    assert hasattr(deepspeed, "__git_hash__")
-    assert hasattr(deepspeed, "__git_branch__")
-    assert hasattr(deepspeed, "__version__")
-    assert hasattr(deepspeed, "__version_major__")
-    assert hasattr(deepspeed, "__version_minor__")
-    assert hasattr(deepspeed, "__version_patch__")
-
-
-=======
->>>>>>> 0b06e0cb
 def _run_batch_config(ds_config, train_batch=None, micro_batch=None, gas=None):
     ds_config.train_batch_size = train_batch
     ds_config.train_micro_batch_size_per_gpu = micro_batch
