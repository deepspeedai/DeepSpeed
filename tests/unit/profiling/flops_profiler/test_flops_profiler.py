# Copyright (c) Microsoft Corporation.
# SPDX-License-Identifier: Apache-2.0

# DeepSpeed Team

import torch
import pytest
import deepspeed
from deepspeed.profiling.flops_profiler import get_model_profile
from unit.simple_model import SimpleModel, random_dataloader
from unit.common import DistributedTest
<<<<<<< HEAD
from unit.util import required_torch_version
=======
from unit.util import required_minimum_torch_version
from deepspeed.accelerator import get_accelerator

if torch.half not in get_accelerator().supported_dtypes():
    pytest.skip(f"fp16 not supported, valid dtype: {get_accelerator().supported_dtypes()}", allow_module_level=True)
>>>>>>> 1bc3b784

pytestmark = pytest.mark.skipif(not required_torch_version(min_version=1.3),
                                reason='requires Pytorch version 1.3 or above')


def within_range(val, target, tolerance):
    return abs(val - target) / target < tolerance


TOLERANCE = 0.05


class LeNet5(torch.nn.Module):

    def __init__(self, n_classes):
        super(LeNet5, self).__init__()

        self.feature_extractor = torch.nn.Sequential(
            torch.nn.Conv2d(in_channels=1, out_channels=6, kernel_size=5, stride=1),
            torch.nn.Tanh(),
            torch.nn.AvgPool2d(kernel_size=2),
            torch.nn.Conv2d(in_channels=6, out_channels=16, kernel_size=5, stride=1),
            torch.nn.Tanh(),
            torch.nn.AvgPool2d(kernel_size=2),
            torch.nn.Conv2d(in_channels=16, out_channels=120, kernel_size=5, stride=1),
            torch.nn.Tanh(),
        )

        self.classifier = torch.nn.Sequential(
            torch.nn.Linear(in_features=120, out_features=84),
            torch.nn.Tanh(),
            torch.nn.Linear(in_features=84, out_features=n_classes),
        )

    def forward(self, x):
        x = self.feature_extractor(x)
        x = torch.flatten(x, 1)
        logits = self.classifier(x)
        probs = torch.nn.functional.softmax(logits, dim=1)
        return logits, probs


class TestFlopsProfiler(DistributedTest):
    world_size = 1

    def test(self):
        config_dict = {
            "train_batch_size": 1,
            "steps_per_print": 1,
            "optimizer": {
                "type": "Adam",
                "params": {
                    "lr": 0.001,
                }
            },
            "zero_optimization": {
                "stage": 0
            },
            "fp16": {
                "enabled": True,
            },
            "flops_profiler": {
                "enabled": True,
                "step": 1,
                "module_depth": -1,
                "top_modules": 3,
            },
        }
        hidden_dim = 10
        model = SimpleModel(hidden_dim, empty_grad=False)

        model, _, _, _ = deepspeed.initialize(config=config_dict, model=model, model_parameters=model.parameters())

        data_loader = random_dataloader(model=model,
                                        total_samples=50,
                                        hidden_dim=hidden_dim,
                                        device=model.device,
                                        dtype=torch.half)
        for n, batch in enumerate(data_loader):
            loss = model(batch[0], batch[1])
            model.backward(loss)
            model.step()
            if n == 3: break
        assert within_range(model.flops_profiler.flops, 200, tolerance=TOLERANCE)
        assert model.flops_profiler.params == 110

    def test_flops_profiler_in_inference(self):
        mod = LeNet5(10)
        batch_size = 1024
        input = torch.randn(batch_size, 1, 32, 32)
        flops, macs, params = get_model_profile(
            mod,
            tuple(input.shape),
            print_profile=True,
            detailed=True,
            module_depth=-1,
            top_modules=3,
            warm_up=1,
            as_string=False,
            ignore_modules=None,
        )
        print(flops, macs, params)
        assert within_range(flops, 866076672, TOLERANCE)
        assert within_range(macs, 426516480, TOLERANCE)
        assert params == 61706<|MERGE_RESOLUTION|>--- conflicted
+++ resolved
@@ -9,15 +9,11 @@
 from deepspeed.profiling.flops_profiler import get_model_profile
 from unit.simple_model import SimpleModel, random_dataloader
 from unit.common import DistributedTest
-<<<<<<< HEAD
 from unit.util import required_torch_version
-=======
-from unit.util import required_minimum_torch_version
 from deepspeed.accelerator import get_accelerator
 
 if torch.half not in get_accelerator().supported_dtypes():
     pytest.skip(f"fp16 not supported, valid dtype: {get_accelerator().supported_dtypes()}", allow_module_level=True)
->>>>>>> 1bc3b784
 
 pytestmark = pytest.mark.skipif(not required_torch_version(min_version=1.3),
                                 reason='requires Pytorch version 1.3 or above')
