--- conflicted
+++ resolved
@@ -150,16 +150,7 @@
 def residual_store_ds_implementation(vals, bias, res, gamma, beta, epsilon):
     global inference_module
     if inference_module is None:
-<<<<<<< HEAD
         inference_module = get_accelerator().create_op_builder(InferenceBuilder).load()
-    return inference_module.layer_norm_residual_store(vals,
-                                                      bias,
-                                                      res,
-                                                      gamma,
-                                                      beta,
-                                                      epsilon)
-=======
-        inference_module = InferenceBuilder().load()
     return inference_module.layer_norm_residual_store_pre_ln_res(
         vals,
         bias,
@@ -167,7 +158,6 @@
         gamma,
         beta,
         epsilon)
->>>>>>> 9548d48f
 
 
 @pytest.mark.inference_ops
