import math
import numpy as np
import torch
import pytest
import random
import copy
from torch import nn
from deepspeed import DeepSpeedTransformerLayer, DeepSpeedTransformerConfig
from deepspeed.accelerator import get_accelerator
from unit.modeling import BertConfig, BertLayerNorm, BertEncoder as BertEncoderPostln
from unit.modelingpreln import BertEncoder as BertEncoderPreln
from unit.common import DistributedTest

#if not deepspeed.ops.__installed_ops__['transformer']:
#pytest.skip(
#    "transformer kernels are temporarily disabled because of unexplained failures",
#    allow_module_level=True)


def check_equal(first, second, atol=1e-2, verbose=False):
    diction_x = {}
    diction_y = {}

    if verbose:
        for i, (x, y) in enumerate(zip(first, second)):
            print(x[1], y[1])

    for i, (x, y) in enumerate(zip(first, second)):
        k = 0
        while (diction_x.get((k, x[1])) is not None):
            k = k + 1
        diction_x[k, x[1]] = x[0]
        k = 0
        while (diction_y.get((k, y[1])) is not None):
            k = k + 1
        diction_y[k, y[1]] = y[0]
    if verbose:
        print()
        for i, (x, y) in enumerate(zip(diction_x, diction_y)):
            print(x, y)

    for i, (x, y) in enumerate(zip(diction_x, diction_y)):
        if (x[0] == 1): continue
        if verbose:
            print("checking ", x[1], ":")
        y = diction_y[x[0], x[1]]
        x = diction_x[x[0], x[1]]

        if verbose:
            print(((x == float('inf')).nonzero(as_tuple=True)[0]))
            print(((y == float('inf')).nonzero(as_tuple=True)[0]))
        x = x.cpu().detach().numpy()
        y = y.cpu().detach().numpy()

        avgx = np.sum(abs(x), dtype=float)
        countx = x.shape[0]
        for i in range(len(x.shape) - 1):
            countx *= x.shape[i + 1]
            avgx = np.sum(avgx)
        tolerance = 1
        if avgx != float('inf') and avgx != -float('inf'):
            avgx = avgx / countx
            tolerance = avgx * atol
        if verbose:
            print("tolerance is ", tolerance)
            x = x.flatten()
            y = y.flatten()
            print("x = {}".format(x))
            print("y = {}".format(y))
            if any(x == float('inf')) or any(x == -float('inf')):
                print("found infinity in x")
            if any(y == float('inf')) or any(y == -float('inf')):
                print("found infinity in y")
            print(np.linalg.norm(x.astype('float64')))
            print(np.linalg.norm(y.astype('float64')))
            print('-' * 80)
        #toler = np.linalg.norm(x.astype('float64')) * 0.0005
        np.testing.assert_allclose(x, y, err_msg="Index: {}".format(i), atol=tolerance)


def zero_grad(variables):
    for variable in variables:
        variable.grad.zero_()


device = torch.device(get_accelerator().device_name())
kwargs_fp32 = {'dtype': torch.float, 'device': device, 'requires_grad': True}
kwargs_fp16 = {'dtype': torch.half, 'device': device, 'requires_grad': True}


class DSEncoder(nn.Module):
    def __init__(self, config, weights, biases):
        super(DSEncoder, self).__init__()
        self.FinalLayerNorm = BertLayerNorm(config.hidden_size, eps=1e-12)
        self.layer = nn.ModuleList([
            copy.deepcopy(DeepSpeedTransformerLayer(config,
                                                    weights,
                                                    biases))
            for _ in range(config.num_hidden_layers)
        ])
        self.grads = []
        self.pre_or_post = config.pre_layer_norm

    def forward(self,
                hidden_states,
                attention_mask,
                output_all_encoded_layers=True,
                checkpoint_activations=False):
        all_encoder_layers = []

        def custom(start, end):
            def custom_forward(*inputs):
                layers = self.layer[start:end]
                x_ = inputs[0]
                for layer in layers:
                    x_ = layer(x_, inputs[1])
                return x_

            return custom_forward

        if checkpoint_activations:
            l = 0
            num_layers = len(self.layer)
            chunk_length = math.ceil(math.sqrt(num_layers))
            while l < num_layers:
                hidden_states = checkpoint.checkpoint(custom(l,  # noqa: F821
                                                             l + chunk_length),
                                                      hidden_states,
                                                      attention_mask * 1)
                l += chunk_length
            # decoder layers
        else:
            for i, layer_module in enumerate(self.layer):
                hidden_states = layer_module(hidden_states,
                                             attention_mask,
                                             grads=self.grads)
                hidden_states.register_hook(
                    lambda x,
                    self=self: self.grads.append([x,
                                                  "hidden_state"]))

                if output_all_encoded_layers:
                    all_encoder_layers.append(hidden_states)

        if not output_all_encoded_layers or checkpoint_activations:
            if (self.pre_or_post):
                hidden_states = self.FinalLayerNorm(hidden_states)
            all_encoder_layers.append(hidden_states)
        return all_encoder_layers

    def get_grads(self):
        return self.grads


def create_models(ds_config):
    bert_config = BertConfig(vocab_size_or_config_json_file=119547,
                             hidden_size=ds_config.hidden_size,
                             num_hidden_layers=ds_config.num_hidden_layers,
                             num_attention_heads=ds_config.heads,
                             intermediate_size=ds_config.intermediate_size,
                             hidden_act="gelu",
                             hidden_dropout_prob=ds_config.hidden_dropout_ratio,
                             attention_probs_dropout_prob=ds_config.attn_dropout_ratio,
                             max_position_embeddings=512,
                             type_vocab_size=2,
                             initializer_range=ds_config.initializer_range)

    weights = []
    biases = []

    for i in range(4):
        weights.append(
            nn.Parameter(torch.Tensor(ds_config.hidden_size,
                                      ds_config.hidden_size)))
        weights[i].data.normal_(mean=0.0, std=ds_config.initializer_range)

    weights.append(nn.Parameter(torch.Tensor(ds_config.hidden_size)))
    weights[4].data.fill_(1.0)
    weights.append(
        nn.Parameter(torch.Tensor(ds_config.intermediate_size,
                                  ds_config.hidden_size)))
    weights[5].data.normal_(mean=0.0, std=ds_config.initializer_range)
    weights.append(
        nn.Parameter(torch.Tensor(ds_config.hidden_size,
                                  ds_config.intermediate_size)))
    weights[6].data.normal_(mean=0.0, std=ds_config.initializer_range)
    weights.append(nn.Parameter(torch.Tensor(ds_config.hidden_size)))
    weights[7].data.fill_(1.0)

    biases.append(nn.Parameter(torch.Tensor(ds_config.hidden_size)))
    biases[0].data.zero_()
    for i in range(4):
        biases.append(nn.Parameter(torch.Tensor(ds_config.hidden_size)))
        biases[i + 1].data.zero_()
    biases.append(nn.Parameter(torch.Tensor(ds_config.intermediate_size)))
    biases[5].data.zero_()
    biases.append(nn.Parameter(torch.Tensor(ds_config.hidden_size)))
    biases[6].data.zero_()
    biases.append(nn.Parameter(torch.Tensor(ds_config.hidden_size)))
    biases[7].data.zero_()

    if (ds_config.pre_layer_norm):
        bert_encoder = BertEncoderPreln(bert_config, weights, biases)
    else:
        bert_encoder = BertEncoderPostln(bert_config, weights, biases)
    ds_encoder = DSEncoder(ds_config, weights, biases)

    if ds_config.fp16:
        bert_encoder.half()
        ds_encoder.half()

    bert_encoder.to(get_accelerator().device_name())
    ds_encoder.to(get_accelerator().device_name())

    return bert_encoder, ds_encoder


def set_seed(seed):
    random.seed(seed)
    np.random.seed(seed)
    torch.manual_seed(seed)


def run_backward(ds_config, seq_len, atol=1e-2, verbose=False):
    set_seed(123)
    bert_encoder, ds_encoder = create_models(ds_config)

    # prepare test data
    kwargs = kwargs_fp16 if ds_config.fp16 else kwargs_fp32
    hidden_states = torch.randn(ds_config.batch_size,
                                seq_len,
                                ds_config.hidden_size,
                                **kwargs)
    input_mask = torch.randn(ds_config.batch_size, 1, 1, seq_len, **kwargs)
    Y = torch.randn(ds_config.batch_size, seq_len, ds_config.hidden_size, **kwargs)

    # run baseline
    base_results = bert_encoder(hidden_states,
                                input_mask,
                                output_all_encoded_layers=False,
                                checkpoint_activations=False)

    loss = (Y - base_results[0]).pow(2).sum() / 64
    loss.backward()
    base_grads = bert_encoder.get_grads()

    # run ds
    ds_results = ds_encoder(hidden_states,
                            input_mask,
                            output_all_encoded_layers=False,
                            checkpoint_activations=False)

    loss = (Y - ds_results[0]).pow(2).sum() / 64
    loss.backward()
    ds_grads = ds_encoder.get_grads()

    # check grads
    check_equal(base_grads, ds_grads, atol=atol, verbose=verbose)


#test_backward[3-1024-120-16-24-True-True-0.05]
#test_backward[3-1024-52-16-24-False-True-0.2]
# 3-128-54-2-24-False-True-0.2
@pytest.mark.parametrize('batch_size, hidden_size, seq_len, heads, num_layers, is_preln, use_fp16, atol',
                         [
                             (64,160,128,2,24,False,True, 0.2),
                             (64,1600,128,2,4,False,True, 0.2),
                             (8,1600,128,25,3,True,True, 0.05),
                             (8,160,128,2,3,True,True, 0.1),
                             (8,1600,128,2,3,True,True, 0.05),
                             #(3,1024,119,16,24,True,False, 0.05),
                             #(3,1024,115,16,24,True,True, 0.05),
                             #(1024,128,10,2,2,False,False, 0.1),
                             #(3,1024,52,16,24,False,True, 0.2),
                             #(3,128,51,2,24,False,False, 0.1),
                             #(3,128,54,2,24,False,True, 0.2),
                         ]) # yapf: disable
<<<<<<< HEAD
def test_backward(batch_size,
                  hidden_size,
                  seq_len,
                  heads,
                  num_layers,
                  is_preln,
                  use_fp16,
                  atol):
    # Only run fp16 test cases on devices with FP16 capability.
    if not get_accelerator().is_fp16_supported() and use_fp16 is True:
        return

    ds_config = DeepSpeedTransformerConfig()
    ds_config.layer_id = None
    ds_config.batch_size = batch_size
    ds_config.hidden_size = hidden_size
    ds_config.intermediate_size = hidden_size
    ds_config.heads = heads
    ds_config.attn_dropout_ratio = 0.0
    ds_config.hidden_dropout_ratio = 0.0
    ds_config.num_hidden_layers = num_layers
    ds_config.pre_layer_norm = is_preln
    ds_config.initializer_range = 0.02
    ds_config.fp16 = use_fp16

    run_backward(ds_config, seq_len, atol=atol, verbose=True)


#@pytest.mark.parametrize('batch_size, hidden_size, seq_len, heads, num_layers, is_preln, use_fp16, atol',
#                         [
#                             (3,1024,128,16,24,True,False, 0.07),
#                             (3,1024,128,16,24,True,True, 0.05),
#                             (3,1024,128,16,24,False,False, 0.1),
#                             (3,1024,128,16,24,False,True, 0.2),
#                         ]) # yapf: disable
#def test_backward_stochastic(batch_size,
#                             hidden_size,
#                             seq_len,
#                             heads,
#                             num_layers,
#                             is_preln,
#                             use_fp16,
#                             atol):
#    # Only run fp16 test cases on devices with FP16 capability.
#    if not get_accelerator().is_fp16_supported() and use_fp16 is True:
#        return
#    ds_config = DeepSpeedTransformerConfig()
#    ds_config.layer_id = None
#    ds_config.batch_size = batch_size
#    ds_config.hidden_size = hidden_size
#    ds_config.intermediate_size = 4 * hidden_size
#    ds_config.max_seq_length = seq_len
#    ds_config.heads = heads
#    ds_config.attn_dropout_ratio = 0.0
#    ds_config.hidden_dropout_ratio = 0.0
#    ds_config.num_hidden_layers = num_layers
#    ds_config.pre_layer_norm = is_preln
#    ds_config.initializer_range = 0.02
#    ds_config.fp16 = use_fp16
#    ds_config.stochastic_mode = True
#
#    run_backward(ds_config, atol=atol)
=======
class TestCUDABackward(DistributedTest):
    world_size = 1

    def test_backward(self,
                      batch_size,
                      hidden_size,
                      seq_len,
                      heads,
                      num_layers,
                      is_preln,
                      use_fp16,
                      atol):
        # Only run fp16 test cases on devices with 7+ capability.
        major, _ = torch.cuda.get_device_capability()
        if major < 7 and (use_fp16 is True or is_preln is False):
            return

        ds_config = DeepSpeedTransformerConfig()
        ds_config.layer_id = None
        ds_config.batch_size = batch_size
        ds_config.hidden_size = hidden_size
        ds_config.intermediate_size = hidden_size
        ds_config.heads = heads
        ds_config.attn_dropout_ratio = 0.0
        ds_config.hidden_dropout_ratio = 0.0
        ds_config.num_hidden_layers = num_layers
        ds_config.pre_layer_norm = is_preln
        ds_config.initializer_range = 0.02
        ds_config.fp16 = use_fp16

        run_backward(ds_config, seq_len, atol=atol, verbose=True)

    #                         [
    #                             (3,1024,128,16,24,True,False, 0.07),
    #                             (3,1024,128,16,24,True,True, 0.05),
    #                             (3,1024,128,16,24,False,False, 0.1),
    #                             (3,1024,128,16,24,False,True, 0.2),
    #                         ]) # yapf: disable
    #def test_backward_stochastic(batch_size,
    #                             hidden_size,
    #                             seq_len,
    #                             heads,
    #                             num_layers,
    #                             is_preln,
    #                             use_fp16,
    #                             atol):
    #    # Only run fp16 test cases on devices with 7+ capability.
    #    major, _ = torch.cuda.get_device_capability()
    #    if major < 7 and (use_fp16 is True or is_preln is False):
    #        return
    #
    #    ds_config = DeepSpeedTransformerConfig()
    #    ds_config.layer_id = None
    #    ds_config.batch_size = batch_size
    #    ds_config.hidden_size = hidden_size
    #    ds_config.intermediate_size = 4 * hidden_size
    #    ds_config.max_seq_length = seq_len
    #    ds_config.heads = heads
    #    ds_config.attn_dropout_ratio = 0.0
    #    ds_config.hidden_dropout_ratio = 0.0
    #    ds_config.num_hidden_layers = num_layers
    #    ds_config.pre_layer_norm = is_preln
    #    ds_config.initializer_range = 0.02
    #    ds_config.fp16 = use_fp16
    #    ds_config.stochastic_mode = True
    #
    #    run_backward(ds_config, atol=atol)
>>>>>>> 0b06e0cb
<|MERGE_RESOLUTION|>--- conflicted
+++ resolved
@@ -275,70 +275,6 @@
                              #(3,128,51,2,24,False,False, 0.1),
                              #(3,128,54,2,24,False,True, 0.2),
                          ]) # yapf: disable
-<<<<<<< HEAD
-def test_backward(batch_size,
-                  hidden_size,
-                  seq_len,
-                  heads,
-                  num_layers,
-                  is_preln,
-                  use_fp16,
-                  atol):
-    # Only run fp16 test cases on devices with FP16 capability.
-    if not get_accelerator().is_fp16_supported() and use_fp16 is True:
-        return
-
-    ds_config = DeepSpeedTransformerConfig()
-    ds_config.layer_id = None
-    ds_config.batch_size = batch_size
-    ds_config.hidden_size = hidden_size
-    ds_config.intermediate_size = hidden_size
-    ds_config.heads = heads
-    ds_config.attn_dropout_ratio = 0.0
-    ds_config.hidden_dropout_ratio = 0.0
-    ds_config.num_hidden_layers = num_layers
-    ds_config.pre_layer_norm = is_preln
-    ds_config.initializer_range = 0.02
-    ds_config.fp16 = use_fp16
-
-    run_backward(ds_config, seq_len, atol=atol, verbose=True)
-
-
-#@pytest.mark.parametrize('batch_size, hidden_size, seq_len, heads, num_layers, is_preln, use_fp16, atol',
-#                         [
-#                             (3,1024,128,16,24,True,False, 0.07),
-#                             (3,1024,128,16,24,True,True, 0.05),
-#                             (3,1024,128,16,24,False,False, 0.1),
-#                             (3,1024,128,16,24,False,True, 0.2),
-#                         ]) # yapf: disable
-#def test_backward_stochastic(batch_size,
-#                             hidden_size,
-#                             seq_len,
-#                             heads,
-#                             num_layers,
-#                             is_preln,
-#                             use_fp16,
-#                             atol):
-#    # Only run fp16 test cases on devices with FP16 capability.
-#    if not get_accelerator().is_fp16_supported() and use_fp16 is True:
-#        return
-#    ds_config = DeepSpeedTransformerConfig()
-#    ds_config.layer_id = None
-#    ds_config.batch_size = batch_size
-#    ds_config.hidden_size = hidden_size
-#    ds_config.intermediate_size = 4 * hidden_size
-#    ds_config.max_seq_length = seq_len
-#    ds_config.heads = heads
-#    ds_config.attn_dropout_ratio = 0.0
-#    ds_config.hidden_dropout_ratio = 0.0
-#    ds_config.num_hidden_layers = num_layers
-#    ds_config.pre_layer_norm = is_preln
-#    ds_config.initializer_range = 0.02
-#    ds_config.fp16 = use_fp16
-#    ds_config.stochastic_mode = True
-#
-#    run_backward(ds_config, atol=atol)
-=======
 class TestCUDABackward(DistributedTest):
     world_size = 1
 
@@ -351,9 +287,8 @@
                       is_preln,
                       use_fp16,
                       atol):
-        # Only run fp16 test cases on devices with 7+ capability.
-        major, _ = torch.cuda.get_device_capability()
-        if major < 7 and (use_fp16 is True or is_preln is False):
+        # Only run fp16 test cases on devices with FP16 capability.
+        if not get_accelerator().is_fp16_supported() and use_fp16 is True:
             return
 
         ds_config = DeepSpeedTransformerConfig()
@@ -385,9 +320,8 @@
     #                             is_preln,
     #                             use_fp16,
     #                             atol):
-    #    # Only run fp16 test cases on devices with 7+ capability.
-    #    major, _ = torch.cuda.get_device_capability()
-    #    if major < 7 and (use_fp16 is True or is_preln is False):
+    #    # Only run fp16 test cases on devices with FP16 capability.
+    #    if not get_accelerator().is_fp16_supported() and use_fp16 is True:
     #        return
     #
     #    ds_config = DeepSpeedTransformerConfig()
@@ -405,5 +339,4 @@
     #    ds_config.fp16 = use_fp16
     #    ds_config.stochastic_mode = True
     #
-    #    run_backward(ds_config, atol=atol)
->>>>>>> 0b06e0cb
+    #    run_backward(ds_config, atol=atol)