'''Copyright The Microsoft DeepSpeed Team'''

import torch
import numpy as np
import pytest
from cpuinfo import get_cpu_info

import deepspeed
from deepspeed.accelerator import get_accelerator
from deepspeed.ops.adam import FusedAdam
from deepspeed.ops.op_builder import CPUAdamBuilder
from unit.common import DistributedTest

if not deepspeed.ops.__compatible_ops__[CPUAdamBuilder.NAME]:
    pytest.skip("cpu-adam is not compatible", allow_module_level=True)

pytest.cpu_vendor = get_cpu_info()["vendor_id_raw"].lower()


def check_equal(first, second, atol=1e-2, verbose=False):
    x = first.detach().numpy()
    y = second.detach().numpy()
    print("ATOL", atol)
    if verbose:
        print("x = {}".format(x.flatten()))
        print("y = {}".format(y.flatten()))
        print('-' * 80)
    np.testing.assert_allclose(x, y, err_msg="param-update mismatch!", atol=atol)


def _compare_optimizers(model_size, param1, optimizer1, param2, optimizer2):
    for i in range(10):
<<<<<<< HEAD
        twoD = np.linspace(1.0, 2, param1.numel())
        param1.grad = torch.tensor(twoD,
                                   device=param1.device).to(param1.dtype).reshape(
                                       param1.shape)
        param2.grad = param1.grad.clone().detach().to(device=param2.device,
                                                      dtype=param2.dtype)
=======
        param1.grad = torch.randn(model_size, device=param1.device).to(param1.dtype)
        param2.grad = param1.grad.clone().detach().to(device=param2.device, dtype=param2.dtype)
>>>>>>> 4b6d7c15

        optimizer1.step()
        optimizer2.step()

<<<<<<< HEAD
    tolerance = param1.float().norm().detach().numpy() * 1e-6
    check_equal(param1.float().norm(),
                param2.float().cpu().norm(),
                atol=tolerance,
                verbose=True)
=======
    tolerance = param1.float().norm().detach().numpy() * 1e-2
    check_equal(param1.float().norm(), param2.float().cpu().norm(), atol=tolerance, verbose=True)
>>>>>>> 4b6d7c15


@pytest.mark.parametrize('dtype', [torch.half, torch.float], ids=["fp16", "fp32"])
@pytest.mark.parametrize('model_size',
                         [
                             (1024),
                             (1048576),
                             (128, 128),
                             (1024, 1024)
                         ]) # yapf: disable
class TestCPUAdam(DistributedTest):
    world_size = 1
    requires_cuda_env = False
    if not get_accelerator().is_available():
        init_distributed = False
        set_dist_env = False

    @pytest.mark.skipif(not get_accelerator().is_available(), reason="only supported in CUDA environments.")
    def test_fused_adam_equal(self, dtype, model_size):
        if ("amd" in pytest.cpu_vendor) and (dtype == torch.half):
            pytest.skip("cpu-adam with half precision not supported on AMD CPUs")

        from deepspeed.ops.adam import DeepSpeedCPUAdam

        cpu_data = torch.randn(model_size, device='cpu').to(dtype)
        cpu_param = torch.nn.Parameter(cpu_data)
        cuda_param = torch.nn.Parameter(cpu_data.to(get_accelerator().device_name()))

        # tolerance = cpu_param.float().norm().detach().numpy() * 1e-2
        # check_equal(cpu_param.float().norm(),
        #             cuda_param.float().cpu().norm(),
        #             atol=tolerance,
        #             verbose=True)

        cpu_optimizer = DeepSpeedCPUAdam([cpu_param], adamw_mode=False)
        cuda_optimizer = FusedAdam([cuda_param])

        _compare_optimizers(model_size=model_size,
                            param1=cpu_param,
                            optimizer1=cpu_optimizer,
                            param2=cuda_param,
                            optimizer2=cuda_optimizer)

    def test_torch_adamw_equal(self, dtype, model_size):
        if get_accelerator().is_available():
            if ("amd" in pytest.cpu_vendor) and (dtype == torch.half):
                pytest.skip("cpu-adam with half precision not supported on AMD CPUs")
            ref_param_device = get_accelerator().device_name()
        else:
            if dtype == torch.half:
                pytest.skip("torch.optim.AdamW with half precision only supported in CUDA environments.")
            ref_param_device = 'cpu'

        from deepspeed.ops.adam import DeepSpeedCPUAdam

        cpu_data = torch.randn(model_size, device='cpu').to(dtype)
        cpu_param = torch.nn.Parameter(cpu_data)
        ref_param = torch.nn.Parameter(cpu_data.to(ref_param_device))

        cpu_optimizer = DeepSpeedCPUAdam([cpu_param], adamw_mode=True)
        ref_optimizer = torch.optim.AdamW([ref_param])

        _compare_optimizers(model_size=model_size,
                            param1=cpu_param,
                            optimizer1=cpu_optimizer,
                            param2=ref_param,
                            optimizer2=ref_optimizer)


class TestCPUAdamGPUError(DistributedTest):

    def test_cpu_adam_gpu_error(self):
        model_size = 64
        from deepspeed.ops.adam import DeepSpeedCPUAdam
        device = get_accelerator().device_name(0)  # 'cuda:0' or 'xpu:0'
        param = torch.nn.Parameter(torch.randn(model_size, device=device))
        optimizer = DeepSpeedCPUAdam([param])

        param.grad = torch.randn(model_size, device=device)
        with pytest.raises(AssertionError):
            optimizer.step()<|MERGE_RESOLUTION|>--- conflicted
+++ resolved
@@ -30,32 +30,22 @@
 
 def _compare_optimizers(model_size, param1, optimizer1, param2, optimizer2):
     for i in range(10):
-<<<<<<< HEAD
+
         twoD = np.linspace(1.0, 2, param1.numel())
         param1.grad = torch.tensor(twoD,
                                    device=param1.device).to(param1.dtype).reshape(
                                        param1.shape)
         param2.grad = param1.grad.clone().detach().to(device=param2.device,
                                                       dtype=param2.dtype)
-=======
-        param1.grad = torch.randn(model_size, device=param1.device).to(param1.dtype)
-        param2.grad = param1.grad.clone().detach().to(device=param2.device, dtype=param2.dtype)
->>>>>>> 4b6d7c15
 
         optimizer1.step()
         optimizer2.step()
 
-<<<<<<< HEAD
     tolerance = param1.float().norm().detach().numpy() * 1e-6
     check_equal(param1.float().norm(),
                 param2.float().cpu().norm(),
                 atol=tolerance,
                 verbose=True)
-=======
-    tolerance = param1.float().norm().detach().numpy() * 1e-2
-    check_equal(param1.float().norm(), param2.float().cpu().norm(), atol=tolerance, verbose=True)
->>>>>>> 4b6d7c15
-
 
 @pytest.mark.parametrize('dtype', [torch.half, torch.float], ids=["fp16", "fp32"])
 @pytest.mark.parametrize('model_size',
