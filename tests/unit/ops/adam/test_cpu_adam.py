--- conflicted
+++ resolved
@@ -6,12 +6,8 @@
 import deepspeed
 from deepspeed.accelerator import get_accelerator
 from deepspeed.ops.adam import FusedAdam
-<<<<<<< HEAD
-from deepspeed.ops.op_builder.builder_names import CPUAdamBuilder
-=======
 from deepspeed.ops.op_builder import CPUAdamBuilder
 from unit.common import DistributedTest
->>>>>>> 0b06e0cb
 
 if not deepspeed.ops.__compatible_ops__[get_accelerator().create_op_builder(
         CPUAdamBuilder).name]:
@@ -57,67 +53,14 @@
                              (1024),
                              (1048576),
                          ]) # yapf: disable
-<<<<<<< HEAD
-def test_cpu_adam_opt(dtype, model_size):
-    if ("amd" in pytest.cpu_vendor) and (dtype == torch.half):
-        pytest.skip("cpu-adam with half precision not supported on AMD CPUs")
-
-    from deepspeed.ops.adam import DeepSpeedCPUAdam
-    device = 'cpu'
-    rng_state = torch.get_rng_state()
-    param = torch.nn.Parameter(torch.randn(model_size, device=device).to(dtype))
-    torch.set_rng_state(rng_state)
-    param1_data = torch.randn(model_size, device=device)
-    param1 = torch.nn.Parameter(param1_data)
-    torch.set_rng_state(rng_state)
-    param2_data = torch.randn(model_size,
-                              device=device).to(dtype).to(
-                                  get_accelerator().device_name())
-    param2 = torch.nn.Parameter(param2_data)
-
-    optimizer1 = torch.optim.AdamW([param1])
-    optimizer2 = FusedAdam([param2])
-    optimizer = DeepSpeedCPUAdam([param])
-
-    for i in range(10):
-        rng_state = torch.get_rng_state()
-        param.grad = torch.randn(model_size, device=device).to(dtype)
-        torch.set_rng_state(rng_state)
-        param1.grad = torch.randn(model_size, device=device)
-        torch.set_rng_state(rng_state)
-        param2.grad = torch.randn(model_size,
-                                  device=device).to(dtype).to(
-                                      get_accelerator().device_name())
-
-        optimizer.step()
-        optimizer2.step()
-        optimizer1.step()
-    tolerance = param1.float().norm().detach().numpy() * 1e-2
-    check_equal(param.float().norm(),
-                param1.float().norm(),
-                atol=tolerance,
-                verbose=True)
-    check_equal(param.float().norm(),
-                param2.float().cpu().norm(),
-                atol=tolerance,
-                verbose=True)
-
-
-def test_cpu_adam_gpu_error():
-    model_size = 64
-    from deepspeed.ops.adam import DeepSpeedCPUAdam
-    device = get_accelerator().device_name(0)
-    param = torch.nn.Parameter(torch.randn(model_size, device=device))
-    optimizer = DeepSpeedCPUAdam([param])
-=======
 class TestCPUAdam(DistributedTest):
     world_size = 1
     requires_cuda_env = False
-    if not torch.cuda.is_available():
+    if not get_accelerator().is_available():
         init_distributed = False
         set_dist_env = False
 
-    @pytest.mark.skipif(not torch.cuda.is_available(),
+    @pytest.mark.skipif(not get_accelerator().is_available(),
                         reason="only supported in CUDA environments.")
     def test_fused_adam_equal(self, dtype, model_size):
         if ("amd" in pytest.cpu_vendor) and (dtype == torch.half):
@@ -145,7 +88,7 @@
                             optimizer2=cuda_optimizer)
 
     def test_torch_adamw_equal(self, dtype, model_size):
-        if torch.cuda.is_available():
+        if get_accelerator().is_available():
             if ("amd" in pytest.cpu_vendor) and (dtype == torch.half):
                 pytest.skip("cpu-adam with half precision not supported on AMD CPUs")
             ref_param_device = 'cuda'
@@ -176,10 +119,9 @@
     def test_cpu_adam_gpu_error(self):
         model_size = 64
         from deepspeed.ops.adam import DeepSpeedCPUAdam
-        device = 'cuda:0'
+        device = get_accelerator().device_name(0)  # 'cuda:0' or 'xpu:0'
         param = torch.nn.Parameter(torch.randn(model_size, device=device))
         optimizer = DeepSpeedCPUAdam([param])
->>>>>>> 0b06e0cb
 
         param.grad = torch.randn(model_size, device=device)
         with pytest.raises(AssertionError):
