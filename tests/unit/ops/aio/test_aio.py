--- conflicted
+++ resolved
@@ -19,7 +19,7 @@
 
 
 def _skip_for_invalid_environment(use_cuda_device=True, use_cuda_pinned_tensor=True):
-    if not torch.cuda.is_available():
+    if not get_accelerator().is_available():
         if use_cuda_device:
             pytest.skip("GPU tensors only supported in CUDA environments.")
         if use_cuda_pinned_tensor:
@@ -27,7 +27,7 @@
 
 
 def _get_local_rank():
-    if torch.cuda.is_available():
+    if get_accelerator().is_available():
         return dist.get_rank()
     return 0
 
@@ -42,15 +42,6 @@
     return ref_file, ref_buffer
 
 
-<<<<<<< HEAD
-def _get_test_file_and_buffer(tmpdir, ref_buffer, cuda_device, index=0):
-    file_suffix = f'{dist.get_rank()}_{index}'
-    test_file = os.path.join(tmpdir, f'_aio_write_random_{file_suffix}.pt')
-    if cuda_device:
-        test_buffer = get_accelerator().ByteTensor(list(ref_buffer))
-    else:
-        test_buffer = get_accelerator().pin_memory(torch.ByteTensor(list(ref_buffer)))
-=======
 def _get_test_write_file(tmpdir, index):
     file_suffix = f'{_get_local_rank()}_{index}'
     return os.path.join(tmpdir, f'_aio_write_random_{file_suffix}.pt')
@@ -58,19 +49,18 @@
 
 def _get_test_write_file_and_cuda_buffer(tmpdir, ref_buffer, index=0):
     test_file = _get_test_write_file(tmpdir, index)
-    test_buffer = torch.cuda.ByteTensor(list(ref_buffer))
+    test_buffer = get_accelerator().ByteTensor(list(ref_buffer))
     return test_file, test_buffer
 
 
 def _get_test_write_file_and_cpu_buffer(tmpdir, ref_buffer, aio_handle=None, index=0):
     test_file = _get_test_write_file(tmpdir, index)
     if aio_handle is None:
-        test_buffer = torch.ByteTensor(list(ref_buffer)).pin_memory()
+        test_buffer = get_accelerator().pin_memory(torch.ByteTensor(list(ref_buffer)))
     else:
         tmp_buffer = torch.ByteTensor(list(ref_buffer))
         test_buffer = aio_handle.new_cpu_locked_tensor(len(ref_buffer), tmp_buffer)
         test_buffer.data.copy_(tmp_buffer)
->>>>>>> d038dbd2
 
     return test_file, test_buffer
 
@@ -89,7 +79,7 @@
 class TestRead(DistributedTest):
     world_size = 1
     requires_cuda_env = False
-    if not torch.cuda.is_available():
+    if not get_accelerator().is_available():
         init_distributed = False
         set_dist_env = False
 
@@ -101,16 +91,6 @@
         _skip_for_invalid_environment(use_cuda_device=False,
                                       use_cuda_pinned_tensor=use_cuda_pinned_tensor)
 
-<<<<<<< HEAD
-    def test_parallel_read(self, tmpdir, single_submit, overlap_events):
-        ref_file, _ = _do_ref_write(tmpdir)
-
-        aio_buffer = get_accelerator().pin_memory(
-            torch.empty(IO_SIZE,
-                        dtype=torch.uint8,
-                        device='cpu'))
-=======
->>>>>>> d038dbd2
         h = AsyncIOBuilder().load().aio_handle(BLOCK_SIZE,
                                                QUEUE_DEPTH,
                                                single_submit,
@@ -118,9 +98,10 @@
                                                IO_PARALLEL)
 
         if use_cuda_pinned_tensor:
-            aio_buffer = torch.empty(IO_SIZE,
-                                     dtype=torch.uint8,
-                                     device='cpu').pin_memory()
+            aio_buffer = get_accelerator().pin_memory(
+                torch.empty(IO_SIZE,
+                            dtype=torch.uint8,
+                            device='cpu'))
         else:
             aio_buffer = h.new_cpu_locked_tensor(IO_SIZE,
                                                  torch.empty(0,
@@ -157,33 +138,19 @@
                                                IO_PARALLEL)
 
         if cuda_device:
-<<<<<<< HEAD
             aio_buffer = torch.empty(IO_SIZE,
                                      dtype=torch.uint8,
                                      device=get_accelerator().device_name())
-        else:
+        elif use_cuda_pinned_tensor:
             aio_buffer = get_accelerator().pin_memory(
                 torch.empty(IO_SIZE,
                             dtype=torch.uint8,
                             device='cpu'))
-
-        h = AsyncIOBuilder().load().aio_handle(BLOCK_SIZE,
-                                               QUEUE_DEPTH,
-                                               single_submit,
-                                               overlap_events,
-                                               IO_PARALLEL)
-=======
-            aio_buffer = torch.empty(IO_SIZE, dtype=torch.uint8, device='cuda')
-        elif use_cuda_pinned_tensor:
-            aio_buffer = torch.empty(IO_SIZE,
-                                     dtype=torch.uint8,
-                                     device='cpu').pin_memory()
         else:
             aio_buffer = h.new_cpu_locked_tensor(IO_SIZE,
                                                  torch.empty(0,
                                                              dtype=torch.uint8))
             use_cpu_locked_tensor = True
->>>>>>> d038dbd2
 
         _validate_handle_state(h, single_submit, overlap_events)
 
@@ -208,7 +175,7 @@
 class TestWrite(DistributedTest):
     world_size = 1
     requires_cuda_env = False
-    if not torch.cuda.is_available():
+    if not get_accelerator().is_available():
         init_distributed = False
         set_dist_env = False
 
@@ -293,7 +260,7 @@
 class TestAsyncQueue(DistributedTest):
     world_size = 1
     requires_cuda_env = False
-    if not torch.cuda.is_available():
+    if not get_accelerator().is_available():
         init_distributed = False
         set_dist_env = False
 
@@ -307,22 +274,6 @@
             f, _ = _do_ref_write(tmpdir, i)
             ref_files.append(f)
 
-<<<<<<< HEAD
-        aio_buffers = []
-        for i in range(async_queue):
-            if cuda_device:
-                buf = torch.empty(IO_SIZE,
-                                  dtype=torch.uint8,
-                                  device=get_accelerator().device_name())
-            else:
-                buf = get_accelerator().pin_memory(
-                    torch.empty(IO_SIZE,
-                                dtype=torch.uint8,
-                                device='cpu'))
-            aio_buffers.append(buf)
-
-=======
->>>>>>> d038dbd2
         single_submit = True
         overlap_events = True
         h = AsyncIOBuilder().load().aio_handle(BLOCK_SIZE,
@@ -336,13 +287,15 @@
             aio_buffers = [
                 torch.empty(IO_SIZE,
                             dtype=torch.uint8,
-                            device='cuda') for _ in range(async_queue)
+                            device=get_accelerator().device_name())
+                for _ in range(async_queue)
             ]
         elif use_cuda_pinned_tensor:
             aio_buffers = [
-                torch.empty(IO_SIZE,
-                            dtype=torch.uint8,
-                            device='cpu').pin_memory() for _ in range(async_queue)
+                get_accelerator().pin_memory(
+                    torch.empty(IO_SIZE,
+                                dtype=torch.uint8,
+                                device='cpu')) for _ in range(async_queue)
             ]
         else:
             tmp_tensor = torch.empty(0, dtype=torch.uint8)
