--- conflicted
+++ resolved
@@ -36,11 +36,6 @@
 
 
 @pytest.mark.inference
-<<<<<<< HEAD
-@pytest.mark.parametrize("tensor_shape", [(8, 8), (128, 256)])
-def test_quant_dequant(tensor_shape):
-    input_tensor = torch.rand((tensor_shape), dtype=torch.float16).to(literal_device())
-=======
 @pytest.mark.parametrize("tensor_shape", [(16, 4096), (128, 256)])
 # Test with two tensor shapes as (16, 4096) and (128, 256).
 @pytest.mark.parametrize("groups", [1, 16])
@@ -48,8 +43,7 @@
 # Note that we have an explicit boundary for groups as ((size / groups) - 1) / 4096 + 1) <= MAX_REG.
 def test_quant_dequant(tensor_shape, groups):
 
-    input_tensor = torch.rand((tensor_shape), dtype=torch.float16).cuda()
->>>>>>> f210256a
+    input_tensor = torch.rand((tensor_shape), dtype=torch.float16).to(literal_device())
 
     # 8-bit quantization.
     ref_input_8bit = input_tensor.clone().detach()
