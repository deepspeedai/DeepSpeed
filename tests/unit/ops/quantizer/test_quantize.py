--- conflicted
+++ resolved
@@ -157,73 +157,4 @@
                                ref_params[:,
                                           1].flatten(),
                                atol=5e-5,
-<<<<<<< HEAD
-                               rtol=5e-5))
-
-
-def run_integer_quantize_ds(activations, num_groups, q_bits):
-    global inference_module
-    if inference_module is None:
-        inference_module = get_accelerator().create_op_builder(QuantizerBuilder).load()
-
-    return inference_module.quantize(activations,
-                                     num_groups,
-                                     q_bits,
-                                     inference_module.IntegerSymmetric)
-
-
-def run_integer_quantize(q_bits, activations_ref, num_groups):
-
-    activations_ref = activations_ref.reshape(num_groups, -1).to(dtype=torch.float32)
-
-    max_abs_activations_ref = torch.amax(torch.abs(activations_ref),
-                                         dim=-1).view(num_groups,
-                                                      -1)
-
-    _, q_max, q_min = get_q_props(q_bits)
-    print(max_abs_activations_ref)
-    max_abs_activations_ref = (max_abs_activations_ref + 1).to(torch.int8).to(
-        torch.float32)
-    print(max_abs_activations_ref)
-    numerator = activations_ref * q_max
-    print(numerator.dtype)
-    denominator = max_abs_activations_ref
-
-    data_f = numerator / denominator
-
-    data_i32 = torch.round(data_f).to(dtype=torch.int32)
-    data_i32 = torch.minimum(torch.maximum(data_i32,
-                                           q_min.expand_as(data_i32)),
-                             q_max.expand_as(data_i32))
-    data_i8 = data_i32.to(dtype=torch.int8)
-
-    return data_i8, max_abs_activations_ref.to(torch.int32)
-
-
-@pytest.mark.inference_ops
-@pytest.mark.parametrize("num_groups", [1, 2, 4, 8, 16, 32, 64, 512])
-@pytest.mark.parametrize("num_elems", [4096, 8192, 12288, 16384])
-@pytest.mark.parametrize("q_bits", [4, 8])
-def test_integer_quantize(num_elems, num_groups, q_bits):
-
-    activations_ds = torch.ones((num_groups,
-                                 num_elems),
-                                dtype=torch.float16,
-                                device='cuda') * 0.35
-    activations_ref = activations_ds.clone().detach()
-
-    ref_out_tensor, ref_params = run_integer_quantize(q_bits, activations_ref, num_groups)
-
-    ds_out_tensor, ds_out_params = run_integer_quantize_ds(activations_ds, num_groups, q_bits)
-
-    if (q_bits == 4):
-        ds_out_tensor = int4x2to2xint4(ds_out_tensor)
-
-    # Allow a max difference of 1 to account for differences in rounding in pytorch implementation
-    assert (torch.all(
-        torch.lt(torch.abs(ds_out_tensor.flatten() - ref_out_tensor.flatten()),
-                 2)))
-    assert (torch.allclose(ds_out_params.flatten(), ref_params.flatten()))
-=======
-                               rtol=5e-5))
->>>>>>> 0b06e0cb
+                               rtol=5e-5))