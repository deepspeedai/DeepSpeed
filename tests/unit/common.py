import os
import time
import inspect
from abc import ABC, abstractmethod
from pathlib import Path

import torch
import torch.multiprocessing as mp
import deepspeed
from deepspeed.accelerator.real_accelerator import get_accelerator
import deepspeed.comm as dist
from torch.multiprocessing import Process

import pytest
from _pytest.outcomes import Skipped
from _pytest.fixtures import FixtureLookupError, FixtureFunctionMarker

# Worker timeout *after* the first worker has completed.
DEEPSPEED_UNIT_WORKER_TIMEOUT = 120


def get_xdist_worker_id():
    xdist_worker = os.environ.get('PYTEST_XDIST_WORKER', None)
    if xdist_worker is not None:
        xdist_worker_id = xdist_worker.replace('gw', '')
        return int(xdist_worker_id)
    return None


def get_master_port():
    master_port = os.environ.get('DS_TEST_PORT', '29503')
    xdist_worker_id = get_xdist_worker_id()
    if xdist_worker_id is not None:
        master_port = str(int(master_port) + xdist_worker_id)
    return master_port


def set_accelerator_visibile():
    cuda_visible = os.environ.get("CUDA_VISIBLE_DEVICES", None)
    xdist_worker_id = get_xdist_worker_id()
    if xdist_worker_id is None:
        xdist_worker_id = 0
    if cuda_visible is None:
        # CUDA_VISIBLE_DEVICES is not set, discover it using accelerator specific command instead
        import subprocess
        if get_accelerator().device_name() == 'cuda':
            is_rocm_pytorch = hasattr(torch.version,
                                      'hip') and torch.version.hip is not None
            if is_rocm_pytorch:
                rocm_smi = subprocess.check_output(['rocm-smi', '--showid'])
                gpu_ids = filter(lambda s: 'GPU' in s,
                                 rocm_smi.decode('utf-8').strip().split('\n'))
                num_gpus = len(list(gpu_ids))
            else:
                nvidia_smi = subprocess.check_output(['nvidia-smi', '--list-gpus'])
                num_gpus = len(nvidia_smi.decode('utf-8').strip().split('\n'))
        else:
            assert get_accelerator().device_name() == 'xpu'
            import re
            clinfo = subprocess.check_output(['clinfo'])
            lines = clinfo.decode('utf-8').strip().split('\n')
            num_gpus = 0
            for line in lines:
                match = re.search('Device Type.*GPU', line)
                if match:
                    num_gpus += 1

        cuda_visible = ",".join(map(str, range(num_gpus)))

        # rotate list based on xdist worker id, example below
        # wid=0 -> ['0', '1', '2', '3']
        # wid=1 -> ['1', '2', '3', '0']
        # wid=2 -> ['2', '3', '0', '1']
        # wid=3 -> ['3', '0', '1', '2']
        dev_id_list = cuda_visible.split(",")
        dev_id_list = dev_id_list[xdist_worker_id:] + dev_id_list[:xdist_worker_id]
        os.environ["CUDA_VISIBLE_DEVICES"] = ",".join(dev_id_list)


class DistributedExec(ABC):
    """
    Base class for distributed execution of functions/methods. Contains common
    methods needed for DistributedTest and DistributedFixture.
    """
    world_size = 2
    backend = get_accelerator().communication_backend_name()
    init_distributed = True
    set_dist_env = True

    @abstractmethod
    def run(self):
        ...

    def __call__(self, request=None):
        self._fixture_kwargs = self._get_fixture_kwargs(request, self.run)
        world_size = self.world_size
        if isinstance(world_size, int):
            world_size = [world_size]
        for procs in world_size:
            self._launch_procs(procs)
            time.sleep(0.5)

    def _get_fixture_kwargs(self, request, func):
        if not request:
            return {}
        # Grab fixture / parametrize kwargs from pytest request object
        fixture_kwargs = {}
        params = inspect.getfullargspec(func).args
        params.remove("self")
        for p in params:
            try:
                fixture_kwargs[p] = request.getfixturevalue(p)
            except FixtureLookupError:
                pass  # test methods can have kwargs that are not fixtures
        return fixture_kwargs

    def _launch_procs(self, num_procs):
        mp.set_start_method('forkserver', force=True)
        skip_msg = mp.Queue()  # Allows forked processes to share pytest.skip reason
        processes = []
        for local_rank in range(num_procs):
            p = Process(target=self._dist_init, args=(local_rank, num_procs, skip_msg))
            p.start()
            processes.append(p)

        # Now loop and wait for a test to complete. The spin-wait here isn't a big
        # deal because the number of processes will be O(#GPUs) << O(#CPUs).
        any_done = False
        while not any_done:
            for p in processes:
                if not p.is_alive():
                    any_done = True
                    break

        # Wait for all other processes to complete
        for p in processes:
            p.join(DEEPSPEED_UNIT_WORKER_TIMEOUT)

        failed = [(rank, p) for rank, p in enumerate(processes) if p.exitcode != 0]
        for rank, p in failed:
            # If it still hasn't terminated, kill it because it hung.
            if p.exitcode is None:
                p.terminate()
                pytest.fail(f'Worker {rank} hung.', pytrace=False)
            if p.exitcode < 0:
                pytest.fail(f'Worker {rank} killed by signal {-p.exitcode}',
                            pytrace=False)
            if p.exitcode > 0:
                pytest.fail(f'Worker {rank} exited with code {p.exitcode}',
                            pytrace=False)

        if not skip_msg.empty():
            # This assumed all skip messages are the same, it may be useful to
            # add a check here to assert all exit messages are equal
            pytest.skip(skip_msg.get())

    def _dist_init(self, local_rank, num_procs, skip_msg):
        """Initialize deepspeed.comm and execute the user function. """
        if self.set_dist_env:
            os.environ['MASTER_ADDR'] = '127.0.0.1'
            os.environ['MASTER_PORT'] = get_master_port()
            os.environ['LOCAL_RANK'] = str(local_rank)
            # NOTE: unit tests don't support multi-node so local_rank == global rank
            os.environ['RANK'] = str(local_rank)
            os.environ['WORLD_SIZE'] = str(num_procs)

        # turn off NCCL logging if set
        os.environ.pop('NCCL_DEBUG', None)

        set_accelerator_visibile()

        if self.init_distributed:
            deepspeed.init_distributed(dist_backend=self.backend)
            dist.barrier()

        if get_accelerator().is_available():
            get_accelerator().set_device(local_rank)

        try:
            self.run(**self._fixture_kwargs)
        except BaseException as e:
            if isinstance(e, Skipped):
                skip_msg.put(e.msg)
            else:
                raise e

        if self.init_distributed or dist.is_initialized():
            # make sure all ranks finish at the same time
            dist.barrier()
            # tear down after test completes
            dist.destroy_process_group()


class DistributedFixture(DistributedExec):
    """
    Implementation that extends @pytest.fixture to allow for distributed execution.
    This is primarily meant to be used when a test requires executing two pieces of
    code with different world sizes.

    There are 2 parameters that can be modified:
        - world_size: int = 2 -- the number of processes to launch
        - backend: Literal['nccl','mpi','gloo'] = 'nccl' -- which backend to use

    Features:
        - able to call pytest.skip() inside fixture
        - can be reused by multiple tests
        - can accept other fixtures as input

    Limitations:
        - cannot use @pytest.mark.parametrize
        - world_size cannot be modified after definition and only one world_size value is accepted
        - any fixtures used must also be used in the test that uses this fixture (see example below)
        - return values cannot be returned. Passing values to a DistributedTest
          object can be achieved using class_tmpdir and writing to file (see example below)

    Usage:
        - must implement a run(self, ...) method
        - fixture can be used by making the class name input to a test function

    Example:
        @pytest.fixture(params=[10,20])
        def regular_pytest_fixture(request):
            return request.param

        class distributed_fixture_example(DistributedFixture):
            world_size = 4

            def run(self, regular_pytest_fixture, class_tmpdir):
                assert int(os.environ["WORLD_SIZE"]) == self.world_size
                local_rank = os.environ["LOCAL_RANK"]
                print(f"Rank {local_rank} with value {regular_pytest_fixture}")
                with open(os.path.join(class_tmpdir, f"{local_rank}.txt"), "w") as f:
                    f.write(f"{local_rank},{regular_pytest_fixture}")

        class TestExample(DistributedTest):
            world_size = 1

            def test(self, distributed_fixture_example, regular_pytest_fixture, class_tmpdir):
                assert int(os.environ["WORLD_SIZE"]) == self.world_size
                for rank in range(4):
                    with open(os.path.join(class_tmpdir, f"{rank}.txt"), "r") as f:
                        assert f.read() == f"{rank},{regular_pytest_fixture}"
    """
    is_dist_fixture = True

    # These values are just placeholders so that pytest recognizes this as a fixture
    _pytestfixturefunction = FixtureFunctionMarker(scope="function", params=None)
    __name__ = ""

    def __init__(self):
        assert isinstance(self.world_size, int), "Only one world size is allowed for distributed fixtures"
        self.__name__ = type(self).__name__
        _pytestfixturefunction = FixtureFunctionMarker(scope="function",
                                                       params=None,
                                                       name=self.__name__)


class DistributedTest(DistributedExec):
    """
    Implementation for running pytest with distributed execution.

    There are 2 parameters that can be modified:
        - world_size: Union[int,List[int]] = 2 -- the number of processes to launch
        - backend: Literal['nccl','mpi','gloo'] = 'nccl' -- which backend to use

    Features:
        - able to call pytest.skip() inside tests
        - works with pytest fixtures, parametrize, mark, etc.
        - can contain multiple tests (each of which can be parametrized separately)
        - class methods can be fixtures (usable by tests in this class only)
        - world_size can be changed for individual tests using @pytest.mark.world_size(world_size)
        - class_tmpdir is a fixture that can be used to get a tmpdir shared among
          all tests (including DistributedFixture)

    Usage:
        - class name must start with "Test"
        - must implement one or more test*(self, ...) methods

    Example:
        @pytest.fixture(params=[10,20])
        def val1(request):
            return request.param

        @pytest.mark.fast
        @pytest.mark.parametrize("val2", [30,40])
        class TestExample(DistributedTest):
            world_size = 2

            @pytest.fixture(params=[50,60])
            def val3(self, request):
                return request.param

            def test_1(self, val1, val2, str1="hello world"):
                assert int(os.environ["WORLD_SIZE"]) == self.world_size
                assert all(val1, val2, str1)

            @pytest.mark.world_size(1)
            @pytest.mark.parametrize("val4", [70,80])
            def test_2(self, val1, val2, val3, val4):
                assert int(os.environ["WORLD_SIZE"]) == 1
                assert all(val1, val2, val3, val4)
    """
    is_dist_test = True
<<<<<<< HEAD

    # Temporary directory that is shared among test methods in a class
    @pytest.fixture(autouse=True, scope="class")
    def class_tmpdir(self, tmpdir_factory):
        fn = tmpdir_factory.mktemp(self.__class__.__name__)
        return fn

    def run(self, **fixture_kwargs):
        self._current_test(**fixture_kwargs)

    def __call__(self, request):
        self._current_test = self._get_current_test_func(request)
        self._fixture_kwargs = self._get_fixture_kwargs(request, self._current_test)

        # Catch world_size override pytest mark
        for mark in getattr(request.function, "pytestmark", []):
            if mark.name == "world_size":
                world_size = mark.args[0]
                break
        else:
            world_size = self.world_size

        if isinstance(world_size, int):
            world_size = [world_size]
        for procs in world_size:
            self._launch_procs(procs)
            time.sleep(0.5)

=======

    # Temporary directory that is shared among test methods in a class
    @pytest.fixture(autouse=True, scope="class")
    def class_tmpdir(self, tmpdir_factory):
        fn = tmpdir_factory.mktemp(self.__class__.__name__)
        return fn

    def run(self, **fixture_kwargs):
        self._current_test(**fixture_kwargs)

    def __call__(self, request):
        self._current_test = self._get_current_test_func(request)
        self._fixture_kwargs = self._get_fixture_kwargs(request, self._current_test)

        # Catch world_size override pytest mark
        for mark in getattr(request.function, "pytestmark", []):
            if mark.name == "world_size":
                world_size = mark.args[0]
                break
        else:
            world_size = self.world_size

        if isinstance(world_size, int):
            world_size = [world_size]
        for procs in world_size:
            self._launch_procs(procs)
            time.sleep(0.5)

>>>>>>> ec13da6b
    def _get_current_test_func(self, request):
        # DistributedTest subclasses may have multiple test methods
        func_name = request.function.__name__
        return getattr(self, func_name)


def get_test_path(filename):
    curr_path = Path(__file__).parent
    return str(curr_path.joinpath(filename))<|MERGE_RESOLUTION|>--- conflicted
+++ resolved
@@ -67,14 +67,14 @@
 
         cuda_visible = ",".join(map(str, range(num_gpus)))
 
-        # rotate list based on xdist worker id, example below
-        # wid=0 -> ['0', '1', '2', '3']
-        # wid=1 -> ['1', '2', '3', '0']
-        # wid=2 -> ['2', '3', '0', '1']
-        # wid=3 -> ['3', '0', '1', '2']
-        dev_id_list = cuda_visible.split(",")
-        dev_id_list = dev_id_list[xdist_worker_id:] + dev_id_list[:xdist_worker_id]
-        os.environ["CUDA_VISIBLE_DEVICES"] = ",".join(dev_id_list)
+    # rotate list based on xdist worker id, example below
+    # wid=0 -> ['0', '1', '2', '3']
+    # wid=1 -> ['1', '2', '3', '0']
+    # wid=2 -> ['2', '3', '0', '1']
+    # wid=3 -> ['3', '0', '1', '2']
+    dev_id_list = cuda_visible.split(",")
+    dev_id_list = dev_id_list[xdist_worker_id:] + dev_id_list[:xdist_worker_id]
+    os.environ["CUDA_VISIBLE_DEVICES"] = ",".join(dev_id_list)
 
 
 class DistributedExec(ABC):
@@ -301,7 +301,6 @@
                 assert all(val1, val2, val3, val4)
     """
     is_dist_test = True
-<<<<<<< HEAD
 
     # Temporary directory that is shared among test methods in a class
     @pytest.fixture(autouse=True, scope="class")
@@ -330,36 +329,6 @@
             self._launch_procs(procs)
             time.sleep(0.5)
 
-=======
-
-    # Temporary directory that is shared among test methods in a class
-    @pytest.fixture(autouse=True, scope="class")
-    def class_tmpdir(self, tmpdir_factory):
-        fn = tmpdir_factory.mktemp(self.__class__.__name__)
-        return fn
-
-    def run(self, **fixture_kwargs):
-        self._current_test(**fixture_kwargs)
-
-    def __call__(self, request):
-        self._current_test = self._get_current_test_func(request)
-        self._fixture_kwargs = self._get_fixture_kwargs(request, self._current_test)
-
-        # Catch world_size override pytest mark
-        for mark in getattr(request.function, "pytestmark", []):
-            if mark.name == "world_size":
-                world_size = mark.args[0]
-                break
-        else:
-            world_size = self.world_size
-
-        if isinstance(world_size, int):
-            world_size = [world_size]
-        for procs in world_size:
-            self._launch_procs(procs)
-            time.sleep(0.5)
-
->>>>>>> ec13da6b
     def _get_current_test_func(self, request):
         # DistributedTest subclasses may have multiple test methods
         func_name = request.function.__name__
