'''Copyright The Microsoft DeepSpeed Team'''

<<<<<<< HEAD
import torch
import sys, os, time
=======
from benchmarks.communication.utils import *
from benchmarks.communication.constants import *
from deepspeed.accelerator import get_accelerator
>>>>>>> 9ea0fdc2

COMMS_BENCH_DIR = os.path.join(os.path.dirname(__file__), "../")
sys.path.append(COMMS_BENCH_DIR)

from communication.utils import *
from communication.constants import *


def timed_pt2pt(input, args):
    if args.dist == 'torch':
        import torch.distributed as dist
    elif args.dist == 'deepspeed':
        import deepspeed.comm as dist

    sync_all()
    # Warmups, establish connections, etc.
    for i in range(args.warmups):
        if dist.get_rank() == 0:
            if args.async_op:
                dist.isend(input, 1)
            else:
                dist.send(input, 1)
        if dist.get_rank() == 1:
            if args.async_op:
                dist.irecv(input, src=0)
            else:
                dist.recv(input, src=0)
    sync_all()

    # time the actual comm op trials times and average it
    pre = time.perf_counter()
    for i in range(args.trials):
        if dist.get_rank() == 0:
            if args.async_op:
                dist.isend(input, 1)
            else:
                dist.send(input, 1)
        if dist.get_rank() == 1:
            if args.async_op:
                dist.irecv(input, src=0)
            else:
                dist.recv(input, src=0)

    sync_all()
    duration = time.perf_counter() - pre

    # maintain and clean performance data
    avg_duration = duration / args.trials
    size = input.element_size() * input.nelement()
    n = dist.get_world_size()
    tput, busbw = get_bw('pt2pt', size, avg_duration, args)
    tput_str, busbw_str, duration_str = get_metric_strings(args, tput, busbw, avg_duration)
    desc = f'{input.nelement()}x{input.element_size()}'

    if not args.raw:
        size = convert_size(size)

    print_rank_0(
        f"{size:<20} {desc:25s} {duration_str:20s} {tput_str:20s} {busbw_str:20s}")


def run_pt2pt(local_rank, args):
    if args.dist == 'torch':
        import torch.distributed as dist
    elif args.dist == 'deepspeed':
        import deepspeed.comm as dist

    # Prepare benchmark header
    print_header(args, 'pt2pt')
    global_rank = dist.get_rank()
    world_size = dist.get_world_size()

    if args.scan:
        # Create list of message sizes
        M_LIST = []
        for x in (2**p for p in range(1, args.maxsize)):
            M_LIST.append(x)

        sync_all()
        # loop over various tensor sizes
        for M in M_LIST:
            global_rank = dist.get_rank()
            try:
                mat = torch.ones(world_size,
                                 M,
                                 dtype=getattr(
                                     torch,
                                     args.dtype)).to(
                                         get_accelerator().device_name(local_rank))
                sync_all()
                input = ((mat.mul_(float(global_rank))).view(-1))
            except RuntimeError as e:
                if 'out of memory' in str(e):
                    if dist.get_rank() == 0:
                        print('WARNING: Ran out of GPU memory. Exiting comm op.')
                    sync_all()
                    break
            sync_all()
            timed_pt2pt(input, args)
    else:
        # Send the biggest message size our GPUs can fit. If you're facing OOM errors, reduce the mem_factor
        # Don't need output tensor, so double mem_factor
        elements_per_gpu = max_numel(comm_op='pt2pt',
                                     dtype=getattr(torch,
                                                   args.dtype),
                                     mem_factor=args.mem_factor * 2,
                                     local_rank=local_rank,
                                     args=args)
        try:
            mat = torch.ones(elements_per_gpu,
                             dtype=getattr(torch,
                                           args.dtype)).to(
                                               get_accelerator().device_name(local_rank))
            input = ((mat.mul_(float(global_rank))).view(-1))
        except RuntimeError as e:
            if 'out of memory' in str(e):
                if dist.get_rank() == 0:
                    print(
                        'WARNING: Ran out of GPU memory. Try to reduce the --mem-factor argument!'
                    )
                sync_all()
                return
        sync_all()
        timed_pt2pt(input, args)


if __name__ == "__main__":
    args = benchmark_parser().parse_args()
    rank = args.local_rank
    init_processes(local_rank=rank, args=args)
    run_pt2pt(local_rank=rank, args=args)<|MERGE_RESOLUTION|>--- conflicted
+++ resolved
@@ -1,19 +1,14 @@
 '''Copyright The Microsoft DeepSpeed Team'''
 
-<<<<<<< HEAD
 import torch
 import sys, os, time
-=======
-from benchmarks.communication.utils import *
-from benchmarks.communication.constants import *
-from deepspeed.accelerator import get_accelerator
->>>>>>> 9ea0fdc2
 
 COMMS_BENCH_DIR = os.path.join(os.path.dirname(__file__), "../")
 sys.path.append(COMMS_BENCH_DIR)
 
 from communication.utils import *
 from communication.constants import *
+from deepspeed.accelerator import get_accelerator
 
 
 def timed_pt2pt(input, args):
