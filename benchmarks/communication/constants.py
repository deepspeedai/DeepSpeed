--- conflicted
+++ resolved
@@ -1,8 +1,5 @@
-<<<<<<< HEAD
+'''Copyright The Microsoft DeepSpeed Team'''
 from deepspeed.accelerator import get_accelerator
-=======
-'''Copyright The Microsoft DeepSpeed Team'''
->>>>>>> 91d7090e
 
 DEFAULT_WARMUPS = 5
 DEFAULT_TRIALS = 50
