--- conflicted
+++ resolved
@@ -36,11 +36,7 @@
             #python -c "import torch; print('CUDA available:', torch.cuda.is_available())"
         - name: Compile DeepSpeed Ops
           run: |
-<<<<<<< HEAD
-            DS_ACCELERATOR=cuda DS_ENABLE_NINJA=1 TORCH_CUDA_ARCH_LIST="7.0;7.5;8.0" DS_BUILD_OPS=1 DS_BUILD_SPARSE_ATTN=0 DS_BUILD_FP_QUANTIZER=0 DS_BUILD_CUTLASS_OPS=0 DS_BUILD_GDS=0 DS_BUILD_RAGGED_DEVICE_OPS=0 DS_BUILD_EVOFORMER_ATTN=0 pip3 install . --no-build-isolation
-=======
-            DS_ACCELERATOR=cuda DS_ENABLE_NINJA=1 TORCH_CUDA_ARCH_LIST="7.0;7.5;8.0" DS_BUILD_OPS=1 DS_BUILD_SPARSE_ATTN=0 DS_BUILD_FP_QUANTIZER=0 DS_BUILD_CUTLASS_OPS=0 DS_BUILD_GDS=0 DS_BUILD_RAGGED_DEVICE_OPS=0 DS_BUILD_EVOFORMER_ATTN=0 DS_BUILD_DEEP_COMPILE=0 pip3 install .
->>>>>>> 962a8f0a
+            DS_ACCELERATOR=cuda DS_ENABLE_NINJA=1 TORCH_CUDA_ARCH_LIST="7.0;7.5;8.0" DS_BUILD_OPS=1 DS_BUILD_SPARSE_ATTN=0 DS_BUILD_FP_QUANTIZER=0 DS_BUILD_CUTLASS_OPS=0 DS_BUILD_GDS=0 DS_BUILD_RAGGED_DEVICE_OPS=0 DS_BUILD_EVOFORMER_ATTN=0 DS_BUILD_DEEP_COMPILE=0 pip3 install . --no-build-isolation
         - name: DS Report
           run: |
              ds_report