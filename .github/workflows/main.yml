--- conflicted
+++ resolved
@@ -63,18 +63,34 @@
         run: |
           unset TORCH_CUDA_ARCH_LIST # only jit compile for current arch
           if [[ -d ./torch-extensions ]]; then rm -rf ./torch-extensions; fi
-<<<<<<< HEAD
-          TORCH_EXTENSIONS_DIR=./torch-extensions pytest --durations=0 --forked --verbose tests/unit/
+          cd tests
+          TORCH_EXTENSIONS_DIR=./torch-extensions pytest --durations=0 --forked --verbose unit/
 
+  nv-transformers-v100:
+    runs-on: [self-hosted, nvidia, torch18, v100]
+    
+    steps:
+      -uses: actions/checkout@v2
+      
+      - name: environment
+        run: |
+          nvidia-smi
+          which python
+          python --version
+          which nvcc
+          nvcc --version
+          python -c "import torch; print('torch:', torch.__version__, torch)"
+          python -c "import torch; print('CUDA available:', torch.cuda.is_available())"
+      - name: Install deepspeed
+        run: |
+          pip install .[dev]
+          ds_report
       - name: HF transformers tests
         run: |
           if [[ -d ./torch-extensions ]]; then rm -rf ./torch-extensions; fi
           git clone https://github.com/huggingface/transformers
+          git rev-parse --short HEAD
           cd transformers
-          pip install -e .
+          pip install .
           pip install sacrebleu rouge-score nltk parameterized psutil datasets
-          TORCH_EXTENSIONS_DIR=./torch-extensions RUN_SLOW=1 pytest --durations=0 --forked --verbose tests/deepspeed
-=======
-          cd tests
-          TORCH_EXTENSIONS_DIR=./torch-extensions pytest --durations=0 --forked --verbose unit/
->>>>>>> 86dd6a64
+          TORCH_EXTENSIONS_DIR=./torch-extensions RUN_SLOW=1 pytest --durations=0 --forked --verbose tests/deepspeed