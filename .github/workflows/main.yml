name: Build

on:
  push:
    branches:
      - 'master'
      - 'staging**'
    paths-ignore:
      - 'docs/**'
  pull_request:
    paths-ignore:
      - 'docs/**'

jobs:
  # unit tests running on nvidia gpus
  nv-torch12-p40:
    runs-on: [self-hosted, nvidia, torch12]

    steps:
      - uses: actions/checkout@v2

      - name: environment
        run: |
          nvidia-smi
          which python
          python --version
          which nvcc
          nvcc --version
          python -c "import torch; print('torch:', torch.__version__, torch)"
          python -c "import torch; print('CUDA available:', torch.cuda.is_available())"

      - name: Install deepspeed
        run: |
          pip install .[dev,autotuning]
          ds_report

      - name: Unit tests
        run: |
          if [[ -d ./torch-extensions ]]; then rm -rf ./torch-extensions; fi
          cd tests
<<<<<<< HEAD
          TORCH_EXTENSIONS_DIR=./torch-extensions pytest --durations=0 --forked --verbose -n 4 unit/
=======
          TORCH_EXTENSIONS_DIR=./torch-extensions pytest --color=yes --durations=0 --forked --verbose unit/
>>>>>>> 1d295ff5

  nv-torch18-v100:
    runs-on: [self-hosted, nvidia, torch18, v100]

    steps:
      - uses: actions/checkout@v2

      - name: environment
        run: |
          nvidia-smi
          which python
          python --version
          which nvcc
          nvcc --version
          pip install torch==1.8.2+cu111 torchvision==0.9.2+cu111 -f https://download.pytorch.org/whl/lts/1.8/torch_lts.html
          python -c "import torch; print('torch:', torch.__version__, torch)"
          python -c "import torch; print('CUDA available:', torch.cuda.is_available())"
      - name: Install deepspeed
        run: |
          pip install .[dev,1bit,autotuning]
          ds_report
      - name: Unit tests
        run: |
          unset TORCH_CUDA_ARCH_LIST # only jit compile for current arch
          if [[ -d ./torch-extensions ]]; then rm -rf ./torch-extensions; fi
          cd tests
<<<<<<< HEAD
          TORCH_EXTENSIONS_DIR=./torch-extensions pytest --durations=0 --forked --verbose -n 4 -m 'not sequential' unit/
          TORCH_EXTENSIONS_DIR=./torch-extensions pytest --durations=0 --forked --verbose -m 'sequential' unit/
=======
          TORCH_EXTENSIONS_DIR=./torch-extensions pytest --color=yes --durations=0 --forked --verbose unit/
>>>>>>> 1d295ff5

  nv-transformers-v100:
    runs-on: [self-hosted, nvidia, torch18, v100]

    steps:
      - uses: actions/checkout@v2

      - name: environment
        run: |
          nvidia-smi
          which python
          python --version
          which nvcc
          nvcc --version
          pip install torch==1.8.2+cu111 torchvision==0.9.2+cu111 -f https://download.pytorch.org/whl/lts/1.8/torch_lts.html
          python -c "import torch; print('torch:', torch.__version__, torch)"
          python -c "import torch; print('CUDA available:', torch.cuda.is_available())"
      - name: Install deepspeed
        run: |
          pip install .[dev,autotuning]
          ds_report
      - name: HF transformers tests
        run: |
          if [[ -d ./torch-extensions ]]; then rm -rf ./torch-extensions; fi
          git clone https://github.com/huggingface/transformers
          cd transformers
          # if needed switch to the last known good SHA until transformers@master is fixed
          # git checkout 1cc453d33
          git rev-parse --short HEAD
          # scipy/sklearn required for tests, using the 'dev' extra forces torch re-install
          pip install .[testing]
          # find reqs used in ds integration tests
          find examples/pytorch  -regextype posix-egrep -regex '.*(language-modeling|question-answering|summarization|image-classification|text-classification|translation).*/requirements.txt' -exec pip install -r {} \;
          TORCH_EXTENSIONS_DIR=./torch-extensions RUN_SLOW=1 pytest --color=yes --durations=0 --verbose tests/deepspeed<|MERGE_RESOLUTION|>--- conflicted
+++ resolved
@@ -38,11 +38,7 @@
         run: |
           if [[ -d ./torch-extensions ]]; then rm -rf ./torch-extensions; fi
           cd tests
-<<<<<<< HEAD
-          TORCH_EXTENSIONS_DIR=./torch-extensions pytest --durations=0 --forked --verbose -n 4 unit/
-=======
-          TORCH_EXTENSIONS_DIR=./torch-extensions pytest --color=yes --durations=0 --forked --verbose unit/
->>>>>>> 1d295ff5
+          TORCH_EXTENSIONS_DIR=./torch-extensions pytest --color=yes --durations=0 --forked --verbose -n 4 unit/
 
   nv-torch18-v100:
     runs-on: [self-hosted, nvidia, torch18, v100]
@@ -69,12 +65,8 @@
           unset TORCH_CUDA_ARCH_LIST # only jit compile for current arch
           if [[ -d ./torch-extensions ]]; then rm -rf ./torch-extensions; fi
           cd tests
-<<<<<<< HEAD
-          TORCH_EXTENSIONS_DIR=./torch-extensions pytest --durations=0 --forked --verbose -n 4 -m 'not sequential' unit/
-          TORCH_EXTENSIONS_DIR=./torch-extensions pytest --durations=0 --forked --verbose -m 'sequential' unit/
-=======
-          TORCH_EXTENSIONS_DIR=./torch-extensions pytest --color=yes --durations=0 --forked --verbose unit/
->>>>>>> 1d295ff5
+          TORCH_EXTENSIONS_DIR=./torch-extensions pytest --color=yes --durations=0 --forked --verbose -n 4 -m 'not sequential' unit/
+          TORCH_EXTENSIONS_DIR=./torch-extensions pytest --color=yes --durations=0 --forked --verbose -m 'sequential' unit/
 
   nv-transformers-v100:
     runs-on: [self-hosted, nvidia, torch18, v100]
