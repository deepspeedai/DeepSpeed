name: nv-inference

on:
  push:
    branches:
      - 'master'
      - 'staging**'
    paths-ignore:
      - 'docs/**'
  pull_request:
    paths-ignore:
      - 'docs/**'

concurrency:
  group: ${{ github.workflow }}-${{ github.ref }}
  cancel-in-progress: true

jobs:
  unit-tests:
    runs-on: [self-hosted, nvidia, cu113, v100]

    steps:
      - uses: actions/checkout@v2

      - name: environment
        run: |
          echo "JobID: $AISC_NODE_INSTANCE_ID"
          nvidia-smi
          which python
          python --version
          which nvcc
          nvcc --version
          pip install --upgrade pip
          pip uninstall --yes torch torchvision
          pip install torch torchvision --extra-index-url https://download.pytorch.org/whl/cu113
          python -c "import torch; print('torch:', torch.__version__, torch)"
          python -c "import torch; print('CUDA available:', torch.cuda.is_available())"

      - name: Install transformers
        run: |
          git clone https://github.com/huggingface/transformers
          cd transformers
          # if needed switch to the last known good SHA until transformers@master is fixed
          git checkout v4.21.2
          git rev-parse --short HEAD
          pip uninstall --yes transformers
          pip install .

      - name: Python environment
        run: |
          pip list

      - name: Install deepspeed
        run: |
          pip uninstall --yes deepspeed
          pip install .[dev,1bit,autotuning,sparse_attn,inf]
          ds_report

      - name: Unit tests
        run: |
          unset TORCH_CUDA_ARCH_LIST # only jit compile for current arch
          if [[ -d ./torch-extensions ]]; then rm -rf ./torch-extensions; fi
          cd tests
          EXPECTED_TORCH=$(pip index versions torch | grep -oP -m1 "^\s*LATEST.*\s\K\d+\.\d+")
<<<<<<< HEAD
          TRANSFORMERS_CACHE=/blob/transformers_cache/ TORCH_EXTENSIONS_DIR=./torch-extensions pytest --color=yes --durations=0 --forked -n 4 --verbose -m 'inference' unit/ --torch_ver=$EXPECTED_TORCH --cuda_ver="11.3"
          TRANSFORMERS_CACHE=/blob/transformers_cache/ TORCH_EXTENSIONS_DIR=./torch-extensions pytest --color=yes --durations=0 --forked --verbose -m 'seq_inference' unit/ --torch_ver=$EXPECTED_TORCH --cuda_ver="11.3"
=======
          TRANSFORMERS_CACHE=/blob/transformers_cache/ TORCH_EXTENSIONS_DIR=./torch-extensions pytest --color=yes --durations=0 -n 4 --verbose -m 'inference' unit/ --torch_ver=$EXPECTED_TORCH --cuda_ver="11.3"
>>>>>>> 5505e247
<|MERGE_RESOLUTION|>--- conflicted
+++ resolved
@@ -62,9 +62,5 @@
           if [[ -d ./torch-extensions ]]; then rm -rf ./torch-extensions; fi
           cd tests
           EXPECTED_TORCH=$(pip index versions torch | grep -oP -m1 "^\s*LATEST.*\s\K\d+\.\d+")
-<<<<<<< HEAD
-          TRANSFORMERS_CACHE=/blob/transformers_cache/ TORCH_EXTENSIONS_DIR=./torch-extensions pytest --color=yes --durations=0 --forked -n 4 --verbose -m 'inference' unit/ --torch_ver=$EXPECTED_TORCH --cuda_ver="11.3"
-          TRANSFORMERS_CACHE=/blob/transformers_cache/ TORCH_EXTENSIONS_DIR=./torch-extensions pytest --color=yes --durations=0 --forked --verbose -m 'seq_inference' unit/ --torch_ver=$EXPECTED_TORCH --cuda_ver="11.3"
-=======
           TRANSFORMERS_CACHE=/blob/transformers_cache/ TORCH_EXTENSIONS_DIR=./torch-extensions pytest --color=yes --durations=0 -n 4 --verbose -m 'inference' unit/ --torch_ver=$EXPECTED_TORCH --cuda_ver="11.3"
->>>>>>> 5505e247
+          TRANSFORMERS_CACHE=/blob/transformers_cache/ TORCH_EXTENSIONS_DIR=./torch-extensions pytest --color=yes --durations=0 --verbose -m 'seq_inference' unit/ --torch_ver=$EXPECTED_TORCH --cuda_ver="11.3"