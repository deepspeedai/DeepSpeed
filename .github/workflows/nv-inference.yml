--- conflicted
+++ resolved
@@ -58,14 +58,8 @@
         run: |
           unset TORCH_CUDA_ARCH_LIST # only jit compile for current arch
           cd tests
-<<<<<<< HEAD
-          pytest $PYTEST_OPTS -m 'seq_inference' unit/ --torch_ver="2.1" --cuda_ver="11.8"
-          pytest $PYTEST_OPTS -m 'inference_ops' unit/ --torch_ver="2.1" --cuda_ver="11.8"
-          pytest $PYTEST_OPTS --forked -n 4 -m 'inference' unit/ --torch_ver="2.1" --cuda_ver="11.8"
-=======
-          #pytest $PYTEST_OPTS -m 'seq_inference' unit/ --torch_ver="2.1" --cuda_ver="12.1"
+          pytest $PYTEST_OPTS -m 'seq_inference' unit/ --torch_ver="2.1" --cuda_ver="12.1"
           pytest $PYTEST_OPTS -m 'inference_ops' unit/ --torch_ver="2.1" --cuda_ver="12.1"
           pytest $PYTEST_OPTS --forked -n 4 -m 'inference' unit/ --torch_ver="2.1" --cuda_ver="12.1"
->>>>>>> 66d3d3e9
           # run ds_report again to check updated op list
           ds_report