--- conflicted
+++ resolved
@@ -5,18 +5,11 @@
   schedule:
     - cron: "0 0 * * *"
   pull_request:
-<<<<<<< HEAD
     paths-ignore:
       - 'docs/**'
       - 'blogs/**'
       - 'deepspeed/inference/v2/**'
       - 'tests/unit/inference/v2/**'
-=======
-    paths:
-      - ".github/workflows/hpu-gaudi2.yml"
-      - "accelerator/hpu_accelerator.py"
-
->>>>>>> dc3554f8
 
 concurrency:
   group: ${{ github.workflow }}-${{ github.ref }}
