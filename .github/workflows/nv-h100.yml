name: nv-h100

on:
<<<<<<< HEAD
  pull_request:
    paths:
      - '.github/workflows/nv-h100.yml'
      - 'requirements/**'
=======
  workflow_dispatch:
>>>>>>> 6e1a6801
  schedule:
    - cron: "0 0 * * *"

concurrency:
  group: ${{ github.workflow }}-${{ github.ref }}
  cancel-in-progress: true

permissions:
  contents: read
  issues: write

jobs:
  unit-tests:
    runs-on: [self-hosted, nvidia, h100]
    container:
      image: nvcr.io/nvidia/pytorch:23.03-py3
      ports:
        - 80
      options: --gpus all --shm-size "8G"

    steps:
      - uses: actions/checkout@v3

      - name: Check container state
        run: |
          nvidia-smi
          python -c "import torch; print('torch:', torch.__version__, torch)"
          python -c "import torch; print('CUDA available:', torch.cuda.is_available())"

      - name: Install transformers
        run: |
          git clone https://github.com/huggingface/transformers
          cd transformers
          git rev-parse --short HEAD
          python -m pip install .

      - name: Install deepspeed
        run: |
          python -m pip install docutils==0.18.1 jinja2==3.0 urllib3==1.26.11 ninja
          python -m pip install .[dev,1bit,autotuning]
          ds_report

      - name: Python environment
        run: |
          python -m pip list

      - name: Unit tests
        run: |
          unset TORCH_CUDA_ARCH_LIST # only jit compile for current arch
          cd tests
          python -m pytest $PYTEST_OPTS -n 4  unit/ --torch_ver="2.0" --cuda_ver="12"
          python -m pytest $PYTEST_OPTS -m 'sequential' unit/ --torch_ver="2.0" --cuda_ver="12"

      - name: Open GitHub issue if nightly CI fails
        if: ${{ failure() && (github.event_name == 'schedule') }}
        uses: JasonEtco/create-an-issue@v2
        env:
          GITHUB_TOKEN: ${{ secrets.GITHUB_TOKEN }}
        with:
          filename: .github/ISSUE_TEMPLATE/ci_failure_report.md
          update_existing: true<|MERGE_RESOLUTION|>--- conflicted
+++ resolved
@@ -1,14 +1,11 @@
 name: nv-h100
 
 on:
-<<<<<<< HEAD
+  workflow_dispatch:
   pull_request:
     paths:
       - '.github/workflows/nv-h100.yml'
       - 'requirements/**'
-=======
-  workflow_dispatch:
->>>>>>> 6e1a6801
   schedule:
     - cron: "0 0 * * *"
 
