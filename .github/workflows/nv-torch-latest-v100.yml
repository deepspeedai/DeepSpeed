--- conflicted
+++ resolved
@@ -19,11 +19,7 @@
 
 jobs:
   unit-tests:
-<<<<<<< HEAD
-    runs-on: [self-hosted, nvidia, cu121, v100] # Modified to run on the test runner
-=======
     runs-on: [self-hosted, nvidia, cu124, v100]
->>>>>>> 8ec1af5f
 
     steps:
       - uses: actions/checkout@v4
@@ -59,13 +55,12 @@
         run: |
           unset TORCH_CUDA_ARCH_LIST # only jit compile for current arch
           cd tests
-<<<<<<< HEAD
           TEST_LOG_FILE="/tmp/test_log_${GITHUB_RUN_ID}.log"
           echo "Running tests and logging to ${TEST_LOG_FILE}"
           # Let this line return true so that we can grep for "Failed" in the log file
           set +e
           pytest -s unit/comm/test_dist.py::TestDistInferenceAllReduce
-          NCCL_SOCKET_IFNAME="" DS_UNITTEST_FILE_STORE_DIR=/dev/shm RUNNING_TEST_LOG_FILE=${TEST_LOG_FILE} pytest $PYTEST_OPTS --forked -n 4 unit/ --torch_ver="2.5" --cuda_ver="12.1"
+          NCCL_SOCKET_IFNAME="" DS_UNITTEST_FILE_STORE_DIR=/dev/shm RUNNING_TEST_LOG_FILE=${TEST_LOG_FILE} pytest $PYTEST_OPTS --forked -n 8 unit/ --torch_ver="2.6" --cuda_ver="12.4"
           PYTEST_EXIT_CODE=$?
           if [ $PYTEST_EXIT_CODE -ne 0 ]; then
             # We don't clean the file here for debugging
@@ -75,15 +70,11 @@
           grep "Failed" ${TEST_LOG_FILE}
           rm -f ${TEST_LOG_FILE}
           # Do the same as above
-          DS_UNITTEST_FILE_STORE_DIR=/dev/shm RUNNING_TEST_LOG_FILE=${TEST_LOG_FILE} pytest $PYTEST_OPTS --forked -m 'sequential' unit/ --torch_ver="2.5" --cuda_ver="12.1"
+          DS_UNITTEST_FILE_STORE_DIR=/dev/shm RUNNING_TEST_LOG_FILE=${TEST_LOG_FILE} pytest $PYTEST_OPTS --forked -m 'sequential' unit/ --torch_ver="2.6" --cuda_ver="12.4"
           PYTEST_EXIT_CODE=$?
           grep "Failed" ${TEST_LOG_FILE}
           if [ $PYTEST_EXIT_CODE -ne 0 ]; then
             echo "pytest failed with exit code $PYTEST_EXIT_CODE"
             exit $PYTEST_EXIT_CODE
           fi
-          rm -f ${TEST_LOG_FILE}
-=======
-          pytest $PYTEST_OPTS --forked -n 8 unit/ --torch_ver="2.6" --cuda_ver="12.4"
-          pytest $PYTEST_OPTS --forked -m 'sequential' unit/ --torch_ver="2.6" --cuda_ver="12.4"
->>>>>>> 8ec1af5f
+          rm -f ${TEST_LOG_FILE}