// Copyright (c) Microsoft Corporation.
// SPDX-License-Identifier: Apache-2.0

// DeepSpeed Team

/*
    GPUDirect Storage functionality for swapping optimizer tensors to/from (NVMe) storage devices.
*/

#include "deepspeed_py_gds_handle.h"
#include <cstdlib>
#include "deepspeed_gds_op.h"

using namespace std;

int deepspeed_gds_handle_t::s_cuFile_init = 0;

deepspeed_gds_handle_t::deepspeed_gds_handle_t(const int block_size,
                                               const int queue_depth,
                                               const bool single_submit,
                                               const bool overlap_events,
                                               const int intra_op_parallelism)
    : deepspeed_io_handle_t(block_size, queue_depth, single_submit, overlap_events, 1),
      _intra_gds_op_parallelism(intra_op_parallelism)
{
    _init_cuFile(block_size, queue_depth);
}

deepspeed_gds_handle_t::~deepspeed_gds_handle_t() { _close_cuFile(); }

const int deepspeed_gds_handle_t::get_intra_op_parallelism() const
{
    return _intra_gds_op_parallelism;
}

void deepspeed_gds_handle_t::_init_cuFile(const int block_size, const int queue_depth)
{
    if (deepspeed_gds_handle_t::s_cuFile_init == 0) {
        std::string depthStr = std::to_string(queue_depth);
        std::string threadsStr = std::to_string(_intra_gds_op_parallelism);
        std::string json1 = R"({"execution": {"max_io_queue_depth": )" + depthStr + ", ";
        std::string json2 = R"("max_request_parallelism": )" + threadsStr + ", ";
        std::string json3 = R"("max_io_threads": )" + threadsStr + ", ";
        std::string json4 = R"("parallel_io": true, "min_io_threshold_size_kb": 8192}})";
        std::ofstream outFile("local_cufile.json");
        if (outFile.is_open()) {
            outFile << json1 + json2 + json3 + json4;
            outFile.close();
        } else {
            std::cerr << "Can't open local cufile" << std::endl;
            exit(EXIT_FAILURE);
        }
        // TODO: Address the following issues with this code
        // (1) Fix C++14 warning
        // (2) Create file in a different location than PWD
        // (3) Handle multi-GPU/multi-rank scenarios: should cufile be shared, is per-rank cufile
        // safe?
        putenv("CUFILE_ENV_PATH_JSON=$PWD/local_cufile.json");
        cuFileDriverOpen();
        cudaCheckError();
        size_t direct_io_size = (size_t)block_size / 1024;
        CUfileError_t status = cuFileDriverSetMaxDirectIOSize(direct_io_size);
        if (status.err != CU_FILE_SUCCESS) {
            std::cerr << "file register error:" << cuFileGetErrorString(status) << std::endl;
            exit(EXIT_FAILURE);
        }
    }
    deepspeed_gds_handle_t::s_cuFile_init++;
}

void deepspeed_gds_handle_t::_close_cuFile()
{
    deepspeed_gds_handle_t::s_cuFile_init--;
    if (deepspeed_gds_handle_t::s_cuFile_init == 0) { cuFileDriverClose(); }
}

torch::Tensor deepspeed_gds_handle_t::new_pinned_device_tensor(const size_t num_elem,
                                                               const torch::Tensor& example_tensor)
{
    auto options = torch::TensorOptions().dtype(example_tensor.scalar_type()).device(torch::kCUDA);
    auto dev_tensor = torch::empty(num_elem, options);
    pin_device_tensor(dev_tensor);
    return dev_tensor;
}

bool deepspeed_gds_handle_t::free_pinned_device_tensor(torch::Tensor& buffer)
{
    unpin_device_tensor(buffer);
    return true;
}

bool deepspeed_gds_handle_t::pin_device_tensor(const torch::Tensor& buffer)
{
    gds_op_desc_t::add_buffer_to_registry(buffer);
    return true;
}

bool deepspeed_gds_handle_t::unpin_device_tensor(const torch::Tensor& buffer)
{
    gds_op_desc_t::remove_buffer_from_registry(buffer);
    return true;
}

std::shared_ptr<struct io_op_desc_t> deepspeed_gds_handle_t::_create_io_op_desc(
    const bool read_op,
    const torch::Tensor& buffer,
    const int fd,
    const char* filename,
    const long long int file_num_bytes,
    const long long int file_offset,
    const bool validate)
{
    if (buffer.is_cuda()) {
        return std::make_shared<gds_op_desc_t>(
<<<<<<< HEAD
            read_op, buffer, fd, filename, file_num_bytes, file_offset, _num_threads, validate);
=======
            read_op, buffer, fd, filename, file_num_bytes, _intra_op_parallelism, validate);
>>>>>>> adec9912
    }
    return deepspeed_io_handle_t::_create_io_op_desc(
        read_op, buffer, fd, filename, file_num_bytes, file_offset, validate);
}<|MERGE_RESOLUTION|>--- conflicted
+++ resolved
@@ -112,11 +112,7 @@
 {
     if (buffer.is_cuda()) {
         return std::make_shared<gds_op_desc_t>(
-<<<<<<< HEAD
-            read_op, buffer, fd, filename, file_num_bytes, file_offset, _num_threads, validate);
-=======
-            read_op, buffer, fd, filename, file_num_bytes, _intra_op_parallelism, validate);
->>>>>>> adec9912
+            read_op, buffer, fd, filename, file_num_bytes, file_offset, _intra_op_parallelism, validate);
     }
     return deepspeed_io_handle_t::_create_io_op_desc(
         read_op, buffer, fd, filename, file_num_bytes, file_offset, validate);
