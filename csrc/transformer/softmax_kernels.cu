--- conflicted
+++ resolved
@@ -28,11 +28,7 @@
 {
     __shared__ float partialSum[MAX_WARP_NUM];
 
-<<<<<<< HEAD
-    int warp_num = blockDim.x >> 5;
-=======
     int warp_num = blockDim.x >> WARP_SIZE_BITS;
->>>>>>> 3488b8cd
 
     int iteration_stride = blockDim.x;
     int block_width = blockStride * seq_length;
@@ -49,11 +45,7 @@
                       (threadIdx.x / max_threads_in_sequence) * seq_length;
     int mask_offset = batch * seq_length;
 
-<<<<<<< HEAD
-    int wid = threadIdx.x >> 5;
-=======
     int wid = threadIdx.x >> WARP_SIZE_BITS;
->>>>>>> 3488b8cd
     int lane = threadIdx.x & 0x1f;
 
     float4* val_cast = reinterpret_cast<float4*>(vals);
@@ -167,11 +159,7 @@
 #if __CUDA_ARCH__ >= 700
     __shared__ float partialSum[MAX_WARP_NUM];
 
-<<<<<<< HEAD
-    int warp_num = blockDim.x >> 5;
-=======
     int warp_num = blockDim.x >> WARP_SIZE_BITS;
->>>>>>> 3488b8cd
 
     int iteration_stride = blockDim.x;
     int block_width = blockStride * seq_length;
@@ -188,11 +176,7 @@
                       (threadIdx.x / max_threads_in_sequence) * seq_length;
     int mask_offset = batch * seq_length;
 
-<<<<<<< HEAD
-    int wid = threadIdx.x >> 5;
-=======
     int wid = threadIdx.x >> WARP_SIZE_BITS;
->>>>>>> 3488b8cd
     int lane = threadIdx.x & 0x1f;
 
     float2* val_cast = reinterpret_cast<float2*>(vals);
@@ -455,11 +439,7 @@
 {
     __shared__ float partialSum[MAX_WARP_NUM];
 
-<<<<<<< HEAD
-    int warp_num = blockDim.x >> 5;  // warp-count = num_threads / WARP_SIZE (32)
-=======
     int warp_num = blockDim.x >> WARP_SIZE_BITS;  // warp-count = num_threads / WARP_SIZE (32)
->>>>>>> 3488b8cd
 
     int iteration_stride = blockDim.x;
     int block_width = blockStride * seq_length;
@@ -474,11 +454,7 @@
     int row = blockIdx.x;
     int id = threadIdx.x;
 
-<<<<<<< HEAD
-    int wid = id >> 5;
-=======
     int wid = id >> WARP_SIZE_BITS;
->>>>>>> 3488b8cd
     int lane = id & 0x1f;
 
     T val_reg[MAX_THREAD_ITERATIONS];
