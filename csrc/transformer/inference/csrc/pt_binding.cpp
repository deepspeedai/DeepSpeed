--- conflicted
+++ resolved
@@ -531,24 +531,11 @@
 }
 
 template <typename T>
-<<<<<<< HEAD
-at::Tensor ds_bias_add(at::Tensor& input, at::Tensor& bias)
-=======
 at::Tensor ds_bias_relu(at::Tensor& input, at::Tensor& bias)
->>>>>>> 5102c4ab
 {
     auto input_cont = input.contiguous();
 
     int bsz = input_cont.size(0) * input_cont.size(1);
-<<<<<<< HEAD
-    int hidden_size = input_cont.size(2);
-
-    launch_bias_add((T*)input_cont.data_ptr(),
-                    (T*)bias.data_ptr(),
-                    hidden_size,
-                    bsz,
-                    Context::Instance().GetCurrentStream());
-=======
     int intermediate_size = input_cont.size(2);
 
     launch_bias_relu((T*)input_cont.data_ptr(),
@@ -556,7 +543,22 @@
                      intermediate_size,
                      bsz,
                      Context::Instance().GetCurrentStream());
->>>>>>> 5102c4ab
+    return input_cont;
+}
+
+template <typename T>
+at::Tensor ds_bias_add(at::Tensor& input, at::Tensor& bias)
+{
+    auto input_cont = input.contiguous();
+
+    int bsz = input_cont.size(0) * input_cont.size(1);
+    int hidden_size = input_cont.size(2);
+
+    launch_bias_add((T*)input_cont.data_ptr(),
+                     (T*)bias.data_ptr(),
+                     hidden_size,
+                     bsz,
+                     Context::Instance().GetCurrentStream());
     return input_cont;
 }
 
@@ -1348,13 +1350,10 @@
           "DeepSpeed attention with fp32 (CUDA)");
     m.def("bias_gelu_fp32", &ds_bias_gelu<float>, "DeepSpeed Gelu with fp32 (CUDA)");
     m.def("bias_gelu_fp16", &ds_bias_gelu<__half>, "DeepSpeed Gelu with fp16 (CUDA)");
-<<<<<<< HEAD
     m.def("bias_add_fp32", &ds_bias_add<float>, "DeepSpeed Bias Add with fp32 (CUDA)");
     m.def("bias_add_fp16", &ds_bias_add<__half>, "DeepSpeed Gelu with fp16 (CUDA)");
-=======
     m.def("bias_relu_fp32", &ds_bias_relu<float>, "DeepSpeed ReLU with fp32 (CUDA)");
     m.def("bias_relu_fp16", &ds_bias_relu<__half>, "DeepSpeed ReLU with fp16 (CUDA)");
->>>>>>> 5102c4ab
     m.def("bias_residual_fp32",
           &ds_bias_residual<float>,
           "DeepSpeed residual-bias add with fp32 (CUDA)");
