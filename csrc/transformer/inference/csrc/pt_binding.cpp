// Copyright (c) Microsoft Corporation.
// SPDX-License-Identifier: Apache-2.0

// DeepSpeed Team

#include <c10/cuda/CUDAStream.h>
#include <torch/extension.h>
#include <stdexcept>
#include <vector>
#include "inference_context.h"
#include "inference_cublas_wrappers.h"
#include "inference_cuda_layers.h"

std::array<int, 3> gemm_algos = std::array<int, 3>({99, 99, 99});

// NOTE: This activation function type enum should be always in sync
// with the python counterpart, otherwise the casting from python binding
// will be incorrect.
enum class ActivationFuncType { UNKNOWN = 0, GELU = 1, ReLU = 2, GATED_GELU = 3, GATED_SILU = 4 };

enum class NormType { UNKNOWN = 0, LayerNorm = 1, GroupNorm = 2, RMSNorm = 3 };

enum class TransformerType : uint8_t { UNKNOWN = 0, GPTType = 1, BERTType = 2 };

// NOTE: this is a temporary and dodgy solution to distinguish GPT and BERT style models
// based on the dimensions of the corresponding attention mask.
inline auto infer_transformer_type(at::Tensor& attn_mask) -> TransformerType
{
    auto attn_mask_num_dims = attn_mask.sizes().size();

    if (attn_mask_num_dims > 2) {
        return TransformerType::GPTType;
    } else if (attn_mask_num_dims == 2) {
        return TransformerType::BERTType;
    } else {
        return TransformerType::UNKNOWN;
    }
}

// infer stride of attention mask memory layout based on the model type.
inline auto get_attn_mask_stride(at::Tensor& attn_mask) -> int
{
    auto trnsfrmr_type = infer_transformer_type(attn_mask);

    if (trnsfrmr_type == TransformerType::GPTType) {
        return attn_mask.size(2);
    } else if (trnsfrmr_type == TransformerType::BERTType) {
        // Bert style models have always a mask stride of 1.
        return 1;
    } else if (trnsfrmr_type == TransformerType::UNKNOWN) {
        return 0;
    }

    // this is just to make the compiler happy.
    return 0;
}

template <typename T>
at::Tensor ds_softmax(at::Tensor& attn_scores,
                      at::Tensor& attn_mask,
                      at::Tensor& alibi,
                      bool triangular,
                      bool recompute,
                      bool local_attention,
                      int window_size,
                      bool async_op,
                      float layer_scale,
                      int head_offset,
                      int mp_size)
{
    auto attn_scores_c = attn_scores.contiguous();
    int bsz = attn_scores_c.size(0);

    int seq_len = attn_scores_c.size(1);
    int len = attn_scores_c.sizes().size();
    if (len > 2) seq_len = attn_scores_c.size(2);

    int soft_len = attn_scores_c.size(2);
    if (len > 3) soft_len = attn_scores_c.size(3);

    int heads = 1;
    if (len > 1) heads = attn_scores_c.size(1);

    auto mask_stride = get_attn_mask_stride(attn_mask);

    launch_attn_softmax_v2((T*)attn_scores_c.data_ptr(),
                           (attn_mask.sizes().size() > 1 ? (T*)attn_mask.data_ptr() : nullptr),
                           (alibi.sizes().size() > 1 ? (T*)alibi.data_ptr() : nullptr),
                           layer_scale,
                           triangular,
                           recompute,
                           local_attention,
                           window_size,
                           bsz,
                           heads,
                           seq_len,
                           soft_len,
                           head_offset,
                           mask_stride,
                           mp_size,
                           InferenceContext::Instance().GetCurrentStream(async_op));

    return attn_scores_c;
}

template <typename T>
void allocate_workspace(unsigned hidden_dim,
                        unsigned num_heads,
                        unsigned prompt_length,
                        unsigned batch_size,
                        unsigned num_layers,
                        unsigned mp_size = 1,
                        bool external_cache = false,
                        unsigned rank = 0,
                        unsigned max_out_tokens = 1024,
                        unsigned min_out_tokens = 1)
{
    InferenceContext::Instance().GenWorkSpace(num_layers,
                                              num_heads,
                                              batch_size,
                                              prompt_length,
                                              hidden_dim,
                                              mp_size,
                                              external_cache,
                                              sizeof(T),
                                              rank,
                                              max_out_tokens,
                                              min_out_tokens);
}

template <typename T>
at::Tensor einsum_sec_sm_ecm(at::Tensor& Q, at::Tensor& W)
{
    auto options = at::TensorOptions()
                       .dtype(Q.options().dtype())
                       .layout(at::kStrided)
                       .device(at::kCUDA)
                       .requires_grad(false);
    T* workspace = (T*)InferenceContext::Instance().GetWorkSpace();
    float alpha = 1;
    float gemm_beta = 0.0;

    /*
    // Reallocate memory if we received a new prompt
    if (!workspace || input.size(1) != 1) {
        allocate_workspace<T>(W.size(1), InferenceContext::Instance().GetMaxTokenLength(),
    Q.size(0), 1, head_size); workspace = (T*)InferenceContext::Instance().GetWorkSpace();
    }
    */

    auto O = at::from_blob(workspace,
                           {Q.size(1), Q.size(2), W.size(1)},
                           c10::TensorType::contiguousStridesOf({Q.size(1), Q.size(2), W.size(1)}),
                           nullptr,
                           options,
                           Q.device());
    unsigned m = W.size(1);
    unsigned n = Q.size(1) * Q.size(2);
    unsigned k = Q.size(0);
    cublas_gemm_ex(InferenceContext::Instance().GetCublasHandle(),
                   CUBLAS_OP_N,
                   CUBLAS_OP_T,
                   m,
                   n,
                   k,
                   &alpha,
                   &gemm_beta,
                   (T*)W.data_ptr(),
                   (T*)Q.data_ptr(),
                   (T*)O.data_ptr(),
#ifdef __HIP_PLATFORM_AMD__
                   rocblas_gemm_algo_standard);
#else
                   CUBLAS_GEMM_DEFAULT_TENSOR_OP);
#endif
    return O;
}

template <typename T>
void attention_unfused(at::Tensor& prev_key_cont,
                       at::Tensor& query_cont,
                       at::Tensor& attn_mask,
                       at::Tensor& prev_value_cont,
                       at::Tensor& output,
                       int& bsz,
                       int& seq_len,
                       int& soft_len,
                       int& heads,
                       float& norm_factor,
                       bool triangular,
                       bool recompute,
                       bool local_attention,
                       int window_size)
{
    auto options = at::TensorOptions()
                       .dtype(query_cont.options().dtype())
                       .layout(at::kStrided)
                       .device(at::kCUDA)
                       .requires_grad(false);
    float alpha = norm_factor;
    float gemm_beta = 0.0;
    auto attn_score = at::empty({bsz, heads, seq_len, soft_len}, options);
    int k = prev_value_cont.size(2) / heads;

    auto mask_stride = get_attn_mask_stride(attn_mask);

    cublasSetStream(InferenceContext::Instance().GetCublasHandle(),
                    InferenceContext::Instance().GetCurrentStream());
    cublas_strided_batched_gemm(InferenceContext::Instance().GetCublasHandle(),
                                soft_len,
                                seq_len,
                                k,
                                &alpha,
                                &gemm_beta,
                                (T*)prev_key_cont.data_ptr(),
                                (T*)query_cont.data_ptr(),
                                (T*)attn_score.data_ptr(),
                                CUBLAS_OP_N,
                                CUBLAS_OP_N,
                                soft_len * k,
                                seq_len * k,
                                seq_len * soft_len,
                                bsz * heads,
#ifdef __HIP_PLATFORM_AMD__
                                rocblas_gemm_algo_standard);
#else
                                CUBLAS_GEMM_DEFAULT_TENSOR_OP);
#endif
    launch_attn_softmax_v2((T*)attn_score.data_ptr(),
                           (T*)(attn_mask.sizes().size() > 1 ? attn_mask.data_ptr() : nullptr),
                           (T*)nullptr,
                           1.0,
                           triangular,
                           recompute,
                           local_attention,
                           window_size,
                           bsz,
                           heads,
                           seq_len,
                           soft_len,
                           0,
                           mask_stride,
                           1,
                           InferenceContext::Instance().GetCurrentStream(false));
    alpha = 1.0;
    cublas_strided_batched_gemm(InferenceContext::Instance().GetCublasHandle(),
                                k,
                                seq_len,
                                soft_len,
                                &alpha,
                                &gemm_beta,
                                (T*)prev_value_cont.data_ptr(),
                                (T*)attn_score.data_ptr(),
                                (T*)output.data_ptr(),
                                CUBLAS_OP_N,
                                CUBLAS_OP_N,
                                soft_len * k,
                                seq_len * soft_len,
                                seq_len * k,
                                bsz * heads,
#ifdef __HIP_PLATFORM_AMD__
                                rocblas_gemm_algo_standard);
#else
                                CUBLAS_GEMM_DEFAULT_TENSOR_OP);
#endif
}

template <typename T>
std::vector<at::Tensor> ds_softmax_context1(at::Tensor& query,
                                            at::Tensor& prev_key,
                                            at::Tensor& new_key,
                                            at::Tensor& attn_mask,
                                            at::Tensor& prev_value,
                                            at::Tensor& new_value,
                                            int heads,
                                            float norm_factor,
                                            bool merging,
                                            bool triangular,
                                            bool local_attention,
                                            int window_size,
                                            bool no_masking)
{
    auto query_cont = query.contiguous();
    auto prev_key_cont = prev_key.contiguous();
    auto prev_value_cont = prev_value.contiguous();

    int new_size = (new_value.sizes().size() > 1 ? new_value.size(1) : 0);

    // Attn_Score [ batch Head Sequence-length Softmax-length]

    int bsz = query_cont.size(0);
    int seq_len = query_cont.size(1);
    int soft_len = prev_value.size(1);

    auto options = at::TensorOptions()
                       .dtype(query_cont.options().dtype())
                       .layout(at::kStrided)
                       .device(at::kCUDA)
                       .requires_grad(false);

    auto output =
        at::empty({prev_value.size(0), heads, seq_len, prev_value.size(2) / heads}, options);
    attention_unfused<T>(prev_key_cont,
                         query_cont,
                         attn_mask,  //(no_masking ? nullptr : (T*)attn_mask.data_ptr()),
                         prev_value_cont,
                         output,
                         bsz,
                         seq_len,
                         soft_len,
                         heads,
                         norm_factor,
                         (triangular && (new_size == 0)),
                         (new_size == 0),
                         local_attention,
                         window_size);

    return {output, prev_key, prev_value};
}

template <typename T>
void ds_softmax_internal(T* attn_scores,
                         at::Tensor& attn_mask,
                         at::Tensor& alibi,
                         float& layer_scale,
                         bool triangular,
                         bool recompute,
                         bool local_attention,
                         int window_size,
                         int bsz,
                         int seq_len,
                         int soft_len,
                         int heads)
{
    auto mask_stride = get_attn_mask_stride(attn_mask);

    launch_attn_softmax_v2((T*)attn_scores,
                           (attn_mask.sizes().size() > 1 ? (T*)attn_mask.data_ptr() : nullptr),
                           (alibi.sizes().size() > 1 ? (T*)alibi.data_ptr() : nullptr),
                           layer_scale,
                           triangular,
                           recompute,
                           local_attention,
                           window_size,
                           bsz,
                           heads,
                           seq_len,
                           soft_len,
                           0,
                           mask_stride,
                           1,
                           at::cuda::getCurrentCUDAStream());
}

template <typename T>
void attention_unfused(T* prev_key_cont,
                       T* query_cont,
                       at::Tensor& attn_mask,
                       T* prev_value_cont,
                       T* output,
                       unsigned& bsz,
                       int& k,
                       unsigned& seq_len,
                       unsigned& soft_len,
                       int& heads,
                       float& norm_factor,
                       bool triangular,
                       bool recompute,
                       bool local_attention,
                       int window_size,
                       at::Tensor& alibi,
                       int layer_id)
{
    float layer_scale = alibi.sizes().size() > 1 ? std::max(1, layer_id) : 1.0;
    float alpha = norm_factor * norm_factor / layer_scale;
    float gemm_beta = 0.0;
    T* workspace = (T*)InferenceContext::Instance().GetAttentionUnfusedWorkspace();

    cublasSetStream(InferenceContext::Instance().GetCublasHandle(),
                    InferenceContext::Instance().GetCurrentStream());
    cublas_strided_batched_gemm(InferenceContext::Instance().GetCublasHandle(),
                                soft_len,
                                seq_len,
                                k,
                                &alpha,
                                &gemm_beta,
                                (T*)prev_key_cont,
                                (T*)query_cont,
                                workspace,
                                CUBLAS_OP_T,
                                CUBLAS_OP_N,
                                InferenceContext::Instance().GetMaxTokenLength() * k,
                                seq_len * k,
                                seq_len * soft_len,
                                bsz * heads,
#ifdef __HIP_PLATFORM_AMD__
                                rocblas_gemm_algo_standard);
#else
                                CUBLAS_GEMM_DEFAULT_TENSOR_OP);
#endif
    ds_softmax_internal<T>(workspace,
                           attn_mask,
                           alibi,
                           layer_scale,
                           triangular,
                           recompute,
                           local_attention,
                           window_size,
                           bsz,
                           seq_len,
                           soft_len,
                           heads);
    alpha = 1.0;
    cublas_strided_batched_gemm(InferenceContext::Instance().GetCublasHandle(),
                                k,
                                seq_len,
                                soft_len,
                                &alpha,
                                &gemm_beta,
                                (T*)prev_value_cont,
                                workspace,
                                (T*)output,
                                CUBLAS_OP_N,
                                CUBLAS_OP_N,
                                InferenceContext::Instance().GetMaxTokenLength() * k,
                                seq_len * soft_len,
                                seq_len * k,
                                bsz * heads,
#ifdef __HIP_PLATFORM_AMD__
                                rocblas_gemm_algo_standard);
#else
                                CUBLAS_GEMM_DEFAULT_TENSOR_OP);
#endif
}

void reset_cache() { InferenceContext::Instance().reset_tokens(); }

template <typename T>
std::vector<at::Tensor> ds_softmax_context(at::Tensor& query_key_value,
                                           at::Tensor& attn_mask,
                                           int rotary_dim,
                                           bool rotate_half,
                                           bool rotate_every_two,
                                           int heads,
                                           int num_kv,
                                           float norm_factor,
                                           bool triangular,
                                           bool local_attention,
                                           int window_size,
                                           bool no_masking,
                                           unsigned layer_id,
                                           unsigned num_layers,
                                           at::Tensor& alibi,
                                           float rope_theta)
{
    unsigned bsz = query_key_value.size(0);
    unsigned seq_len = query_key_value.size(1);
    int k = query_key_value.size(2) / (heads + 2 * (num_kv > 0 ? num_kv : heads));
    unsigned hidden_dim = heads * k;

    bool is_prompt = (seq_len > 1);

    if (is_prompt) InferenceContext::Instance().reset_tokens(seq_len);
    unsigned soft_len = InferenceContext::Instance().current_tokens();

    auto options = at::TensorOptions()
                       .dtype(query_key_value.options().dtype())
                       .layout(at::kStrided)
                       .device(at::kCUDA)
                       .requires_grad(false);

    T* workspace = (T*)InferenceContext::Instance().GetWorkSpace();
    size_t buf_size = bsz * seq_len * hidden_dim;
    auto output = at::from_blob(workspace + 4 * buf_size,
                                {bsz, seq_len, hidden_dim},
                                c10::TensorType::contiguousStridesOf({bsz, seq_len, hidden_dim}),
                                nullptr,
                                options,
                                query_key_value.device());

    auto query_cont = workspace + 5 * buf_size;
    size_t offset =
        10 * (hidden_dim * bsz * InferenceContext::Instance().GetMaxTokenLength()) +
        layer_id * 2 * bsz * InferenceContext::Instance().GetMaxTokenLength() * hidden_dim;
    unsigned all_tokens = soft_len;
    auto kv_cache = workspace + offset + (hidden_dim / heads) * (is_prompt ? 0 : soft_len - 1);
    size_t value_offset = bsz * InferenceContext::Instance().GetMaxTokenLength() * hidden_dim;

    T* temp_buf = (T*)output.data_ptr() + at::numel(output);
    launch_bias_add_transform_0213<T>((T*)query_cont,
                                      kv_cache,
                                      kv_cache + value_offset,
                                      (T*)query_key_value.data_ptr(),
                                      nullptr,
                                      bsz,
                                      seq_len,
                                      (is_prompt ? 0 : soft_len - 1),
                                      soft_len,
                                      hidden_dim,
                                      heads,
                                      (num_kv > 0 ? num_kv : heads),
                                      rotary_dim,
                                      rotate_half,
                                      rotate_every_two,
                                      InferenceContext::Instance().GetCurrentStream(),
                                      3,
                                      InferenceContext::Instance().GetMaxTokenLength(),
                                      rope_theta);
    if (rotary_dim > 0 && rotate_half)
        launch_apply_rotary_pos_emb(query_cont,
                                    kv_cache,
                                    k,
                                    seq_len,
                                    rotary_dim,
                                    (is_prompt ? 0 : soft_len - 1),
                                    heads,
                                    bsz,
                                    rope_theta,
                                    InferenceContext::Instance().GetCurrentStream(),
                                    InferenceContext::Instance().GetMaxTokenLength());

    attention_unfused<T>(workspace + offset,
                         (T*)query_cont,
                         attn_mask,
                         workspace + offset + value_offset,
                         temp_buf,
                         bsz,
                         k,
                         seq_len,
                         all_tokens,
                         heads,
                         norm_factor,
                         (triangular && is_prompt),
                         is_prompt,
                         local_attention,
                         window_size,
                         alibi,
                         layer_id);
    launch_transform4d_0213<T>((T*)output.data_ptr(),
                               temp_buf,
                               bsz,
                               heads,
                               seq_len,
                               output.size(2),
                               InferenceContext::Instance().GetCurrentStream(false),
                               1);

    if (layer_id == num_layers - 1) InferenceContext::Instance().advance_tokens();
    auto prev_key = at::from_blob(workspace + offset,
                                  {bsz, heads, all_tokens, k},
                                  {hidden_dim * InferenceContext::Instance().GetMaxTokenLength(),
                                   k * InferenceContext::Instance().GetMaxTokenLength(),
                                   k,
                                   1},
                                  nullptr,
                                  options,
                                  query_key_value.device());

    auto prev_value = at::from_blob(workspace + offset + value_offset,
                                    {bsz, heads, all_tokens, k},
                                    {hidden_dim * InferenceContext::Instance().GetMaxTokenLength(),
                                     k * InferenceContext::Instance().GetMaxTokenLength(),
                                     k,
                                     1},
                                    nullptr,
                                    options,
                                    query_key_value.device());

    return {output, prev_key, prev_value};
}

template <typename T>
at::Tensor ds_bias_gelu(at::Tensor& input, at::Tensor& bias)
{
    auto input_cont = input.contiguous();

    int bsz = input_cont.size(0) * input_cont.size(1);
    int intermediate_size = input_cont.size(2);

    launch_bias_gelu((T*)input_cont.data_ptr(),
                     (T*)bias.data_ptr(),
                     intermediate_size,
                     bsz,
                     InferenceContext::Instance().GetCurrentStream());
    return input_cont;
}

#define DISPATCH_GATED_ACT(T_TYPE, C_TYPE)                                         \
    if (activation.options().dtype() == torch::T_TYPE) {                           \
        launch_gated_activation((C_TYPE*)output.data_ptr(),                        \
                                (const C_TYPE*)activation.data_ptr(),              \
                                (const C_TYPE*)bias.data_ptr(),                    \
                                rows,                                              \
                                out_channels,                                      \
                                channels,                                          \
                                activation_type == ActivationFuncType::GATED_GELU, \
                                InferenceContext::Instance().GetCurrentStream());  \
    }

at::Tensor ds_gated_activation(at::Tensor& activation, at::Tensor& bias, int actFun)
{
    /*
    Used in FF of Stable diffusion
    */

    const ActivationFuncType activation_type = static_cast<ActivationFuncType>(actFun);

    assert(activation_type == ActivationFuncType::GATED_GELU ||
           activation_type == ActivationFuncType::GATED_SILU);

    const int batch_size = activation.size(0);
    const int seq_len = activation.size(1);
    const int channels = activation.size(2);

    const int rows = batch_size * seq_len;
    // Dimensionality is cut in half
    const int out_channels = channels / 2;

    auto output = at::empty({batch_size, seq_len, out_channels}, activation.options());

    DISPATCH_GATED_ACT(kFloat, float);
    DISPATCH_GATED_ACT(kHalf, __half);
#ifdef BF16_AVAILABLE
    DISPATCH_GATED_ACT(kBFloat16, __nv_bfloat16);
#endif

    return output;
}

template <typename T>
at::Tensor ds_bias_relu(at::Tensor& input, at::Tensor& bias)
{
    auto input_cont = input.contiguous();

    int bsz = input_cont.size(0) * input_cont.size(1);
    int intermediate_size = input_cont.size(2);

    launch_bias_relu((T*)input_cont.data_ptr(),
                     (T*)bias.data_ptr(),
                     intermediate_size,
                     bsz,
                     InferenceContext::Instance().GetCurrentStream());
    return input_cont;
}

template <typename T>
at::Tensor ds_bias_add(at::Tensor& input, at::Tensor& bias)
{
    auto input_cont = input.contiguous();

    int bsz = input_cont.size(0) * input_cont.size(1);
    int hidden_size = input_cont.size(2);

    launch_bias_add((T*)input_cont.data_ptr(),
                    (T*)bias.data_ptr(),
                    hidden_size,
                    bsz,
                    InferenceContext::Instance().GetCurrentStream());
    return input_cont;
}

template <typename T>
at::Tensor ds_bias_residual(at::Tensor& input, at::Tensor& residual, at::Tensor& bias)
{
    auto input_cont = input.contiguous();
    auto residual_cont = residual.contiguous();

    int bsz = input_cont.size(0) * input_cont.size(1);
    // launch_bias_residual((T*)input_cont.data_ptr(),
    //                      (T*)residual_cont.data_ptr(),
    //                      (T*)bias.data_ptr(),
    //                      bsz,
    //                      input_cont.size(2),
    //                      (bias.size(0) > 1),
    //                      InferenceContext::Instance().GetCurrentStream());
    return input_cont;
}

#define DISPATCH_LAYER_NORM(T_TYPE, C_TYPE)                               \
    if (input.options().dtype() == torch::T_TYPE) {                       \
        launch_fused_ln((C_TYPE*)output.data_ptr(),                       \
                        (const C_TYPE*)input.data_ptr(),                  \
                        (const C_TYPE*)gamma.data_ptr(),                  \
                        (const C_TYPE*)beta.data_ptr(),                   \
                        epsilon,                                          \
                        rows,                                             \
                        elems_per_row,                                    \
                        InferenceContext::Instance().GetCurrentStream()); \
    }

at::Tensor ds_layer_norm(at::Tensor& input, at::Tensor& gamma, at::Tensor& beta, float epsilon)
{
    const int rows = input.size(0) * input.size(1);
    const int elems_per_row = input.size(2);
    auto output = at::empty_like(input);

    DISPATCH_LAYER_NORM(kFloat, float);
    DISPATCH_LAYER_NORM(kHalf, __half);
#ifdef BF16_AVAILABLE
    DISPATCH_LAYER_NORM(kBFloat16, __nv_bfloat16);
#endif

    return output;
}

#define DISPATCH_RMS_NORM(T_TYPE, C_TYPE)                                 \
    if (input.options().dtype() == torch::T_TYPE) {                       \
        launch_rms_norm((C_TYPE*)output.data_ptr(),                       \
                        (C_TYPE*)nullptr,                                 \
                        (const C_TYPE*)input.data_ptr(),                  \
                        (const C_TYPE*)nullptr,                           \
                        (const C_TYPE*)gamma.data_ptr(),                  \
                        epsilon,                                          \
                        rows,                                             \
                        elems_per_row,                                    \
                        InferenceContext::Instance().GetCurrentStream()); \
    }

at::Tensor ds_rms_norm(at::Tensor& input, at::Tensor& gamma, float epsilon)
{
    // Get number of dims of tensor
    int num_dims = input.dim();
    const int rows = (num_dims == 2) ? input.size(0) : input.size(0) * input.size(1);
    const int elems_per_row = (num_dims == 2) ? input.size(1) : input.size(2);

    auto output = at::empty_like(input);

    DISPATCH_RMS_NORM(kFloat, float);
    DISPATCH_RMS_NORM(kHalf, __half);
#ifdef BF16_AVAILABLE
    DISPATCH_RMS_NORM(kBFloat16, __nv_bfloat16);
#endif

    return output;
}

#define DISPATCH_PRE_RMS_NORM(T_TYPE, C_TYPE)                             \
    if (input.options().dtype() == torch::T_TYPE) {                       \
        launch_rms_norm((C_TYPE*)output.data_ptr(),                       \
                        (C_TYPE*)res_out.data_ptr(),                      \
                        (const C_TYPE*)input.data_ptr(),                  \
                        (const C_TYPE*)residual.data_ptr(),               \
                        (const C_TYPE*)gamma.data_ptr(),                  \
                        epsilon,                                          \
                        rows,                                             \
                        elems_per_row,                                    \
                        InferenceContext::Instance().GetCurrentStream()); \
    }

std::vector<at::Tensor> ds_pre_rms_norm(at::Tensor& input,
                                        at::Tensor& residual,
                                        at::Tensor& gamma,
                                        float epsilon)
{
    // Get number of dims of tensor
    int num_dims = input.dim();
    const int rows = (num_dims == 2) ? input.size(0) : input.size(0) * input.size(1);
    const int elems_per_row = (num_dims == 2) ? input.size(1) : input.size(2);

    auto output = at::empty_like(input);
    auto res_out = at::empty_like(residual);

    DISPATCH_PRE_RMS_NORM(kFloat, float);
    DISPATCH_PRE_RMS_NORM(kHalf, __half);
#ifdef BF16_AVAILABLE
    DISPATCH_PRE_RMS_NORM(kBFloat16, __nv_bfloat16);
#endif

    return {output, res_out};
}

template <typename T>
void ds_layer_norm_internal(T* workspace,
                            at::Tensor& input,
                            at::Tensor& gamma,
                            at::Tensor& beta,
                            float epsilon)
{
    int bsz = input.size(0) * input.size(1);
    launch_fused_ln(workspace,
                    (const T*)input.data_ptr(),
                    (const T*)gamma.data_ptr(),
                    (const T*)beta.data_ptr(),
                    epsilon,
                    bsz,
                    input.size(2),
                    InferenceContext::Instance().GetCurrentStream());
}

#define DISPATCH_LAYER_NORM_RESIDUAL(T_TYPE, C_TYPE)                               \
    if (input.options().dtype() == torch::T_TYPE) {                                \
        launch_fused_residual_ln((C_TYPE*)output.data_ptr(),                       \
                                 (const C_TYPE*)input.data_ptr(),                  \
                                 (const C_TYPE*)residual.data_ptr(),               \
                                 (const C_TYPE*)bias.data_ptr(),                   \
                                 (const C_TYPE*)gamma.data_ptr(),                  \
                                 (const C_TYPE*)beta.data_ptr(),                   \
                                 epsilon,                                          \
                                 rows,                                             \
                                 elems_per_row,                                    \
                                 InferenceContext::Instance().GetCurrentStream()); \
    }

/* Currently only used in unit testing */
at::Tensor ds_layer_norm_residual(at::Tensor& input,
                                  at::Tensor& bias,
                                  at::Tensor& residual,
                                  at::Tensor& gamma,
                                  at::Tensor& beta,
                                  float epsilon)
{
    const int rows = input.size(0) * input.size(1);
    const int elems_per_row = input.size(2);
    auto output = at::empty_like(input);

    DISPATCH_LAYER_NORM_RESIDUAL(kFloat, float);
    DISPATCH_LAYER_NORM_RESIDUAL(kHalf, __half);
#ifdef BF16_AVAILABLE
    DISPATCH_LAYER_NORM_RESIDUAL(kBFloat16, __nv_bfloat16);
#endif

    return output;
}

#define DISPATCH_PRE_LAYER_NORM_RESIDUAL(T_TYPE, C_TYPE)      \
    if (input.options().dtype() == torch::T_TYPE) {           \
        launch_fused_residual_ln_store_pre_ln_res(            \
            (C_TYPE*)norm_output.data_ptr(),                  \
            (C_TYPE*)res_output.data_ptr(),                   \
            (const C_TYPE*)input.data_ptr(),                  \
            (const C_TYPE*)residual.data_ptr(),               \
            (const C_TYPE*)bias.data_ptr(),                   \
            (const C_TYPE*)gamma.data_ptr(),                  \
            (const C_TYPE*)beta.data_ptr(),                   \
            epsilon,                                          \
            rows,                                             \
            elems_per_row,                                    \
            InferenceContext::Instance().GetCurrentStream()); \
    }

/* Currently only used in unit testing */
std::vector<at::Tensor> ds_layer_norm_residual_store_pre_ln_res(at::Tensor& input,
                                                                at::Tensor& bias,
                                                                at::Tensor& residual,
                                                                at::Tensor& gamma,
                                                                at::Tensor& beta,
                                                                float epsilon)
{
    const int rows = input.size(0) * input.size(1);
    const int elems_per_row = input.size(2);
    auto norm_output = at::empty_like(input);
    auto res_output = at::empty_like(input);

    DISPATCH_PRE_LAYER_NORM_RESIDUAL(kFloat, float);
    DISPATCH_PRE_LAYER_NORM_RESIDUAL(kHalf, __half);
#ifdef BF16_AVAILABLE
    DISPATCH_PRE_LAYER_NORM_RESIDUAL(kBFloat16, __nv_bfloat16);
#endif

    return {norm_output, res_output};
}

template <typename T>
void quantized_gemm(void* output,
                    T* input,
                    at::Tensor& weight,
                    at::Tensor& qscale,
                    int groups,
                    int bsz,
                    int hidden_size)
{
    // T* weight16 = (T*)InferenceContext::Instance().GetWorkSpace() + 12 * hidden_size * bsz;

    auto options = at::TensorOptions()
                       .dtype(at::kHalf)
                       .layout(at::kStrided)
                       .device(at::kCUDA)
                       .requires_grad(false);
    auto tmp = torch::empty(weight.sizes(), options);
    T* weight16 = (T*)tmp.data_ptr();
    launch_dequantize(weight16,
                      (int8_t*)weight.data_ptr(),
                      (float*)qscale.data_ptr(),
                      weight.size(0),
                      weight.size(1),
                      groups,
                      InferenceContext::Instance().GetCurrentStream());

    float alpha = (T)1.0;
    float gemm_beta = (T)0.0;
    cublas_gemm_ex(InferenceContext::Instance().GetCublasHandle(),
                   CUBLAS_OP_T,
                   CUBLAS_OP_N,
                   weight.size(0),
                   bsz,
                   weight.size(1),
                   &alpha,
                   &gemm_beta,
                   weight16,
                   (T*)input,
                   (T*)output,
#ifdef __HIP_PLATFORM_AMD__
                   rocblas_gemm_algo_standard);
#else
                   CUBLAS_GEMM_DEFAULT_TENSOR_OP);
#endif
}

template <typename T>
at::Tensor qkv_unfused_cublas(at::Tensor& output,
                              at::Tensor& input,
                              at::Tensor& weight,
                              at::Tensor& q_scale,
                              at::Tensor& bias,
                              at::Tensor& gamma,
                              at::Tensor& beta,
                              const float epsilon,
                              bool add_bias,
                              bool q_int8,
                              bool transposed_mode)
{
    int bsz = input.size(0) * input.size(1);
    T* workspace = (T*)InferenceContext::Instance().GetWorkSpace();
    workspace += (3 * bsz * input.size(2));
    ds_layer_norm_internal<T>(workspace, input, gamma, beta, epsilon);

    if (q_int8) {
        quantized_gemm<T>(
            output.data_ptr(), workspace, weight, q_scale, q_scale.size(0), bsz, input.size(2));
    } else {
        float alpha = (T)1.0;
        float gemm_beta = (T)0.0;

        cublasSetStream(InferenceContext::Instance().GetCublasHandle(),
                        InferenceContext::Instance().GetCurrentStream());
        cublas_gemm_ex(InferenceContext::Instance().GetCublasHandle(),
                       (transposed_mode ? CUBLAS_OP_T : CUBLAS_OP_N),
                       CUBLAS_OP_N,
                       weight.size(transposed_mode ? 0 : 1),
                       bsz,
                       input.size(2),
                       &alpha,
                       &gemm_beta,
                       (T*)weight.data_ptr(),
                       workspace,
                       (T*)output.data_ptr(),
#ifdef __HIP_PLATFORM_AMD__
                       rocblas_gemm_algo_standard);
#else
                       CUBLAS_GEMM_DEFAULT_TENSOR_OP);
#endif
    }
    if (add_bias)
        launch_bias_add((T*)output.data_ptr(),
                        (T*)bias.data_ptr(),
                        (transposed_mode || q_int8) ? weight.size(0) : weight.size(1),
                        bsz,
                        InferenceContext::Instance().GetCurrentStream());
    return at::from_blob(workspace,
                         input.sizes(),
                         c10::TensorType::contiguousStridesOf(input.sizes()),
                         nullptr,
                         input.options(),
                         input.options().device());
}

template <typename T>
std::vector<at::Tensor> ds_rms_qkv(at::Tensor& input,
                                   at::Tensor& weight,
                                   at::Tensor& q_scale,
                                   at::Tensor& gamma,
                                   const float epsilon,
                                   bool q_int8,
                                   bool transposed_mode)
{
    const int bsz = input.size(0) * input.size(1);
    T* workspace = (T*)InferenceContext::Instance().GetWorkSpace();
    T* rms_norm_ptr = workspace + (3 * bsz * input.size(2));
    int out_size = (transposed_mode || q_int8) ? weight.size(0) : weight.size(1);

    auto options = at::TensorOptions()
                       .dtype(input.options().dtype())
                       .layout(at::kStrided)
                       .device(at::kCUDA)
                       .requires_grad(false);
    auto rms_norm = at::from_blob(rms_norm_ptr,
                                  input.sizes(),
                                  c10::TensorType::contiguousStridesOf(input.sizes()),
                                  nullptr,
                                  options,
                                  input.device());
    auto output = at::from_blob(
        workspace,
        {input.size(0), input.size(1), out_size},
        c10::TensorType::contiguousStridesOf({input.size(0), input.size(1), out_size}),
        nullptr,
        options,
        input.device());

    launch_rms_norm((T*)rms_norm.data_ptr(),
                    (T*)nullptr,
                    (const T*)input.data_ptr(),
                    (const T*)nullptr,
                    (const T*)gamma.data_ptr(),
                    epsilon,
                    bsz,
                    input.size(2),
                    InferenceContext::Instance().GetCurrentStream());

    if (q_int8) {
        quantized_gemm<T>((T*)output.data_ptr(),
                          (T*)rms_norm.data_ptr(),
                          weight,
                          q_scale,
                          q_scale.size(0),
                          bsz,
                          input.size(2));
    } else {
        float alpha = (T)1.0;
        float gemm_beta = (T)0.0;

        cublasSetStream(InferenceContext::Instance().GetCublasHandle(),
                        InferenceContext::Instance().GetCurrentStream());
        cublas_gemm_ex(InferenceContext::Instance().GetCublasHandle(),
                       (transposed_mode ? CUBLAS_OP_T : CUBLAS_OP_N),
                       CUBLAS_OP_N,
                       weight.size(transposed_mode ? 0 : 1),
                       bsz,
                       input.size(2),
                       &alpha,
                       &gemm_beta,
                       (T*)weight.data_ptr(),
                       (T*)rms_norm.data_ptr(),
                       (T*)output.data_ptr(),
#ifdef __HIP_PLATFORM_AMD__
                       rocblas_gemm_algo_standard);
#else
                       CUBLAS_GEMM_DEFAULT_TENSOR_OP);
#endif
    }

    return {output, rms_norm};
}

template <typename T>
std::vector<at::Tensor> ds_qkv_gemm(at::Tensor& input,
                                    at::Tensor& weight,
                                    at::Tensor& q_scale,
                                    at::Tensor& bias,
                                    at::Tensor& gamma,
                                    at::Tensor& beta,
                                    const float epsilon,
                                    bool add_bias,
                                    bool q_int8,
                                    bool transposed_mode)
{
    int bsz = input.size(0) * input.size(1);
    T* workspace = (T*)InferenceContext::Instance().GetWorkSpace();
    int out_size = (transposed_mode || q_int8) ? weight.size(0) : weight.size(1);

    auto options = at::TensorOptions()
                       .dtype(input.options().dtype())
                       .layout(at::kStrided)
                       .device(at::kCUDA)
                       .requires_grad(false);

    auto output = at::from_blob(
        workspace,
        {input.size(0), input.size(1), out_size},
        c10::TensorType::contiguousStridesOf({input.size(0), input.size(1), out_size}),
        nullptr,
        options,
        input.device());
    auto inp_norm = qkv_unfused_cublas<T>(output,
                                          input,
                                          weight,
                                          q_scale,
                                          bias,
                                          gamma,
                                          beta,
                                          epsilon,
                                          add_bias,
                                          q_int8,
                                          transposed_mode);

    return {output, inp_norm};
}

template <typename T>
void quantized_gemm(at::Tensor& output,
                    at::Tensor& input,
                    at::Tensor& weight,
                    at::Tensor& qscale,
                    int groups,
                    int merge_count)
{
    int bsz = input.size(0) * input.size(1);
    auto options = at::TensorOptions()
                       .dtype(input.options().dtype())
                       .layout(at::kStrided)
                       .device(at::kCUDA)
                       .requires_grad(false);
    auto weight16 = at::empty({weight.size(0), weight.size(1)}, options);

    launch_dequantize((T*)weight16.data_ptr(),
                      (int8_t*)weight.data_ptr(),
                      (float*)qscale.data_ptr(),
                      weight.size(0),
                      weight.size(1),
                      groups,
                      merge_count,
                      InferenceContext::Instance().GetCurrentStream());

    float alpha = (T)1.0;
    float gemm_beta = (T)0.0;
    cublas_gemm_ex(InferenceContext::Instance().GetCublasHandle(),
                   CUBLAS_OP_T,
                   CUBLAS_OP_N,
                   weight.size(0),
                   bsz,
                   input.size(2),
                   &alpha,
                   &gemm_beta,
                   (T*)weight16.data_ptr(),
                   (T*)input.data_ptr(),
                   (T*)output.data_ptr(),
#ifdef __HIP_PLATFORM_AMD__
                   rocblas_gemm_algo_standard);
#else
                   CUBLAS_GEMM_DEFAULT_TENSOR_OP);
#endif
}

template <typename T>
at::Tensor ds_linear_layer(at::Tensor& input,
                           at::Tensor& weight,
                           at::Tensor& bias,
                           bool add_bias,
                           bool do_flash_attn,
                           int num_heads,
                           bool transposed_mode,
                           float rope_theta)
{
    auto input_cont = input.contiguous();
    auto options = at::TensorOptions()
                       .dtype(input_cont.options().dtype())
                       .layout(at::kStrided)
                       .device(at::kCUDA)
                       .requires_grad(false);

    int head_size = input_cont.size(2) / num_heads;
    int bsz = input.size(0) * input.size(1);
    int out_size = transposed_mode ? weight.size(0) : weight.size(1);
    T* workspace = (T*)InferenceContext::Instance().GetWorkSpace();
    auto output = at::from_blob(
        workspace,
        {input.size(0), input.size(1), out_size},
        c10::TensorType::contiguousStridesOf({input.size(0), input.size(1), out_size}),
        nullptr,
        options,
        input.device());

    float alpha = (T)1.0;
    float gemm_beta = (T)0.0;
    cublasSetStream(InferenceContext::Instance().GetCublasHandle(),
                    InferenceContext::Instance().GetCurrentStream());

    cublas_gemm_ex(InferenceContext::Instance().GetCublasHandle(),
                   (transposed_mode ? CUBLAS_OP_T : CUBLAS_OP_N),
                   CUBLAS_OP_N,
                   weight.size(transposed_mode ? 0 : 1),
                   bsz,
                   input_cont.size(2),
                   &alpha,
                   &gemm_beta,
                   (T*)weight.data_ptr(),
                   (T*)input_cont.data_ptr(),
                   (T*)output.data_ptr(),
#ifdef __HIP_PLATFORM_AMD__
                   rocblas_gemm_algo_standard);
#else
                   CUBLAS_GEMM_DEFAULT_TENSOR_OP);
#endif
    if (add_bias)
        launch_bias_add((T*)output.data_ptr(),
                        (T*)bias.data_ptr(),
                        weight.size(transposed_mode ? 0 : 1),
                        bsz,
                        InferenceContext::Instance().GetCurrentStream());
    bool add_padding = (head_size % 32 != 0 && head_size < 64) || (head_size % 64 != 0);
    if (do_flash_attn) {
        if (add_padding) {
            int padded_head_size = head_size < 32 ? 32 : (head_size < 64 ? 64 : 128);
            auto padded_output = workspace + output.numel();
            auto final_output =
                padded_output + (input.size(0) * input.size(1) * 3 * num_heads * padded_head_size);
            pad_data(padded_output,
                     workspace,
                     3 * bsz * num_heads,
                     head_size,
                     padded_head_size,
                     InferenceContext::Instance().GetCurrentStream());

            launch_bias_add_transform_0213<T>(
                final_output,
                final_output + (input.size(0) * input.size(1) * num_heads * padded_head_size),
                final_output + (input.size(0) * input.size(1) * 2 * num_heads * padded_head_size),
                padded_output,
                nullptr,
                input.size(0),
                input.size(1),
                0,
                input.size(1),
                (num_heads * padded_head_size),
                num_heads,
                -1,
                -1,
                false,
                false,
                InferenceContext::Instance().GetCurrentStream(),
                3,
<<<<<<< HEAD
                input.size(1));
            return at::from_blob(
                final_output,
                {3, input.size(0), num_heads, input.size(1), padded_head_size},
                c10::TensorType::contiguousStridesOf(
                    {3, input.size(0), num_heads, input.size(1), padded_head_size}),
                nullptr,
                options,
                input.device());
=======
                input.size(1),
                rope_theta);
            return at::from_blob(final_output,
                                 {3, input.size(0), num_heads, input.size(1), padded_head_size},
                                 options);
>>>>>>> 244040c1
            // return at::from_blob(padded_output, {input.size(0) * input.size(1), 3, num_heads,
            // padded_head_size}, options);
        } else {
            auto final_output = workspace + output.numel();
            launch_bias_add_transform_0213<T>(
                final_output,
                final_output + (input.size(0) * input.size(1) * input_cont.size(2)),
                final_output + (input.size(0) * input.size(1) * 2 * input_cont.size(2)),
                workspace,
                nullptr,
                input.size(0),
                input.size(1),
                0,
                input.size(1),
                input_cont.size(2),
                num_heads,
                -1,
                -1,
                false,
                false,
                InferenceContext::Instance().GetCurrentStream(),
                3,
<<<<<<< HEAD
                input.size(1));
            return at::from_blob(final_output,
                                 {3, input.size(0), num_heads, input.size(1), head_size},
                                 c10::TensorType::contiguousStridesOf(
                                     {3, input.size(0), num_heads, input.size(1), head_size}),
                                 nullptr,
                                 options,
                                 input.device());
=======
                input.size(1),
                rope_theta);
            return at::from_blob(
                final_output, {3, input.size(0), num_heads, input.size(1), head_size}, options);
>>>>>>> 244040c1
            // return at::from_blob(workspace, {input.size(0) * input.size(1), 3, num_heads,
            // head_size}, options);
        }

    } else
        return output;
}

template <typename T>
std::vector<at::Tensor> add_padding(at::Tensor& query, at::Tensor& key, at::Tensor& value)
{
    int head_size = query.size(3);
    int padded_head_size = head_size < 32 ? 32 : (head_size < 64 ? 64 : 128);
    T* workspace = (T*)InferenceContext::Instance().GetWorkSpace();
    T* key_pad_ptr = workspace + padded_head_size * query.size(0) * query.size(1) * query.size(2);
    T* value_pad_ptr = key_pad_ptr + padded_head_size * query.size(0) * query.size(1) * 128;
    pad_head_seq(workspace,
                 (T*)query.data_ptr(),
                 query.size(0) * query.size(1),
                 query.size(2),
                 query.size(2),
                 head_size,
                 padded_head_size,
                 InferenceContext::Instance().GetCurrentStream());
    pad_head_seq(key_pad_ptr,
                 (T*)key.data_ptr(),
                 query.size(0) * query.size(1),
                 key.size(2),
                 128,
                 head_size,
                 padded_head_size,
                 InferenceContext::Instance().GetCurrentStream());
    pad_head_seq(value_pad_ptr,
                 (T*)value.data_ptr(),
                 query.size(0) * query.size(1),
                 key.size(2),
                 128,
                 head_size,
                 padded_head_size,
                 InferenceContext::Instance().GetCurrentStream());
    return {at::from_blob(workspace,
                          {query.size(0), query.size(1), query.size(2), padded_head_size},
                          c10::TensorType::contiguousStridesOf(
                              {query.size(0), query.size(1), query.size(2), padded_head_size}),
                          nullptr,
                          query.options(),
                          query.options().device()),
            at::from_blob(key_pad_ptr,
                          {query.size(0), query.size(1), 128, padded_head_size},
                          c10::TensorType::contiguousStridesOf(
                              {query.size(0), query.size(1), 128, padded_head_size}),
                          nullptr,
                          query.options(),
                          query.options().device()),
            at::from_blob(value_pad_ptr,
                          {query.size(0), query.size(1), 128, padded_head_size},
                          c10::TensorType::contiguousStridesOf(
                              {query.size(0), query.size(1), 128, padded_head_size}),
                          nullptr,
                          query.options(),
                          query.options().device())};
}

template <typename T>
std::vector<at::Tensor> padd_add_transform(at::Tensor& query,
                                           at::Tensor& key,
                                           at::Tensor& value,
                                           int heads,
                                           bool add_padding)
{
    int head_size = query.size(2) / heads;
    int key_value_length = add_padding ? 128 : key.size(1);
    int padded_head_size = add_padding ? (head_size < 32 ? 32 : (head_size < 64 ? 64 : 128))
                                       : head_size;
    T* workspace = (T*)InferenceContext::Instance().GetWorkSpace();
    T* key_pad_ptr = workspace + padded_head_size * query.size(0) * heads * query.size(1);
    T* value_pad_ptr = key_pad_ptr + padded_head_size * query.size(0) * heads * key_value_length;
    launch_pad_add_transform_0213(workspace,
                                  (T*)query.data_ptr(),
                                  query.size(0),
                                  query.size(2),
                                  query.size(1),
                                  query.size(1),
                                  heads,
                                  padded_head_size,
                                  InferenceContext::Instance().GetCurrentStream());
    launch_pad_add_transform_0213(key_pad_ptr,
                                  (T*)key.data_ptr(),
                                  key.size(0),
                                  key.size(2),
                                  key.size(1),
                                  key_value_length,
                                  heads,
                                  padded_head_size,
                                  InferenceContext::Instance().GetCurrentStream());
    launch_pad_add_transform_0213(value_pad_ptr,
                                  (T*)value.data_ptr(),
                                  value.size(0),
                                  value.size(2),
                                  value.size(1),
                                  key_value_length,
                                  heads,
                                  padded_head_size,
                                  InferenceContext::Instance().GetCurrentStream());
    return {at::from_blob(workspace,
                          {query.size(0), heads, query.size(1), padded_head_size},
                          c10::TensorType::contiguousStridesOf(
                              {query.size(0), heads, query.size(1), padded_head_size}),
                          nullptr,
                          query.options(),
                          query.options().device()),
            at::from_blob(key_pad_ptr,
                          {query.size(0), heads, key_value_length, padded_head_size},
                          c10::TensorType::contiguousStridesOf(
                              {query.size(0), heads, key_value_length, padded_head_size}),
                          nullptr,
                          query.options(),
                          query.options().device()),
            at::from_blob(value_pad_ptr,
                          {query.size(0), heads, key_value_length, padded_head_size},
                          c10::TensorType::contiguousStridesOf(
                              {query.size(0), heads, key_value_length, padded_head_size}),
                          nullptr,
                          query.options(),
                          query.options().device())};
}

template <typename T>
at::Tensor ds_vector_matmul(at::Tensor& input,
                            at::Tensor& weight,
                            bool async_op,
                            at::Tensor& q_scale,
                            bool q_int8,
                            bool transposed_mode)
{
    auto options = at::TensorOptions()
                       .dtype(input.options().dtype())
                       .layout(at::kStrided)
                       .device(at::kCUDA)
                       .requires_grad(false);
    int out_size = (q_int8 || transposed_mode) ? weight.size(0) : weight.size(1);
    int bsz = input.size(0) * input.size(1);

    T* workspace = (T*)InferenceContext::Instance().GetWorkSpace();
    auto output = at::from_blob(
        workspace,
        {input.size(0), input.size(1), out_size},
        c10::TensorType::contiguousStridesOf({input.size(0), input.size(1), out_size}),
        nullptr,
        options,
        input.device());
    if (q_int8) {
        quantized_gemm<T>(output.data_ptr(),
                          (T*)input.data_ptr(),
                          weight,
                          q_scale,
                          q_scale.size(0),
                          bsz,
                          input.size(2));
    } else {
        float alpha = (T)1.0;
        float gemm_beta = (T)0.0;
        cublasSetStream(InferenceContext::Instance().GetCublasHandle(),
                        InferenceContext::Instance().GetCurrentStream(async_op));
        cublas_gemm_ex(InferenceContext::Instance().GetCublasHandle(),
                       (transposed_mode ? CUBLAS_OP_T : CUBLAS_OP_N),
                       CUBLAS_OP_N,
                       weight.size(transposed_mode ? 0 : 1),
                       bsz,
                       input.size(2),
                       &alpha,
                       &gemm_beta,
                       (T*)weight.data_ptr(),
                       (T*)input.data_ptr(),
                       (T*)output.data_ptr(),
#ifdef __HIP_PLATFORM_AMD__
                       rocblas_gemm_algo_standard);
#else
                       CUBLAS_GEMM_DEFAULT_TENSOR_OP);
#endif
    }
    return output;
}

template <typename T>
at::Tensor ds_vector_matmul_int8(at::Tensor& input,
                                 at::Tensor& weight,
                                 at::Tensor& q_scale,
                                 int groups,
                                 int merge_count)
{
    auto input_cont = input.contiguous();
    auto options = at::TensorOptions()
                       .dtype(input_cont.options().dtype())
                       .layout(at::kStrided)
                       .device(at::kCUDA)
                       .requires_grad(false);

    auto output = at::empty({input_cont.size(0), input_cont.size(1), weight.size(1)}, options);

    quantized_gemm<T>(output, input_cont, weight, q_scale, groups, merge_count);
    return output;
}

template <typename T>
at::Tensor mlp_unfused_cublas(at::Tensor& output,
                              at::Tensor& input,
                              at::Tensor& residual,
                              at::Tensor& input_bias,
                              at::Tensor& weight,
                              at::Tensor& weight1,
                              at::Tensor& bias,
                              at::Tensor& gamma,
                              at::Tensor& beta,
                              const float epsilon,
                              bool preLayerNorm,
                              bool mlp_after_attn,
                              at::Tensor& q_scale,
                              at::Tensor& q_scale1,
                              bool q_int8,
                              ActivationFuncType act_func_type,
                              bool transposed_mode)
{
    int bsz = input.size(0) * input.size(1);
    T* inp_norm = (T*)InferenceContext::Instance().GetWorkSpace() + torch::numel(input) +
                  torch::numel(output);
    T* intermediate = inp_norm + torch::numel(input);

    if (mlp_after_attn) {
        launch_fused_residual_ln((T*)inp_norm,
                                 (const T*)input.data_ptr(),
                                 (const T*)residual.data_ptr(),
                                 (const T*)input_bias.data_ptr(),
                                 (const T*)gamma.data_ptr(),
                                 (const T*)beta.data_ptr(),
                                 epsilon,
                                 bsz,
                                 input.size(2),
                                 InferenceContext::Instance().GetCurrentStream());
    } else {
        ds_layer_norm_internal(inp_norm, input, gamma, beta, epsilon);
    }
    if (q_int8) {
        quantized_gemm<T>(
            intermediate, inp_norm, weight, q_scale, q_scale.size(0), bsz, input.size(2));
    } else {
        float alpha = (T)1.0;
        float gemm_beta = (T)0.0;
        cublasSetStream(InferenceContext::Instance().GetCublasHandle(),
                        InferenceContext::Instance().GetCurrentStream());
        cublas_gemm_ex(InferenceContext::Instance().GetCublasHandle(),
                       (transposed_mode ? CUBLAS_OP_T : CUBLAS_OP_N),
                       CUBLAS_OP_N,
                       weight.size(transposed_mode ? 0 : 1),
                       bsz,
                       input.size(2),
                       &alpha,
                       &gemm_beta,
                       (T*)weight.data_ptr(),
                       inp_norm,
                       intermediate,
#ifdef __HIP_PLATFORM_AMD__
                       rocblas_gemm_algo_standard);
#else
                       CUBLAS_GEMM_DEFAULT_TENSOR_OP);
#endif
    }
    if (act_func_type == ActivationFuncType::GELU) {
        launch_bias_gelu(intermediate,
                         (T*)bias.data_ptr(),
                         (transposed_mode || q_int8) ? weight.size(0) : weight.size(1),
                         bsz,
                         InferenceContext::Instance().GetCurrentStream());
    } else if (act_func_type == ActivationFuncType::ReLU) {
        launch_bias_relu(intermediate,
                         (T*)bias.data_ptr(),
                         (transposed_mode || q_int8) ? weight.size(0) : weight.size(1),
                         bsz,
                         InferenceContext::Instance().GetCurrentStream());
    }

    if (q_int8) {
        quantized_gemm<T>(output.data_ptr(),
                          intermediate,
                          weight1,
                          q_scale1,
                          q_scale1.size(0),
                          bsz,
                          input.size(2));
    } else {
        float alpha = (T)1.0;
        float gemm_beta = (T)0.0;
        cublasSetStream(InferenceContext::Instance().GetCublasHandle(),
                        InferenceContext::Instance().GetCurrentStream());
        cublas_gemm_ex(InferenceContext::Instance().GetCublasHandle(),
                       (transposed_mode ? CUBLAS_OP_T : CUBLAS_OP_N),
                       CUBLAS_OP_N,
                       weight1.size(transposed_mode ? 0 : 1),
                       bsz,
                       weight1.size(transposed_mode ? 1 : 0),
                       &alpha,
                       &gemm_beta,
                       (T*)weight1.data_ptr(),
                       intermediate,
                       (T*)output.data_ptr(),
#ifdef __HIP_PLATFORM_AMD__
                       rocblas_gemm_algo_standard);
#else
                       CUBLAS_GEMM_DEFAULT_TENSOR_OP);
#endif
    }

    return at::from_blob(inp_norm,
                         input.sizes(),
                         c10::TensorType::contiguousStridesOf(input.sizes()),
                         nullptr,
                         input.options(),
                         input.options().device());
}

template <typename T>
std::vector<at::Tensor> ds_mlp_gemm(at::Tensor& input,
                                    at::Tensor& residual,
                                    at::Tensor& input_bias,
                                    at::Tensor& weight_interm,
                                    at::Tensor& weight_out,
                                    at::Tensor& bias,
                                    at::Tensor& gamma,
                                    at::Tensor& beta,
                                    const float epsilon,
                                    bool preLayerNorm,
                                    bool mlp_after_attn,
                                    at::Tensor& q_scale,
                                    at::Tensor& q_scale1,
                                    bool q_int8,
                                    int activation_type,
                                    bool transposed_mode)
{
    auto options = at::TensorOptions()
                       .dtype(input.options().dtype())
                       .layout(at::kStrided)
                       .device(at::kCUDA)
                       .requires_grad(false);

    int out_size = (q_int8 || transposed_mode) ? weight_out.size(0) : weight_out.size(1);
    auto output = at::from_blob(
        (T*)InferenceContext::Instance().GetWorkSpace() + torch::numel(input),
        {input.size(0), input.size(1), out_size},
        c10::TensorType::contiguousStridesOf({input.size(0), input.size(1), out_size}),
        nullptr,
        options,
        input.device());
    int bsz = input.size(0) * input.size(1);

    auto act_func_type = static_cast<ActivationFuncType>(activation_type);
    auto res_add = mlp_unfused_cublas<T>(output,
                                         mlp_after_attn ? input : residual,
                                         residual,
                                         input_bias,
                                         weight_interm,
                                         weight_out,
                                         bias,
                                         gamma,
                                         beta,
                                         epsilon,
                                         preLayerNorm,
                                         mlp_after_attn,
                                         q_scale,
                                         q_scale1,
                                         q_int8,
                                         act_func_type,
                                         transposed_mode);

    return {output, res_add};
}

template <typename T>
std::vector<at::Tensor> ds_rms_mlp_gemm(at::Tensor& input,
                                        at::Tensor& residual,
                                        at::Tensor& weight_interm,
                                        at::Tensor& weight_out,
                                        at::Tensor& gamma,
                                        const float epsilon,
                                        at::Tensor& q_scale,
                                        at::Tensor& q_scale1,
                                        bool q_int8,
                                        int activation_type,
                                        bool transposed_mode)
{
    const int bsz = input.size(0) * input.size(1);
    const size_t input_neurons = input.size(2);
    const size_t mlp_1_out_neurons = transposed_mode ? weight_interm.size(0)
                                                     : weight_interm.size(1);
    const size_t mlp_2_in_neurons = transposed_mode ? weight_out.size(1) : weight_out.size(0);

    auto options = at::TensorOptions()
                       .dtype(input.options().dtype())
                       .layout(at::kStrided)
                       .device(at::kCUDA)
                       .requires_grad(false);

    T* output_ptr = (T*)InferenceContext::Instance().GetWorkSpace() + torch::numel(input);
    T* inp_norm_ptr = output_ptr + torch::numel(input);
    T* intermediate_ptr = inp_norm_ptr + torch::numel(input);

    auto output = at::from_blob(output_ptr,
                                input.sizes(),
                                c10::TensorType::contiguousStridesOf(input.sizes()),
                                nullptr,
                                options,
                                input.device());
    auto inp_norm = at::from_blob(inp_norm_ptr,
                                  input.sizes(),
                                  c10::TensorType::contiguousStridesOf(input.sizes()),
                                  nullptr,
                                  options,
                                  input.device());
    auto intermediate_gemm = at::from_blob(
        intermediate_ptr,
        {input.size(0), input.size(1), mlp_1_out_neurons},
        c10::TensorType::contiguousStridesOf({input.size(0), input.size(1), mlp_1_out_neurons}),
        nullptr,
        options,
        input.device());

    auto act_func_type = static_cast<ActivationFuncType>(activation_type);

    // RMS Norm, we'll update the residual in-place
    launch_rms_norm((T*)inp_norm.data_ptr(),
                    (T*)residual.data_ptr(),
                    (const T*)input.data_ptr(),
                    (const T*)residual.data_ptr(),
                    (const T*)gamma.data_ptr(),
                    epsilon,
                    bsz,
                    input_neurons,
                    InferenceContext::Instance().GetCurrentStream());

    if (q_int8) {
        quantized_gemm<T>(intermediate_ptr,
                          (T*)inp_norm.data_ptr(),
                          weight_interm,
                          q_scale,
                          q_scale.size(0),
                          bsz,
                          input_neurons);
    } else {
        float alpha = (T)1.0;
        float gemm_beta = (T)0.0;
        cublasSetStream(InferenceContext::Instance().GetCublasHandle(),
                        InferenceContext::Instance().GetCurrentStream());
        cublas_gemm_ex(InferenceContext::Instance().GetCublasHandle(),
                       (transposed_mode ? CUBLAS_OP_T : CUBLAS_OP_N),
                       CUBLAS_OP_N,
                       mlp_1_out_neurons,
                       bsz,
                       input_neurons,
                       &alpha,
                       &gemm_beta,
                       (T*)weight_interm.data_ptr(),
                       (T*)inp_norm.data_ptr(),
                       intermediate_ptr,
#ifdef __HIP_PLATFORM_AMD__
                       rocblas_gemm_algo_standard);
#else
                       CUBLAS_GEMM_DEFAULT_TENSOR_OP);
#endif
    }

    if (act_func_type == ActivationFuncType::GELU) {
        launch_bias_gelu(intermediate_ptr,
                         (T*)nullptr,
                         mlp_1_out_neurons,
                         bsz,
                         InferenceContext::Instance().GetCurrentStream());
    } else if (act_func_type == ActivationFuncType::ReLU) {
        launch_bias_relu(intermediate_ptr,
                         (T*)nullptr,
                         mlp_1_out_neurons,
                         bsz,
                         InferenceContext::Instance().GetCurrentStream());
    } else if (act_func_type == ActivationFuncType::GATED_GELU) {
        launch_gated_activation(intermediate_ptr,
                                (const T*)intermediate_ptr,
                                (const T*)nullptr,
                                bsz,
                                mlp_1_out_neurons,
                                mlp_1_out_neurons,
                                true,
                                InferenceContext::Instance().GetCurrentStream());
    } else if (act_func_type == ActivationFuncType::GATED_SILU) {
        launch_gated_activation(intermediate_ptr,
                                (const T*)intermediate_ptr,
                                (const T*)nullptr,
                                bsz,
                                mlp_1_out_neurons,
                                mlp_1_out_neurons,
                                false,
                                InferenceContext::Instance().GetCurrentStream());
    }

    if (q_int8) {
        quantized_gemm<T>(output.data_ptr(),
                          intermediate_ptr,
                          weight_out,
                          q_scale1,
                          q_scale1.size(0),
                          bsz,
                          input.size(2));
    } else {
        float alpha = (T)1.0;
        float gemm_beta = (T)0.0;
        cublasSetStream(InferenceContext::Instance().GetCublasHandle(),
                        InferenceContext::Instance().GetCurrentStream());
        cublas_gemm_ex(InferenceContext::Instance().GetCublasHandle(),
                       (transposed_mode ? CUBLAS_OP_T : CUBLAS_OP_N),
                       CUBLAS_OP_N,
                       input_neurons,
                       bsz,
                       mlp_2_in_neurons,
                       &alpha,
                       &gemm_beta,
                       (T*)weight_out.data_ptr(),
                       intermediate_ptr,
                       (T*)output.data_ptr(),
#ifdef __HIP_PLATFORM_AMD__
                       rocblas_gemm_algo_standard,
#else
                       CUBLAS_GEMM_DEFAULT_TENSOR_OP,
#endif
                       mlp_1_out_neurons);
    }

    return {output, residual};
}

template <typename T>
at::Tensor fused_gemm_gelu(at::Tensor& input,
                           at::Tensor& weight,
                           at::Tensor& weight_scale,
                           at::Tensor& bias,
                           at::Tensor& weight_out,
                           at::Tensor& weight_out_scale,
                           bool q_int8,
                           bool transposed_mode)
{
    auto options = at::TensorOptions()
                       .dtype(input.options().dtype())
                       .layout(at::kStrided)
                       .device(at::kCUDA)
                       .requires_grad(false);

    int intm_dim = (transposed_mode || q_int8) ? weight.size(0) : weight.size(1);

    // auto output = at::from_blob((T*)InferenceContext::Instance().GetWorkSpace() +
    // torch::numel(input),
    //                            {input.size(0), input.size(1), out_size},
    //                            options);
    // T* intermediate = (T*)input.data_ptr() + torch::numel(input);
    auto intermediate = at::empty({input.size(0), input.size(1), intm_dim}, options);

    int bsz = input.size(0) * input.size(1);

    float alpha = (T)1.0;
    float gemm_beta = (T)0.0;
    if (q_int8) {
        quantized_gemm<T>(intermediate.data_ptr(),
                          (T*)input.data_ptr(),
                          weight,
                          weight_scale,
                          weight_scale.size(0),
                          bsz,
                          input.size(2));
    } else {
        cublasSetStream(InferenceContext::Instance().GetCublasHandle(),
                        InferenceContext::Instance().GetCurrentStream());
        cublas_gemm_ex(InferenceContext::Instance().GetCublasHandle(),
                       (transposed_mode ? CUBLAS_OP_T : CUBLAS_OP_N),
                       CUBLAS_OP_N,
                       intm_dim,
                       bsz,
                       input.size(2),
                       &alpha,
                       &gemm_beta,
                       (T*)weight.data_ptr(),
                       (T*)input.data_ptr(),
                       (T*)intermediate.data_ptr(),
#ifdef __HIP_PLATFORM_AMD__
                       rocblas_gemm_algo_standard);
#else
                       CUBLAS_GEMM_DEFAULT_TENSOR_OP);
#endif
    }
    launch_bias_gelu((T*)intermediate.data_ptr(),
                     (T*)bias.data_ptr(),
                     intm_dim,
                     bsz,
                     InferenceContext::Instance().GetCurrentStream());

    int out_size = (transposed_mode || q_int8) ? weight_out.size(0) : weight_out.size(1);
    auto output = at::empty({input.size(0), input.size(1), out_size}, options);
    if (q_int8) {
        quantized_gemm<T>(output.data_ptr(),
                          (T*)intermediate.data_ptr(),
                          weight_out,
                          weight_out_scale,
                          weight_out_scale.size(0),
                          bsz,
                          input.size(2));
    } else {
        cublas_gemm_ex(InferenceContext::Instance().GetCublasHandle(),
                       (transposed_mode ? CUBLAS_OP_T : CUBLAS_OP_N),
                       CUBLAS_OP_N,
                       out_size,
                       bsz,
                       intm_dim,
                       &alpha,
                       &gemm_beta,
                       (T*)weight_out.data_ptr(),
                       (T*)intermediate.data_ptr(),
                       (T*)output.data_ptr(),
#ifdef __HIP_PLATFORM_AMD__
                       rocblas_gemm_algo_standard);
#else
                       CUBLAS_GEMM_DEFAULT_TENSOR_OP);
#endif
    }
    // cudaEventRecord(InferenceContext::Instance().GetCompEvent(2),
    //                InferenceContext::Instance().GetCurrentStream(true));
    return output;
}

template <typename T>
at::Tensor& residual_add_bias(at::Tensor& hidden_state,
                              at::Tensor& residual,
                              const at::Tensor& attention_output,
                              const at::Tensor& attention_bias,
                              const at::Tensor& final_bias,
                              const int mp_size,
                              const bool mlp_after_attn,
                              const bool add_bias,
                              const bool preln)
{
    int bsz = residual.size(0) * residual.size(1);
    int hidden_size = residual.size(2);
    if (mlp_after_attn)
        launch_bias_residual(static_cast<T*>(residual.data_ptr()),
                             static_cast<T*>(hidden_state.data_ptr()),
                             static_cast<T*>(attention_output.data_ptr()),
                             static_cast<T*>(final_bias.data_ptr()),
                             static_cast<T*>(attention_bias.data_ptr()),
                             bsz,
                             hidden_size,
                             mp_size,
                             preln,
                             InferenceContext::Instance().GetCurrentStream());
    else
        launch_gptj_residual_add<T>(
            static_cast<T*>(residual.data_ptr()),
            static_cast<T*>(hidden_state.data_ptr()),
            static_cast<T*>(attention_output.data_ptr()),
            static_cast<T*>(final_bias.data_ptr()),
            static_cast<T*>((add_bias ? attention_bias.data_ptr() : nullptr)),
            hidden_size,
            bsz,
            mp_size,
            InferenceContext::Instance().GetCurrentStream());
    return residual;
}

#define DISPATCH_VECTOR_ADD(T_TYPE, C_TYPE)                                         \
    if (a.scalar_type() == at::k##T_TYPE) {                                         \
        launch_vector_add<C_TYPE>((C_TYPE*)(a.data_ptr()),                          \
                                  (const C_TYPE*)(a.data_ptr()),                    \
                                  (const C_TYPE*)(b.data_ptr()),                    \
                                  gamma,                                            \
                                  total_elems,                                      \
                                  InferenceContext::Instance().GetCurrentStream()); \
    }

at::Tensor& _vector_add(at::Tensor& a, at::Tensor& b, float gamma)
{
    const int total_elems = a.numel();

    DISPATCH_VECTOR_ADD(Float, float)
    DISPATCH_VECTOR_ADD(Half, __half)
#ifdef BF16_AVAILABLE
    DISPATCH_VECTOR_ADD(BFloat16, __nv_bfloat16)
#endif

    return a;
}

std::vector<at::Tensor> apply_rotary_pos_emb(at::Tensor& mixed_query,
                                             at::Tensor& key_layer,
                                             unsigned rotary_dim,
                                             unsigned offset,
                                             unsigned num_heads,
                                             bool rotate_half,
                                             float rope_theta)
{
    auto query_cont = mixed_query.contiguous();
    auto key_cont = key_layer.contiguous();

    unsigned bsz = mixed_query.size(0);
    unsigned head_size = mixed_query.size(2) / num_heads;
    unsigned seq_len = mixed_query.size(1);

    if (mixed_query.scalar_type() == at::kFloat)
        launch_apply_rotary_pos_emb<float>((float*)query_cont.data_ptr(),
                                           (float*)key_cont.data_ptr(),
                                           head_size,
                                           seq_len,
                                           rotary_dim,
                                           offset,
                                           num_heads,
                                           bsz,
                                           rope_theta,
                                           InferenceContext::Instance().GetCurrentStream(),
                                           InferenceContext::Instance().GetMaxTokenLength());
    else
        launch_apply_rotary_pos_emb<__half>((__half*)query_cont.data_ptr(),
                                            (__half*)key_cont.data_ptr(),
                                            head_size,
                                            seq_len,
                                            rotary_dim,
                                            offset,
                                            num_heads,
                                            bsz,
                                            rope_theta,
                                            InferenceContext::Instance().GetCurrentStream(),
                                            InferenceContext::Instance().GetMaxTokenLength());
    return {query_cont, key_cont};
}

#define DISPATCH_MOE_RESIDUAL(T_TYPE, C_TYPE)                                           \
    if (moe_res.scalar_type() == torch::T_TYPE) {                                       \
        launch_moe_res_matmul<C_TYPE>((C_TYPE*)moe_res.data_ptr(),                      \
                                      (C_TYPE*)coef.data_ptr(),                         \
                                      (C_TYPE*)output.data_ptr(),                       \
                                      M,                                                \
                                      N,                                                \
                                      InferenceContext::Instance().GetCurrentStream()); \
    }

at::Tensor moe_res_matmul(at::Tensor& moe_res, at::Tensor& coef, at::Tensor& output)
{
    int M = moe_res.size(0) * moe_res.size(1);
    int N = moe_res.size(2);
    InferenceContext::Instance().SynchComm();

    DISPATCH_MOE_RESIDUAL(kFloat, float)
    DISPATCH_MOE_RESIDUAL(kHalf, __half)
#ifdef BF16_AVAILABLE
    DISPATCH_MOE_RESIDUAL(kBFloat16, __nv_bfloat16)
#endif

    return output;
}

void ds_release_workspace() { InferenceContext::Instance().release_workspace(); }

bool ds_retake_workspace() { return InferenceContext::Instance().retake_workspace(); }

template <typename T>
at::Tensor ds_dequantize(at::Tensor& weight, at::Tensor& qscale, int groups)
{
    auto options = at::TensorOptions()
                       .dtype(torch::kFloat16)
                       .layout(at::kStrided)
                       .device(at::kCUDA)
                       .requires_grad(false);
    auto weight16 = at::empty({weight.size(0), weight.size(1)}, options);

    launch_dequantize((T*)weight16.data_ptr(),
                      (int8_t*)weight.data_ptr(),
                      (float*)qscale.data_ptr(),
                      weight.size(0),
                      weight.size(1),
                      groups,
                      InferenceContext::Instance().GetCurrentStream());

    return weight16;
}

PYBIND11_MODULE(TORCH_EXTENSION_NAME, m)
{
    m.def("softmax_context_int8",
          &ds_softmax_context1<__half>,
          "DeepSpeed attention with int8 (CUDA)");

    // The following functions handle type dispatching internally
    m.def("gated_activation", &ds_gated_activation, "DeepSpeed Bias GEGLU (CUDA)");
    m.def("layer_norm", &ds_layer_norm, "DeepSpeed layer norm (CUDA)");
    m.def(
        "_layer_norm_residual", &ds_layer_norm_residual, "DeepSpeed layer norm + residual (CUDA)");
    m.def("layer_norm_residual_store_pre_ln_res",
          &ds_layer_norm_residual_store_pre_ln_res,
          "DeepSpeed layer norm + store pre Layernorm residual (CUDA)");
    m.def("rms_norm", &ds_rms_norm, "DeepSpeed rms norm (CUDA)");
    m.def("pre_rms_norm", &ds_pre_rms_norm, "DeepSpeed pre rms norm (CUDA)");
    m.def("_vector_add", &_vector_add, "DeepSpeed vector add (CUDA)");
    m.def("apply_rotary_pos_emb", &apply_rotary_pos_emb, "DeepSpeed mlp with fp16 (CUDA)");
    m.def("moe_res_matmul", &moe_res_matmul, "DeepSpeed moe residual matmul (CUDA)");
    m.def("reset_cache", &reset_cache, "Reset Cache for generation tasks");
    m.def("release_workspace", &ds_release_workspace, "DeepSpeed Release Workspace");
    m.def("retake_workspace", &ds_retake_workspace, "DeepSpeed Retake Workspace");

    // The following functions are templated and need to be explicitly instantiated and bound
    // to different python methods
#define DEF_OPS(_name, _dtype)                                                                    \
    m.def("softmax_" #_name, &ds_softmax<_dtype>, "DeepSpeed SoftMax with " #_name " (CUDA)");    \
    m.def("softmax_context_" #_name,                                                              \
          &ds_softmax_context<_dtype>,                                                            \
          "DeepSpeed attention with " #_name " (CUDA)");                                          \
    m.def("bias_gelu_" #_name, &ds_bias_gelu<_dtype>, "DeepSpeed Gelu with " #_name " (CUDA)");   \
    m.def("bias_add_" #_name, &ds_bias_add<_dtype>, "DeepSpeed Bias Add with " #_name " (CUDA)"); \
    m.def("bias_relu_" #_name, &ds_bias_relu<_dtype>, "DeepSpeed ReLU with " #_name " (CUDA)");   \
    m.def("bias_residual_" #_name,                                                                \
          &ds_bias_residual<_dtype>,                                                              \
          "DeepSpeed residual-bias add with " #_name " (CUDA)");                                  \
    m.def("qkv_gemm_" #_name, &ds_qkv_gemm<_dtype>, "DeepSpeed qkv gemm with " #_name " (CUDA)"); \
    m.def("rms_qkv_gemm_" #_name,                                                                 \
          &ds_rms_qkv<_dtype>,                                                                    \
          "DeepSpeed rms qkv gemm with " #_name " (CUDA)");                                       \
    m.def("mlp_gemm_" #_name, &ds_mlp_gemm<_dtype>, "DeepSpeed mlp with " #_name " (CUDA)");      \
    m.def("rms_mlp_gemm_" #_name,                                                                 \
          &ds_rms_mlp_gemm<_dtype>,                                                               \
          "DeepSpeed rms mlp gemm with " #_name " (CUDA)");                                       \
    m.def("vector_matmul_" #_name,                                                                \
          &ds_vector_matmul<_dtype>,                                                              \
          "DeepSpeed vector-MM with " #_name " (CUDA)");                                          \
    m.def("linear_layer_" #_name,                                                                 \
          &ds_linear_layer<_dtype>,                                                               \
          "DeepSpeed linear_layer with " #_name " (CUDA)");                                       \
    m.def("fused_gemm_gelu_" #_name,                                                              \
          &fused_gemm_gelu<_dtype>,                                                               \
          "DeepSpeed mlp with " #_name " (CUDA)");                                                \
    m.def("residual_add_bias_" #_name,                                                            \
          &residual_add_bias<_dtype>,                                                             \
          "DeepSpeed residual add with " #_name " (CUDA)");                                       \
    m.def("einsum_sec_sm_ecm_" #_name,                                                            \
          &einsum_sec_sm_ecm<_dtype>,                                                             \
          "DeepSpeed vector-MM with " #_name " (CUDA)");                                          \
    m.def("add_padding_" #_name,                                                                  \
          &add_padding<_dtype>,                                                                   \
          "DeepSpeed residual add with " #_name " (CUDA)");                                       \
    m.def("pad_transform_" #_name,                                                                \
          &padd_add_transform<_dtype>,                                                            \
          "DeepSpeed residual add with " #_name " (CUDA)");                                       \
    m.def("allocate_workspace_" #_name,                                                           \
          &allocate_workspace<_dtype>,                                                            \
          "DeepSpeed memory allocation for GPT inference with " #_name " (CUDA)");                \
    m.def("dequantize_" #_name,                                                                   \
          &ds_dequantize<_dtype>,                                                                 \
          "DeepSpeed dequantize with " #_name " (CUDA)")

    DEF_OPS(fp32, float);
    DEF_OPS(fp16, __half);
#ifdef BF16_AVAILABLE
    DEF_OPS(bf16, __nv_bfloat16);
#endif
}<|MERGE_RESOLUTION|>--- conflicted
+++ resolved
@@ -1219,8 +1219,8 @@
                 false,
                 InferenceContext::Instance().GetCurrentStream(),
                 3,
-<<<<<<< HEAD
-                input.size(1));
+                input.size(1),
+                rope_theta);
             return at::from_blob(
                 final_output,
                 {3, input.size(0), num_heads, input.size(1), padded_head_size},
@@ -1229,13 +1229,6 @@
                 nullptr,
                 options,
                 input.device());
-=======
-                input.size(1),
-                rope_theta);
-            return at::from_blob(final_output,
-                                 {3, input.size(0), num_heads, input.size(1), padded_head_size},
-                                 options);
->>>>>>> 244040c1
             // return at::from_blob(padded_output, {input.size(0) * input.size(1), 3, num_heads,
             // padded_head_size}, options);
         } else {
@@ -1258,8 +1251,8 @@
                 false,
                 InferenceContext::Instance().GetCurrentStream(),
                 3,
-<<<<<<< HEAD
-                input.size(1));
+                input.size(1),
+                rope_theta);
             return at::from_blob(final_output,
                                  {3, input.size(0), num_heads, input.size(1), head_size},
                                  c10::TensorType::contiguousStridesOf(
@@ -1267,12 +1260,6 @@
                                  nullptr,
                                  options,
                                  input.device());
-=======
-                input.size(1),
-                rope_theta);
-            return at::from_blob(
-                final_output, {3, input.size(0), num_heads, input.size(1), head_size}, options);
->>>>>>> 244040c1
             // return at::from_blob(workspace, {input.size(0) * input.size(1), 3, num_heads,
             // head_size}, options);
         }
