--- conflicted
+++ resolved
@@ -527,25 +527,6 @@
 }
 
 template <typename T>
-<<<<<<< HEAD
-at::Tensor ds_bias_gelu(at::Tensor& input, at::Tensor& bias)
-{
-    auto input_cont = input.contiguous();
-
-    int bsz = input_cont.size(0) * input_cont.size(1);
-    int intermediate_size = input_cont.size(2);
-
-    launch_bias_gelu<T>((T*)input_cont.data_ptr(),
-                        (T*)bias.data_ptr(),
-                        intermediate_size,
-                        bsz,
-                        Context::Instance().GetCurrentStream());
-    return input_cont;
-}
-
-template <typename T>
-=======
->>>>>>> 211e348b
 at::Tensor ds_bias_relu(at::Tensor& input, at::Tensor& bias)
 {
     auto input_cont = input.contiguous();
