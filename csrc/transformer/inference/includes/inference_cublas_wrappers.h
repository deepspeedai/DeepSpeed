// Copyright (c) Microsoft Corporation.
// SPDX-License-Identifier: Apache-2.0

// DeepSpeed Team

#pragma once

#include <assert.h>
#include <cublas_v2.h>
#include <cuda.h>
#include <cuda_bf16.h>
#include <cuda_fp16.h>
#include <cuda_runtime.h>
#ifndef __HIP_PLATFORM_HCC__
#include <mma.h>
#endif
#include <stdio.h>

#ifdef __HIP_PLATFORM_HCC__
int cublas_gemm_ex(rocblas_handle handle,
                   rocblas_operation transa,
                   rocblas_operation transb,
                   int m,
                   int n,
                   int k,
                   const float* alpha,
                   const float* beta,
                   const float* A,
                   const float* B,
                   float* C,
                   rocblas_gemm_algo algo,
                   int b_stride = -1)
#else
int cublas_gemm_ex(cublasHandle_t handle,
                   cublasOperation_t transa,
                   cublasOperation_t transb,
                   int m,
                   int n,
                   int k,
                   const float* alpha,
                   const float* beta,
                   const float* A,
                   const float* B,
                   float* C,
                   cublasGemmAlgo_t algo,
                   int b_stride = -1)
#endif
{
    const int ldb = (b_stride == -1) ? ((transb == CUBLAS_OP_N) ? k : n) : b_stride;
#ifdef __HIP_PLATFORM_HCC__
    rocblas_status status = rocblas_gemm_ex(handle,
                                            transa,
                                            transb,
                                            m,
                                            n,
                                            k,
                                            (const void*)alpha,
                                            (const void*)A,
                                            rocblas_datatype_f32_r,
                                            (transa == rocblas_operation_none) ? m : k,
                                            (const void*)B,
                                            rocblas_datatype_f32_r,
                                            ldb,
                                            (const void*)beta,
                                            C,
                                            rocblas_datatype_f32_r,
                                            m,
                                            C,
                                            rocblas_datatype_f32_r,
                                            m,
                                            rocblas_datatype_f32_r,
                                            algo,
                                            0,
                                            0);
#else
    cublasStatus_t status = cublasGemmEx(handle,
                                         transa,
                                         transb,
                                         m,
                                         n,
                                         k,
                                         (const void*)alpha,
                                         (const void*)A,
                                         CUDA_R_32F,
                                         (transa == CUBLAS_OP_N) ? m : k,
                                         (const void*)B,
                                         CUDA_R_32F,
                                         ldb,
                                         (const void*)beta,
                                         C,
                                         CUDA_R_32F,
                                         m,
                                         CUDA_R_32F,
                                         algo);
#endif

#ifdef __HIP_PLATFORM_HCC__
    if (status != rocblas_status_success) {
#else
    if (status != CUBLAS_STATUS_SUCCESS) {
#endif
        fprintf(stderr,
                "!!!! kernel execution error. (m: %d, n: %d, k: %d, error: %d) \n",
                m,
                n,
                k,
                (int)status);
        return EXIT_FAILURE;
    }
    return 0;
}

template <typename T>
#ifdef __HIP_PLATFORM_HCC__
int cublas_gemm_ex(rocblas_handle handle,
                   rocblas_operation transa,
                   rocblas_operation transb,
                   int m,
                   int n,
                   int k,
                   const float* alpha,
                   const float* beta,
<<<<<<< HEAD
                   const __half* A,
                   const __half* B,
                   __half* C,
                   rocblas_gemm_algo algo,
                   int b_stride = -1)
=======
                   const T* A,
                   const T* B,
                   T* C,
                   rocblas_gemm_algo algo)
>>>>>>> f7d71ec1
#else
int cublas_gemm_ex(cublasHandle_t handle,
                   cublasOperation_t transa,
                   cublasOperation_t transb,
                   int m,
                   int n,
                   int k,
                   const float* alpha,
                   const float* beta,
<<<<<<< HEAD
                   const __half* A,
                   const __half* B,
                   __half* C,
                   cublasGemmAlgo_t algo,
                   int b_stride = -1)
=======
                   const T* A,
                   const T* B,
                   T* C,
                   cublasGemmAlgo_t algo)
>>>>>>> f7d71ec1
#endif
{
    const int ldb = (b_stride == -1) ? ((transb == CUBLAS_OP_N) ? k : n) : b_stride;
#ifdef __HIP_PLATFORM_HCC__
    constexpr auto rocblas_dtype_16 = std::is_same<T, __half>::value ? rocblas_datatype_f16_r
                                                                     : rocblas_datatype_bf16_r;
    rocblas_status status = rocblas_gemm_ex(handle,
                                            transa,
                                            transb,
                                            m,
                                            n,
                                            k,
                                            (const void*)alpha,
                                            (const void*)A,
                                            rocblas_dtype_16,
                                            (transa == rocblas_operation_none) ? m : k,
                                            (const void*)B,
<<<<<<< HEAD
                                            rocblas_datatype_f16_r,
                                            ldb,
=======
                                            rocblas_dtype_16,
                                            (transb == rocblas_operation_none) ? k : n,
>>>>>>> f7d71ec1
                                            (const void*)beta,
                                            (void*)C,
                                            rocblas_dtype_16,
                                            m,
                                            (void*)C,
                                            rocblas_dtype_16,
                                            m,
                                            rocblas_datatype_f32_r,
                                            algo,
                                            0,
                                            0);
#else
    constexpr auto cublas_dtype_16 = std::is_same<T, __half>::value ? CUDA_R_16F : CUDA_R_16BF;
    cublasStatus_t status = cublasGemmEx(handle,
                                         transa,
                                         transb,
                                         m,
                                         n,
                                         k,
                                         (const void*)alpha,
                                         (const void*)A,
                                         cublas_dtype_16,
                                         (transa == CUBLAS_OP_N) ? m : k,
                                         (const void*)B,
<<<<<<< HEAD
                                         CUDA_R_16F,
                                         ldb,
=======
                                         cublas_dtype_16,
                                         (transb == CUBLAS_OP_N) ? k : n,
>>>>>>> f7d71ec1
                                         (const void*)beta,
                                         (void*)C,
                                         cublas_dtype_16,
                                         m,
                                         CUDA_R_32F,
                                         algo);
#endif

#ifdef __HIP_PLATFORM_HCC__
    if (status != rocblas_status_success) {
#else
    if (status != CUBLAS_STATUS_SUCCESS) {
#endif
        fprintf(stderr,
                "!!!! kernel execution error. (m: %d, n: %d, k: %d, error: %d) \n",
                m,
                n,
                k,
                (int)status);
        return EXIT_FAILURE;
    }
    return 0;
}

#ifdef __HIP_PLATFORM_HCC__
int cublas_strided_batched_gemm(rocblas_handle handle,
                                int m,
                                int n,
                                int k,
                                const float* alpha,
                                const float* beta,
                                const float* A,
                                const float* B,
                                float* C,
                                rocblas_operation op_A,
                                rocblas_operation op_B,
                                int stride_A,
                                int stride_B,
                                int stride_C,
                                int batch,
                                rocblas_gemm_algo algo)
#else
int cublas_strided_batched_gemm(cublasHandle_t handle,
                                int m,
                                int n,
                                int k,
                                const float* alpha,
                                const float* beta,
                                const float* A,
                                const float* B,
                                float* C,
                                cublasOperation_t op_A,
                                cublasOperation_t op_B,
                                int stride_A,
                                int stride_B,
                                int stride_C,
                                int batch,
                                cublasGemmAlgo_t algo)
#endif
{
#ifdef __HIP_PLATFORM_HCC__
    rocblas_status status =
        rocblas_gemm_strided_batched_ex(handle,
                                        op_A,
                                        op_B,
                                        m,
                                        n,
                                        k,
                                        alpha,
                                        A,
                                        rocblas_datatype_f32_r,
                                        (op_A == rocblas_operation_none) ? m : k,
                                        stride_A,
                                        B,
                                        rocblas_datatype_f32_r,
                                        (op_B == rocblas_operation_none) ? k : n,
                                        stride_B,
                                        beta,
                                        C,
                                        rocblas_datatype_f32_r,
                                        m,
                                        stride_C,
                                        C,
                                        rocblas_datatype_f32_r,
                                        m,
                                        stride_C,
                                        batch,
                                        rocblas_datatype_f32_r,
                                        algo,
                                        0,
                                        0);
#else
    cublasStatus_t status = cublasGemmStridedBatchedEx(handle,
                                                       op_A,
                                                       op_B,
                                                       m,
                                                       n,
                                                       k,
                                                       alpha,
                                                       A,
                                                       CUDA_R_32F,
                                                       (op_A == CUBLAS_OP_N) ? m : k,
                                                       stride_A,
                                                       B,
                                                       CUDA_R_32F,
                                                       (op_B == CUBLAS_OP_N) ? k : n,
                                                       stride_B,
                                                       beta,
                                                       C,
                                                       CUDA_R_32F,
                                                       m,
                                                       stride_C,
                                                       batch,
                                                       CUDA_R_32F,
                                                       algo);
#endif

#ifdef __HIP_PLATFORM_HCC__
    if (status != rocblas_status_success) {
#else
    if (status != CUBLAS_STATUS_SUCCESS) {
#endif
        fprintf(stderr,
                "!!!! kernel execution error. (batch: %d, m: %d, n: %d, k: %d, error: %d) \n",
                batch,
                m,
                n,
                k,
                (int)status);
        return EXIT_FAILURE;
    }
    return 0;
}

template <typename T>
#ifdef __HIP_PLATFORM_HCC__
int cublas_strided_batched_gemm(rocblas_handle handle,
                                int m,
                                int n,
                                int k,
                                const float* alpha,
                                const float* beta,
                                const T* A,
                                const T* B,
                                T* C,
                                rocblas_operation op_A,
                                rocblas_operation op_B,
                                int stride_A,
                                int stride_B,
                                int stride_C,
                                int batch,
                                rocblas_gemm_algo algo)
#else
int cublas_strided_batched_gemm(cublasHandle_t handle,
                                int m,
                                int n,
                                int k,
                                const float* alpha,
                                const float* beta,
                                const T* A,
                                const T* B,
                                T* C,
                                cublasOperation_t op_A,
                                cublasOperation_t op_B,
                                int stride_A,
                                int stride_B,
                                int stride_C,
                                int batch,
                                cublasGemmAlgo_t algo)
#endif
{
#ifdef __HIP_PLATFORM_HCC__
    constexpr auto rocblas_dtype_16 = std::is_same<T, __half>::value ? rocblas_datatype_f16_r
                                                                     : rocblas_datatype_bf16_r;
    rocblas_status status =
        rocblas_gemm_strided_batched_ex(handle,
                                        op_A,
                                        op_B,
                                        m,
                                        n,
                                        k,
                                        alpha,
                                        A,
                                        rocblas_dtype_16,
                                        (op_A == rocblas_operation_none) ? m : k,
                                        stride_A,
                                        B,
                                        rocblas_dtype_16,
                                        (op_B == rocblas_operation_none) ? k : n,
                                        stride_B,
                                        beta,
                                        C,
                                        rocblas_dtype_16,
                                        m,
                                        stride_C,
                                        C,
                                        rocblas_dtype_16,
                                        m,
                                        stride_C,
                                        batch,
                                        rocblas_datatype_f32_r,
                                        algo,
                                        0,
                                        0);
#else
    constexpr auto cublas_dtype_16 = std::is_same<T, __half>::value ? CUDA_R_16F : CUDA_R_16BF;
    cublasStatus_t status = cublasGemmStridedBatchedEx(handle,
                                                       op_A,
                                                       op_B,
                                                       m,
                                                       n,
                                                       k,
                                                       alpha,
                                                       A,
                                                       cublas_dtype_16,
                                                       (op_A == CUBLAS_OP_N) ? m : k,
                                                       stride_A,
                                                       B,
                                                       cublas_dtype_16,
                                                       (op_B == CUBLAS_OP_N) ? k : n,
                                                       stride_B,
                                                       beta,
                                                       C,
                                                       cublas_dtype_16,
                                                       m,
                                                       stride_C,
                                                       batch,
                                                       CUDA_R_32F,
                                                       algo);
#endif

#ifdef __HIP_PLATFORM_HCC__
    if (status != rocblas_status_success) {
#else
    if (status != CUBLAS_STATUS_SUCCESS) {
#endif
        fprintf(stderr,
                "!!!! kernel execution error. (m: %d, n: %d, k: %d, error: %d) \n",
                m,
                n,
                k,
                (int)status);
        return EXIT_FAILURE;
    }

    return 0;
}<|MERGE_RESOLUTION|>--- conflicted
+++ resolved
@@ -120,18 +120,11 @@
                    int k,
                    const float* alpha,
                    const float* beta,
-<<<<<<< HEAD
-                   const __half* A,
-                   const __half* B,
-                   __half* C,
-                   rocblas_gemm_algo algo,
-                   int b_stride = -1)
-=======
                    const T* A,
                    const T* B,
                    T* C,
-                   rocblas_gemm_algo algo)
->>>>>>> f7d71ec1
+                   rocblas_gemm_algo algo,
+                   int b_stride = -1)
 #else
 int cublas_gemm_ex(cublasHandle_t handle,
                    cublasOperation_t transa,
@@ -141,18 +134,11 @@
                    int k,
                    const float* alpha,
                    const float* beta,
-<<<<<<< HEAD
-                   const __half* A,
-                   const __half* B,
-                   __half* C,
-                   cublasGemmAlgo_t algo,
-                   int b_stride = -1)
-=======
                    const T* A,
                    const T* B,
                    T* C,
-                   cublasGemmAlgo_t algo)
->>>>>>> f7d71ec1
+                   cublasGemmAlgo_t algo,
+                   int b_stride = -1)
 #endif
 {
     const int ldb = (b_stride == -1) ? ((transb == CUBLAS_OP_N) ? k : n) : b_stride;
@@ -170,13 +156,8 @@
                                             rocblas_dtype_16,
                                             (transa == rocblas_operation_none) ? m : k,
                                             (const void*)B,
-<<<<<<< HEAD
-                                            rocblas_datatype_f16_r,
+                                            rocblas_dtype_16,
                                             ldb,
-=======
-                                            rocblas_dtype_16,
-                                            (transb == rocblas_operation_none) ? k : n,
->>>>>>> f7d71ec1
                                             (const void*)beta,
                                             (void*)C,
                                             rocblas_dtype_16,
@@ -201,13 +182,8 @@
                                          cublas_dtype_16,
                                          (transa == CUBLAS_OP_N) ? m : k,
                                          (const void*)B,
-<<<<<<< HEAD
-                                         CUDA_R_16F,
+                                         cublas_dtype_16,
                                          ldb,
-=======
-                                         cublas_dtype_16,
-                                         (transb == CUBLAS_OP_N) ? k : n,
->>>>>>> f7d71ec1
                                          (const void*)beta,
                                          (void*)C,
                                          cublas_dtype_16,
