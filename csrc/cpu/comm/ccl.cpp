--- conflicted
+++ resolved
@@ -526,9 +526,6 @@
                  .wait());
 }
 
-<<<<<<< HEAD
-void inference_all_reduce(torch::Tensor& data, py::object op, std::vector<int> group, bool async_op)
-=======
 static void parallel_memcpy(void* to, void* from, size_t n_bytes)
     __attribute__((target("avx512bw")));
 static void parallel_memcpy(void* to, void* from, size_t n_bytes)
@@ -540,8 +537,7 @@
     }
 }
 
-void inference_all_reduce(torch::Tensor& data, py::object op, py::object group, bool async_op)
->>>>>>> c4d46795
+void inference_all_reduce(torch::Tensor& data, py::object op, std::vector<int> group, bool async_op)
 {
     static py::object ReduceOp = py::module_::import("deepspeed.comm").attr("ReduceOp");
     static auto ReduceOpSum = (int)py::int_(ReduceOp.attr("SUM").attr("value"));
