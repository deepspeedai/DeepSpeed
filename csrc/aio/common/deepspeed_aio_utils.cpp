--- conflicted
+++ resolved
@@ -18,14 +18,9 @@
 const int c_io_queue_depth = 8;
 
 io_xfer_ctxt::io_xfer_ctxt(const int fd,
-<<<<<<< HEAD
                            const long long int file_offset,
                            const long long int buffer_offset,
                            const long long int num_bytes,
-=======
-                           const int64_t file_offset,
-                           const int64_t num_bytes,
->>>>>>> adec9912
                            const void* buffer)
     : _fd(fd), 
       _file_base_offset(file_offset), 
@@ -91,14 +86,7 @@
 
     auto actual_n_iocbs = min(static_cast<int64_t>(n_iocbs), _remaining_io_blocks);
     for (auto i = 0; i < actual_n_iocbs; ++i, ++_next_iocb_index) {
-<<<<<<< HEAD
         const auto xfer_buffer = (char*)_xfer_ctxt->_mem_buffer + _xfer_ctxt->_buffer_base_offset + (_next_iocb_index * _block_size);
-=======
-        const auto xfer_offset = _xfer_ctxt->_base_offset + (_next_iocb_index * _block_size);
-        const auto xfer_buffer = (char*)_xfer_ctxt->_mem_buffer + xfer_offset;
-        const auto num_bytes = min(static_cast<int64_t>(_block_size), _remaining_bytes);
->>>>>>> adec9912
-
         const auto xfer_offset = _xfer_ctxt->_file_base_offset + (_next_iocb_index * _block_size);
         const auto num_bytes = min(static_cast<long long int>(_block_size), _remaining_bytes);
         if (_read_op) {
