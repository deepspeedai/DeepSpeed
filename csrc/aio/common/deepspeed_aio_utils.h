// Copyright (c) Microsoft Corporation.
// SPDX-License-Identifier: Apache-2.0

// DeepSpeed Team

/*
Functionality for swapping optimizer tensors to/from (NVMe) storage devices.
*/

#pragma once

#include <assert.h>
#include <stdlib.h>
#include <string.h>

#include <fcntl.h>
#include <libaio.h>
#include <sys/mman.h>
#include <sys/stat.h>
#include <sys/types.h>
#include <unistd.h>

#include <deepspeed_aio_types.h>
#include <cstring>
#include <fstream>
#include <iostream>
#include <memory>
#include <string>
#include <vector>

struct io_xfer_ctxt {
    const int _fd;
<<<<<<< HEAD
    const long long int _file_base_offset;
    const long long int _buffer_base_offset;
=======
    const int64_t _base_offset;
>>>>>>> adec9912
    const void* _mem_buffer;
    const int64_t _num_bytes;

    io_xfer_ctxt(const int fd,
<<<<<<< HEAD
                 const long long int file_offset,
                 const long long int buffer_offset,
                 const long long int num_bytes,
=======
                 const int64_t file_offset,
                 const int64_t num_bytes,
>>>>>>> adec9912
                 const void* buffer);
};

struct io_prep_context {
    const bool _read_op;
    const std::unique_ptr<io_xfer_ctxt>& _xfer_ctxt;
    const size_t _block_size;
    const std::vector<struct iocb*>* _iocbs;

    io_prep_context(const bool read_op,
                    const std::unique_ptr<io_xfer_ctxt>& xfer_ctxt,
                    const size_t block_size,
                    const std::vector<struct iocb*>* iocbs);

    void prep_iocbs(const int n_iocbs,
                    const size_t num_bytes,
                    const void* start_buffer,
                    const int64_t start_offset);
};

struct io_prep_generator {
    const bool _read_op;
    const std::unique_ptr<io_xfer_ctxt>& _xfer_ctxt;
    const size_t _block_size;

    int64_t _remaining_bytes;
    int64_t _num_io_blocks;
    int64_t _remaining_io_blocks;
    int64_t _next_iocb_index;

    io_prep_generator(const bool read_op,
                      const std::unique_ptr<io_xfer_ctxt>& xfer_ctxt,
                      const size_t block_size);

    int prep_iocbs(const int n_iocbs, std::vector<struct iocb*>* iocbs);
};

void* ds_page_aligned_alloc(const int64_t size, const bool lock = false);

int get_file_size(const char* filename, int64_t& size);<|MERGE_RESOLUTION|>--- conflicted
+++ resolved
@@ -30,24 +30,15 @@
 
 struct io_xfer_ctxt {
     const int _fd;
-<<<<<<< HEAD
     const long long int _file_base_offset;
     const long long int _buffer_base_offset;
-=======
-    const int64_t _base_offset;
->>>>>>> adec9912
     const void* _mem_buffer;
     const int64_t _num_bytes;
 
     io_xfer_ctxt(const int fd,
-<<<<<<< HEAD
                  const long long int file_offset,
                  const long long int buffer_offset,
                  const long long int num_bytes,
-=======
-                 const int64_t file_offset,
-                 const int64_t num_bytes,
->>>>>>> adec9912
                  const void* buffer);
 };
 
