// Copyright (c) Microsoft Corporation.
// SPDX-License-Identifier: Apache-2.0

// DeepSpeed Team

/*
Functionality for swapping optimizer tensors to/from (NVMe) storage devices.
*/

#include <condition_variable>
#include <memory>
#include "deepspeed_aio_thread.h"
#include "deepspeed_pin_tensor.h"

struct deepspeed_io_handle_t {
    std::unique_ptr<struct aio_context> _aio_ctxt;
    const bool _single_submit;
    const bool _overlap_events;
    const int _intra_op_parallelism;
    deepspeed_aio_config_t _aio_config;

    std::vector<std::shared_ptr<struct deepspeed_aio_thread_t>> _thread_contexts;
    std::vector<std::thread> _threads;
    int _num_pending_ops;
    std::unique_ptr<struct deepspeed_pin_tensor_t> _pinned_tensor_mgr;

    deepspeed_io_handle_t(const int block_size,
                          const int queue_depth,
                          const bool single_submit,
                          const bool overlap_events,
                          const int intra_op_parallelism);

    virtual ~deepspeed_io_handle_t() = 0;

    const int get_block_size() const;
    const int get_queue_depth() const;
    const bool get_single_submit() const;
    const bool get_overlap_events() const;
    const int get_intra_op_parallelism() const;

    int read(torch::Tensor& buffer, const char* filename, const bool validate);

    int write(const torch::Tensor& buffer, const char* filename, const bool validate);

    int pread(const torch::Tensor& buffer,
              const char* filename,
              const bool validate,
              const long long int file_offset,
              const bool async);

    int pwrite(const torch::Tensor& buffer,
               const char* filename,
               const bool validate,
               const bool async);

    int sync_pread(torch::Tensor& buffer, const char* filename, const long long int file_offset);

    int sync_pwrite(const torch::Tensor& buffer, const char* filename);

    int async_pread(torch::Tensor& buffer, const char* filename, const long long int file_offset);

    int async_pwrite(const torch::Tensor& buffer, const char* filename);

    // TODO: Make API's args to be shape and dtype.
    torch::Tensor new_cpu_locked_tensor(const int64_t num_elem,
                                        const torch::Tensor& example_tensor);

    bool free_cpu_locked_tensor(torch::Tensor&);

    int wait();

    void _stop_threads();

    void _schedule_aio_work(std::shared_ptr<struct io_op_desc_t> scheduled_op);

    std::shared_ptr<struct io_op_desc_t> _wait_for_aio_work();

    bool _is_valid_parallel_aio_op(const bool read_op, const int64_t num_bytes);

<<<<<<< HEAD
    virtual std::shared_ptr<struct io_op_desc_t> _create_io_op_desc(
        const bool read_op,
        const torch::Tensor& buffer,
        const int fd,
        const char* filename,
        const long long int file_num_bytes,
        const long long int file_offset,
        const bool validate);
=======
    virtual std::shared_ptr<struct io_op_desc_t> _create_io_op_desc(const bool read_op,
                                                                    const torch::Tensor& buffer,
                                                                    const int fd,
                                                                    const char* filename,
                                                                    const int64_t file_num_bytes,
                                                                    const bool validate);
>>>>>>> adec9912
};<|MERGE_RESOLUTION|>--- conflicted
+++ resolved
@@ -77,7 +77,6 @@
 
     bool _is_valid_parallel_aio_op(const bool read_op, const int64_t num_bytes);
 
-<<<<<<< HEAD
     virtual std::shared_ptr<struct io_op_desc_t> _create_io_op_desc(
         const bool read_op,
         const torch::Tensor& buffer,
@@ -86,12 +85,4 @@
         const long long int file_num_bytes,
         const long long int file_offset,
         const bool validate);
-=======
-    virtual std::shared_ptr<struct io_op_desc_t> _create_io_op_desc(const bool read_op,
-                                                                    const torch::Tensor& buffer,
-                                                                    const int fd,
-                                                                    const char* filename,
-                                                                    const int64_t file_num_bytes,
-                                                                    const bool validate);
->>>>>>> adec9912
 };