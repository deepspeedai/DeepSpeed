--- conflicted
+++ resolved
@@ -14,16 +14,10 @@
     torch::Tensor _buffer;
     int _fd;
     const std::string _filename;
-<<<<<<< HEAD
     const long long int _file_num_bytes;
     const long long int _file_offset;
-    const int _num_threads;
+    const int _intra_op_parallelism;
     const long long int _num_bytes_per_thread;
-=======
-    const int64_t _file_num_bytes;
-    const int _intra_op_parallelism;
-    const int64_t _num_bytes_per_thread;
->>>>>>> adec9912
     torch::Tensor _contiguous_buffer;
     const bool _validate;
 
@@ -31,14 +25,9 @@
                  const torch::Tensor& buffer,
                  const int fd,
                  const char* filename,
-<<<<<<< HEAD
                  const long long int file_num_bytes,
                  const long long int file_offset,
-                 const int num_threads,
-=======
-                 const int64_t file_num_bytes,
                  const int intra_op_parallelism,
->>>>>>> adec9912
                  const bool validate);
 
     virtual void run(const int tid,
