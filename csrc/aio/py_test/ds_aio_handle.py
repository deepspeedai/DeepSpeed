# Copyright (c) Microsoft Corporation.
# SPDX-License-Identifier: Apache-2.0

# DeepSpeed Team
"""
Functionality of swapping optimizer tensors to/from (NVMe) storage devices.
"""

import torch
import os
import time
from multiprocessing import Pool, Barrier
from deepspeed.ops.aio import AsyncIOBuilder
from deepspeed.ops.op_builder import GDSBuilder
from test_ds_aio_utils import report_results, task_log, task_barrier, create_filename, create_file
from deepspeed.accelerator import get_accelerator

BUFFER = 'buffer'
BOUNCE_BUFFER = 'bounce_buffer'


def pre_handle(args, tid, read_op):
    io_string = "Read" if read_op else "Write"
    gds = True if args.use_gds else False
    device_id, folder = args.mapping_list[tid]
    filename = create_filename(folder, args.read, args.io_size, tid)
    if args.read and not (os.path.isfile(filename) and os.path.getsize(filename) == args.io_size):
        create_file(filename, args.io_size)

    task_log(tid, f'Allocate tensor of size {args.io_size} bytes')
    bounce_buffer = None
    if args.gpu:
        device_name = get_accelerator().device_name(device_id)
        buffer = torch.randint(high=128, size=(args.io_size, ), dtype=torch.uint8, device=device_name)
        if not (args.slow_bounce_buffer or gds):
            bounce_buffer = torch.randint(high=128, size=(args.io_size, ), dtype=torch.uint8,
                                          device='cpu').pin_memory()
    else:
        buffer = torch.randint(high=128, size=(args.io_size, ), dtype=torch.uint8, device='cpu').pin_memory()
    task_log(tid,
             f'{io_string} file {filename} of size {args.io_size} bytes from buffer on device {buffer.device}',
             force=True)

    io_parallel = args.io_parallel if args.io_parallel else 1
    if gds:
<<<<<<< HEAD
        handle = GDSBuilder().load().gds_handle(args.block_size, args.queue_depth, args.single_submit,not args.sequential_requests, io_parallel)
=======
        handle = GDSBuilder().load().aio_handle(args.block_size, args.queue_depth, args.single_submit,
                                                not args.sequential_requests, io_parallel)
>>>>>>> 101a43d3
        handle.new_device_locked_tensor(buffer)
    else:
        handle = AsyncIOBuilder().load().aio_handle(args.block_size, args.queue_depth, args.single_submit,
                                                    not args.sequential_requests, io_parallel)
    task_log(tid, f'created deepspeed aio handle')

    ctxt = {}
    ctxt['file'] = filename
    ctxt['num_bytes'] = args.io_size
    ctxt['handle'] = handle
    ctxt['gds'] = gds
    ctxt[BUFFER] = buffer
    ctxt[BOUNCE_BUFFER] = bounce_buffer
    ctxt['elapsed_sec'] = 0

    return ctxt


def pre_handle_read(pool_params):
    args, tid = pool_params
    ctxt = pre_handle(args, tid, True)
    return ctxt


def pre_handle_write(pool_params):
    args, tid = pool_params
    ctxt = pre_handle(args, tid, False)
    return ctxt


def post_handle(pool_params):
    _, _, ctxt = pool_params
    for buf in [BUFFER, BOUNCE_BUFFER]:
        if ctxt[buf] is not None:
            if ctxt['gds']:
                ctxt['handle'].free_device_locked_tensor(ctxt[buf])
            ctxt[buf].detach()
            ctxt[buf] = None
    return ctxt


def main_parallel_read(pool_params):
    args, tid, ctxt = pool_params
    handle = ctxt['handle']

    start_time = time.time()
    dest_buffer = BOUNCE_BUFFER if ctxt[BOUNCE_BUFFER] is not None else BUFFER
    ret = handle.pread(ctxt[dest_buffer], ctxt['file'], args.validate, True)
    assert ret != -1
    handle.wait()
    if dest_buffer == BOUNCE_BUFFER:
        ctxt[BUFFER].data.copy_(ctxt[BOUNCE_BUFFER].data)
    end_time = time.time()
    ctxt['elapsed_sec'] += end_time - start_time
    return ctxt


def main_parallel_write(pool_params):
    args, tid, ctxt = pool_params
    # Avoid overwriting existing files as it could be artificially faster
    if os.path.isfile(ctxt['file']):
        os.remove(ctxt['file'])

    handle = ctxt['handle']
    start_time = time.time()
    if ctxt[BOUNCE_BUFFER] is not None:
        source_buffer = BOUNCE_BUFFER
        ctxt[BOUNCE_BUFFER].data.copy_(ctxt[BUFFER].data)
    else:
        source_buffer = BUFFER
    ret = handle.pwrite(ctxt[source_buffer], ctxt['file'], args.validate, True)
    assert ret != -1
    handle.wait()
    end_time = time.time()
    ctxt['elapsed_sec'] += end_time - start_time

    return ctxt


def main_handle_read(pool_parms):
    args, tid, ctxt = pool_parms
    handle = ctxt['handle']

    start_time = time.time()
    dest_buffer = BOUNCE_BUFFER if ctxt[BOUNCE_BUFFER] is not None else BUFFER
    ret = handle.read(ctxt[dest_buffer], ctxt['file'], args.validate)
    assert ret != -1
    if dest_buffer == BOUNCE_BUFFER:
        ctxt[BUFFER].data.copy_(ctxt[BOUNCE_BUFFER].data)
    end_time = time.time()
    ctxt['elapsed_sec'] += end_time - start_time

    return ctxt


def main_handle_write(pool_parms):
    args, tid, ctxt = pool_parms
    # Avoid overwriting existing files as it could be artificially faster
    if os.path.isfile(ctxt['file']):
        os.remove(ctxt['file'])

    handle = ctxt['handle']
    start_time = time.time()
    if ctxt[BOUNCE_BUFFER] is not None:
        source_buffer = BOUNCE_BUFFER
        ctxt[BOUNCE_BUFFER].data.copy_(ctxt[BUFFER].data)
    else:
        source_buffer = BUFFER
    ret = handle.write(ctxt[source_buffer], ctxt['file'], args.validate)
    assert ret != -1
    end_time = time.time()
    ctxt['elapsed_sec'] += end_time - start_time

    return ctxt


def get_schedule(args, read_op):
    schedule = {}
    if read_op:
        schedule['pre'] = pre_handle_read
        schedule['post'] = post_handle
        schedule['main'] = main_parallel_read
    else:
        schedule['pre'] = pre_handle_write
        schedule['post'] = post_handle
        schedule['main'] = main_parallel_write

    return schedule


def _aio_handle_tasklet(pool_params):
    args, tid, read_op = pool_params
    num_processes = len(args.mapping_dict)

    # Create schedule
    schedule = get_schedule(args, read_op)
    task_log(tid, f'schedule = {schedule}')
    task_barrier(aio_barrier, num_processes)

    # Run pre task
    task_log(tid, f'running pre-task')
    ctxt = schedule["pre"]((args, tid))
    task_barrier(aio_barrier, num_processes)

    # Run main tasks in a loop
    ctxt["main_task_sec"] = 0
    for i in range(args.loops):
        task_log(tid, f'running main task {i}')
        start_time = time.time()
        ctxt = schedule["main"]((args, tid, ctxt))
        task_barrier(aio_barrier, num_processes)
        stop_time = time.time()
        ctxt["main_task_sec"] += stop_time - start_time

    # Run post task
    task_log(tid, f'running post-task')
    ctxt = schedule["post"]((args, tid, ctxt))
    task_barrier(aio_barrier, num_processes)

    return ctxt["main_task_sec"], ctxt["elapsed_sec"], ctxt["num_bytes"] * args.loops


def _init_tasklet(b):
    global aio_barrier
    aio_barrier = b


def aio_handle_multiprocessing(args, read_op):
    num_processes = len(args.mapping_dict)
    b = Barrier(num_processes)
    pool_params = [(args, p, read_op) for p in range(num_processes)]
    with Pool(processes=num_processes, initializer=_init_tasklet, initargs=(b, )) as p:
        pool_results = p.map(_aio_handle_tasklet, pool_params)

    report_results(args, read_op, pool_results)<|MERGE_RESOLUTION|>--- conflicted
+++ resolved
@@ -43,12 +43,7 @@
 
     io_parallel = args.io_parallel if args.io_parallel else 1
     if gds:
-<<<<<<< HEAD
         handle = GDSBuilder().load().gds_handle(args.block_size, args.queue_depth, args.single_submit,not args.sequential_requests, io_parallel)
-=======
-        handle = GDSBuilder().load().aio_handle(args.block_size, args.queue_depth, args.single_submit,
-                                                not args.sequential_requests, io_parallel)
->>>>>>> 101a43d3
         handle.new_device_locked_tensor(buffer)
     else:
         handle = AsyncIOBuilder().load().aio_handle(args.block_size, args.queue_depth, args.single_submit,
