--- conflicted
+++ resolved
@@ -26,15 +26,8 @@
 
         for _, module_name, _ in pkgutil.iter_modules([os.path.dirname(op_builder_module.__file__)]):
             # avoid self references
-<<<<<<< HEAD
             if module_name != 'all_ops' and module_name != 'builder' and module_name != 'cpu':
-                module = importlib.import_module("{}.{}".format(
-                    op_builder_dir,
-                    module_name))
-=======
-            if module_name != 'all_ops' and module_name != 'builder':
                 module = importlib.import_module("{}.{}".format(op_builder_dir, module_name))
->>>>>>> 9726bd46
                 for member_name in module.__dir__():
                     if member_name.endswith(
                             'Builder'
