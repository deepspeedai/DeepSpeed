--- conflicted
+++ resolved
@@ -290,17 +290,17 @@
         ...
 
     @abc.abstractmethod
-<<<<<<< HEAD
+    def visible_devices_envs(self):
+        ...
+
+    @abc.abstractmethod
+    def set_visible_devices_envs(self, current_env, local_accelerator_ids):
+        ...
+
+    @abc.abstractmethod
     def get_compile_backend(self):
         ...
 
     @abc.abstractmethod
     def set_compile_backend(self, backend):
-=======
-    def visible_devices_envs(self):
-        ...
-
-    @abc.abstractmethod
-    def set_visible_devices_envs(self, current_env, local_accelerator_ids):
->>>>>>> fbdf0eaf
         ...