---
title: "1-bit Adam: Up to 5x less communication volume and up to 3.4x faster training"
---

**Note:**
This tutorial is updated on 03/04/2021 to reflect the 1-bit Adam v2. Changes include: 1) NCCL-based implementation which provides better performance and usability compared to the MPI-based implementation. 2) Add support to momentum masks for those parameters with constant zero gradients during training. 3) Bug fixes. See details below.
{: .notice--info}

**Watch out!**
<<<<<<< HEAD
1) The NCCL-based implementation requires PyTorch >= 1.8 and NCCL >= 2.8.3. See details below. 2) Although 1-bit Adam is compatible with both FP16 and FP32, currently we only verified the convergence under mixed precision/FP16 training.
=======
1) The NCCL-based implementation requires PyTorch >= 1.8 (and NCCL >= 2.8.3 when you have 64 or more GPUs). See details below. 2) Although 1-bit Adam is compatible with both FP16 and FP32, currently we only verified the convergence under mixed precision/FP16 training. 3) Currently the MPI-based implementation is not compatible with pipeline parallelism. 4) Frequent checkpoint loading could hurt 1-bit Adam's convergence. See details below.
>>>>>>> 669028f0
{: .notice--warning}

In this tutorial, we are going to introduce the 1-bit Adam optimizer in DeepSpeed. 1-bit Adam can improve model training speed on communication-constrained clusters, especially for communication-intensive large models by reducing the overall communication volume by up to 5x. Detailed description of the 1-bit Adam algorithm, its implementation in DeepSpeed, and performance evaluation is available from our [blog post](https://www.deepspeed.ai/news/2020/09/08/onebit-adam-blog-post.html). We also have a [paper](https://arxiv.org/abs/2102.02888) which provides the most complete details including algorithm, system implementation, theoretical analysis, and more evaluations.

To illustrate the benefits and usage of 1-bit Adam optimizer in DeepSpeed, we use the following two training tasks as examples:

1. BingBertSQuAD Fine-tuning
2. BERT Pre-training

For more details on these tasks, please refer to the tutorial posts on [BingBertSQuAD Fine-tuning](/tutorials/bert-finetuning/) and [BERT Pre-training](/tutorials/bert-pretraining/).

## 1. Overview

### 1.1 Pre-requisites for installing DeepSpeed

If you don't already have a copy of the DeepSpeed repository, please clone it
now and checkout the DeepSpeedExamples submodule that contains the BingBertSQuAD and BERT Pre-training examples.

```shell
git clone https://github.com/microsoft/DeepSpeed
cd DeepSpeed
git submodule update --init --recursive
cd DeepSpeedExamples/
```

### 1.2 Pre-requisites for 1-bit Adam

#### 1.2.1 (New in v2) NCCL-based implementation

In 1-bit Adam v2, we introduce a new system implementation for compressed communication using the NCCL backend of PyTorch distributed. This significantly improves the usability due to NCCL’s integration with PyTorch distributed. The performance of our new NCCL-based implementation is also better than our earlier MPI-based implementation for Ethernet-based systems and on-par for InfiniBand-based systems. Thus we highly recommend users to choose this implementation.

**Watch out!**
<<<<<<< HEAD
This NCCL-based implementation requires PyTorch >= 1.8 and NCCL >= 2.8.3. Currently (2021/03/04) you need to install PyTorch 1.8 as a nightly version. Currently (2021/03/04) NCCL 2.8.3 is not officially supported by PyTorch. The solution we used is by hacking in NCCL 2.8.3 via `LD_PRELOAD`: 1) Install NCCL 2.8.3. This works for us on a CUDA 11 system: `apt-get install -y libnccl2=2.8.3-1+cuda11.0 libnccl-dev=2.8.3-1+cuda11.0`. 2) Set `LD_PRELOAD` to the the library path. This works for us: `LD_PRELOAD=/usr/lib/x86_64-linux-gnu/libnccl.so.2.8.3`. To confirm `LD_PRELOAD` is working you can see the version it uses in the NCCL logs if you have `NCCL_DEBUG=INFO`, it should say: NCCL version 2.8.3+cuda11.0.
=======
This NCCL-based implementation requires PyTorch >= 1.8. It also requires NCCL >= 2.8.3 when you have 64 or more GPUs to avoid certain NCCL runtime bugs. Currently (2021/03/16) NCCL 2.8.3 is not officially supported by PyTorch. The solution we used is by hacking in NCCL 2.8.3 via `LD_PRELOAD`: 1) Install NCCL 2.8.3. This works for us on a CUDA 11 system: `apt-get install -y libnccl2=2.8.3-1+cuda11.0 libnccl-dev=2.8.3-1+cuda11.0`. 2) Set `LD_PRELOAD` to the the library path. This works for us: `LD_PRELOAD=/usr/lib/x86_64-linux-gnu/libnccl.so.2.8.3`. To confirm `LD_PRELOAD` is working you can see the version it uses in the NCCL logs if you have `NCCL_DEBUG=INFO`, it should say: NCCL version 2.8.3+cuda11.0.
>>>>>>> 669028f0
{: .notice--warning}

#### 1.2.2 MPI-based implementation

For this implementation, we rely on Message Passing Interface (MPI) for advanced communication primitives.

We package the necessary dependencies in the DeepSpeed docker images. However, if you are using a different build system, please install MPI and mpi4py on your system. To install the prerequisites run:

```shell
pip install deepspeed[1bit_adam]
```

We have tested CUDA-Aware MPI communication using the [MVAPICH2-GDR](http://mvapich.cse.ohio-state.edu/userguide/gdr/) library. However, any CUDA-Aware communication library including [OpenMPI](https://www.open-mpi.org/) should work fine with these examples.

An example launch command for 1-bit Adam using the `deepspeed` launcher is as follows:

```shell
deepspeed --launcher=[mvapich|openmpi] script.py
```

Please note that for MPI-based implementation of 1-bit Adam, the `--launcher=[mvapich|openmpi]` flag is required when using the `deepspeed` launcher.

Alternatively, the standard mpirun launcher can also be used as follows:

```shell
mpirun -np [#processes] -ppn [#GPUs on each node] -hostfile [hostfile] [MPI flags] python [training_script.py]
```

### 1.3 1-bit Algorithm

The detailed description of the 1-bit Algorithm can be seen from our [blog post](https://www.deepspeed.ai/news/2020/09/09/onebit-adam-blog-post.html) and our [paper](https://arxiv.org/abs/2102.02888).

### 1.4 Configuration of 1-bit Adam
The 1-bit Adam feature can be used by setting the optimizer configuration options as follows. An example json config file is shown below.

```json
{
  "train_batch_size": 4096,
  "train_micro_batch_size_per_gpu": 16,
  "optimizer": {
    "type": "OneBitAdam",
    "params": {
      "lr": 4e-4,
      "freeze_step": 23000,
      "cuda_aware": false,
      "comm_backend_name": "nccl"
    }
  },
  "fp16": {
    "enabled": true,
  }
}
```
Please note three new parameters `freeze_step`, `cuda_aware`, and `comm_backend_name` that have been added to support the 1-bit Adam feature.

`freeze_step` is the number of warm up steps before 1-bit compression gets applied to the communication. In order to determine the number of warm up steps, one strategy is to set 15-25% of the total training steps for a given model (This is related to Adam's variance/second moment term. See detailed analysis in our [paper](https://arxiv.org/abs/2102.02888)). If it provides the desired outcome, one can try to extract more performance by reducing the steps systematically. In future, we plan to introduce a threshold that can automatically search and decide for the number of warm up steps for different models. The examples below have been tuned for the number of warm up steps. The `freeze_step` parameter has already been set to the best number we found in the corresponding run scripts.

`cuda_aware` is used for MPI-based implementation to indicate that the underlying MPI library supports CUDA-Aware communication. This feature is only supported on systems with InfiniBand interconnect and a CUDA-Aware MPI library like [MVAPICH2-GDR](http://mvapich.cse.ohio-state.edu/userguide/gdr/) or OpenMPI built with CUDA-Aware support. Setting `cuda_aware` to False will allow training on Ethernet based systems. However, the communication will happen using sender as well as receiver side memory copies between CPU and GPU buffers before and after communication.

(New in v2) `comm_backend_name` is used to indicate which backend implementation to use. You can choose between NCCL and MPI-based implementations by setting `comm_backend_name` to "nccl" and "mpi". When using NCCL-based implementation, there is no need to set `cuda_aware`.

#### 1.4.1 (New in v2) Momentum masks for parameters with constant zero gradients
<<<<<<< HEAD
Because 1-bit compression cannot represent exact zero, the compression error would keep accumulating in the momentum if a parameter have constant zero gradients during training. For example, for BERT pre-training seq length 128, `bert.embeddings.position_embeddings.weight` has constant zeros in its gradient and momentum for row 129 to 512, because it only learns up to seq length 128 while the model supports up to seq length 512. Thus in 1-bit Adam v2 we added support of a momentum mask for users to specify those params that have constant exact zeros in their gradients. See [example script](https://github.com/microsoft/DeepSpeedExamples/blob/master/bing_bert/deepspeed_train.py) for how to configure this momentum mask.
=======
Because 1-bit compression cannot represent exact zero, the compression error would keep accumulating in the momentum if a parameter have constant zero gradients during training. For example, for BERT pre-training seq length 128, `bert.embeddings.position_embeddings.weight` has constant zeros in its gradient and momentum for row 129 to 512, because it only learns up to seq length 128 while the model supports up to seq length 512. Thus in 1-bit Adam v2 we added support of a momentum mask for users to specify those params that have constant exact zeros in their gradients. See [example script](https://github.com/microsoft/DeepSpeedExamples/blob/master/bing_bert/deepspeed_train.py) for how to configure this momentum mask. One thing to note is that we don't use momentum mask saved in checkpoints since this mask could change during training (e.g., BERT seqlen 128 and 512 require different masks). So you have to provide this mask every time in your training script.

**Watch out!**
1-bit Adam relies on an compression error compensation mechanism to maintain the convergence speed at compression stage. When loading checkpoints, we actually reset the compression errors for 3 reasons: 1) The worker and server error at each GPU are distinct, so in current implementation only rank 0's errors are saved in the checkpoint. Thus we have to reset the errors. If we want to save them correctly we need O(num_gpu*model_size) memory in order to gather all the error, which is a very large memory requirement. It's possible to save them in a distributed way, but it will make the checkpoint saving/loading much more complicated. 2) Even if we are able to save the compression errors correctly, you need to have the exact same number of GPUs in order to load them correctly. 3) We verified on BERT pre-training that occasionally resetting the compression error at checkpoint loading does not affect the convergence. However, please avoid frequent checkpoint loading which could break the error compensation mechanism thus affect the convergence.
{: .notice--warning}
>>>>>>> 669028f0

## 2. BingBertSQuAD Fine-tuning with 1-bit Adam

* Download the SQuAD dataset:
  * Training set: [train-v1.1.json](https://rajpurkar.github.io/SQuAD-explorer/dataset/train-v1.1.json)
  * Validation set: [dev-v1.1.json](https://rajpurkar.github.io/SQuAD-explorer/dataset/dev-v1.1.json)
* Download the HuggingFace checkpoint and config files:
  * [bert-large-uncased-whole-word-masking](https://s3.amazonaws.com/models.huggingface.co/bert/bert-large-uncased-whole-word-masking-pytorch_model.bin)
  * [bert json config](https://s3.amazonaws.com/models.huggingface.co/bert/bert-large-uncased-whole-word-masking-config.json)

You can also use a pre-trained BERT model checkpoint from either DeepSpeed, [HuggingFace](https://github.com/huggingface/transformers), or [TensorFlow](https://github.com/google-research/bert#pre-trained-models) to run the fine-tuning.

**Note:** For details about loading checkpoint, argument parsing, initialization, forward pass, backward pass, weight update and evaluation, please refer to the [BingBertSQuAD Fine-tuning](/tutorials/bert-finetuning/) tutorial.

### 2.1 Running BingBertSQuAD with DeepSpeed and 1-bit Adam

We provide example scripts under [DeepSpeedExamples/BingBertSquad/1-bit_adam/](https://github.com/microsoft/DeepSpeedExamples/tree/master/BingBertSquad/1-bit_adam). There are 3 sets of scripts corresponding to NCCL-based implementation, MPI-based implementation on Ethernet systems, and MPI-based implementation on InfiniBand systems. For MPI-based implementation, we provide both example scripts when launching with deepspeed or mpirun.

<!-- The main part of training is done in `nvidia_run_squad_deepspeed.py`, which has
already been modified to use DeepSpeed. The `run_squad_deepspeed.sh` script
helps to invoke training and setup several different hyperparameters relevant
to the training process.

- **DeepSpeed-enabled:** Start training with DeepSpeed by providing the following 4 arguments to this script:

```shell
bash run_squad_deepspeed.sh <NUM_GPUS> <PATH_TO_CHECKPOINT> <PATH_TO_DATA_DIR> <PATH_TO_OUTPUT_DIR>`
```

The first argument is the number of GPUs to train with, second argument is the path to the pre-training checkpoint, third is the path to training and validation sets (e.g., train-v1.1.json), and fourth is path to an output folder where the results will be saved. This script will invoke `nvidia_run_squad_deepspeed.py`.

- **DeepSpeed with 1-bit Adam enabled:** In order to run with 1-bit Adam feature enabled, the same script (`nvidia_run_squad_deepspeed.py`) can be used but there are two options for launching this properly: 1) Launch using deepspeed launcher and 2) Launch with mpirun.

To enable the 1-bit compressed training, 1-bit Adam uses an MPI library (E.g. MVAPICH2-GDR, OpenMPI, etc.) as the communication backend, which means that we can use `mpirun` to launch the training job. However, our user-friendly launcher called `deepspeed` has been enhanced to launch MPI jobs as well.

### Launch with deepspeed

The following helper script in the DeepSpeedExamples/BingBertSQuAD will launch the training without the need for setting any `mpirun` parameters. The number of nodes and GPUs will be automatically detected and the job will be launched on all the available resources.

```shell
bash run_squad_deepspeed_onebitadam.sh <PATH_TO_OUTPUT_DIR>
```

### Launch with mpirun

Alternatively, we show how the standard `mpirun` launcher can be used for launching the fine-tuning job.

```shell
mpirun -np [#processes] -ppn [#GPUs on each node] -hostfile [hostfile] [MPI flags] bash run_squad_mpi_onebitadam.sh
```

For example, in order to use 32 GPUs (4GPUs/node, 8 nodes in total), with the support of InfiniBand, you can use the `mpirun` launcher packaged with the MVAPICH2 library. Please run the following command:

```shell
mpirun -np 32 -ppn 4 -hostfile hosts -env MV2_USE_CUDA=1 -env MV2_SUPPORT_DL=1 -env MV2_ENABLE_AFFINITY=0 -env MV2_SMP_USE_CMA=0 bash run_squad_mpi_onebitadam.sh
``` -->

### 2.2 Configuration for BingBertSQuAD with DeepSpeed and 1-bit Adam enabled

The `deepspeed_onebitadam_bsz96_config.json` file gives the user the ability to specify DeepSpeed
options in terms of batch size, micro batch size, optimizer, learning rate, and other parameters.
When running the `nvidia_run_squad_deepspeed.py`, in addition to the
`--deepspeed` flag to enable DeepSpeed, the appropriate DeepSpeed configuration
file must be specified using `--deepspeed_config deepspeed_onebitadam_bsz96_config.json`.

Table 1 shows the fine-tuning configuration we used in our experiments.

| Parameters                     | Value 		|
| ------------------------------ | ---------------------|
| Total batch size               | 96    		|
| Train micro batch size per GPU | 3     		|
| Optimizer                      | **"OnebitAdam"**  	|
| Learning rate                  | 3e-5  		|
| Sequence-length                | 384   		|
| Weight-decay                   | 0.0   		|
| Epoch count                    | 2     		|
| **freeze_step**                | 400     	   	|
<<<<<<< HEAD
| **cuda_aware**                 | false     		|
=======
>>>>>>> 669028f0
| **comm_backend_name**          | "nccl"     		|

Table 1. Fine-tuning configuration

### 2.3 Performance Results for BingBertSQuAD Fine-tuning

<i>**Accuracy:**</i>
The results are summarized in the table below. The total batch size is set to 96 and training is conducted
on 32 GPUs for 2 epochs. A set of parameters (seeds and learning rates) were tried and the best ones were selected.
We fixed the learning rate to 3e-5. The table below shows the F1 and the EM scores we achieved that are on-par or better than the [HuggingFace results](https://github.com/huggingface/transformers/tree/master/examples/question-answering).

| Case        | Model                                 | Precision | EM    | F1    |
| ----------- | ------------------------------------- | --------- | ----- | ----- |
| HuggingFace | [Bert-large-uncased-whole-word-masking](https://s3.amazonaws.com/models.huggingface.co/bert/bert-large-uncased-whole-word-masking-pytorch_model.bin) | FP16      | 87.26 | 93.32 |


***Training Speed and Scalability:***

<!-- 1-bit Adam enables up to 2.7x overall speedup in training speed for SQuAD fine-tuning. This is made possible by up to 6.2x faster throughput during the compressed stage of the algorithm as shown in Figure 1.

![SQuAD Finetuning](/assets/images/squad-scaling.png){: .align-center}

Figure 1: Scalability of 1-bit Adam for SQuAD Finetuning on V100 GPUs with batch size of 3/GPU. -->

Performance results of SQuAD Fine-tuning can be seen from our [blog post](https://www.deepspeed.ai/news/2020/09/09/onebit-adam-blog-post.html) and our [paper](https://arxiv.org/abs/2102.02888).



## 3. BERT Pre-training with 1-bit Adam
For data downloading and pre-processing, please refer to the [BERT Pre-training](/tutorials/bert-pretraining/) tutorial.

### 3.1 Running Pre-training with DeepSpeed and 1-bit Adam

We provide example scripts under [DeepSpeedExamples/bing_bert/1-bit_adam/](https://github.com/microsoft/DeepSpeedExamples/tree/master/bing_bert/1-bit_adam). There are 3 sets of scripts corresponding to NCCL-based implementation, MPI-based implementation on Ethernet systems, and MPI-based implementation on InfiniBand systems. For MPI-based implementation, we provide both example scripts when launching with deepspeed or mpirun.

<!-- The main part of training is done in `deepspeed_train.py`, which has
already been modified to use DeepSpeed. The `ds_train_bert_onebit_bsz4k_seq128.sh` and `ds_train_bert_bsz64k_seq128.sh`
are the shell scripts that help to invoke training and setup several different hyperparameters relevant
to the training process.

- **DeepSpeed-enabled:** Start training with DeepSpeed by running the command below:

```shell
bash ds_train_bert_bsz64k_seq128.sh
```

- **DeepSpeed with 1-bit Adam enabled:** In order to run with 1-bit Adam feature enabled, the same script (`deepspeed_train.py`) can be used but there are two options for launching this properly:

### Launch with deepspeed

As discussed for BingBertSQuAD fine-tuning, we can simply use the `deepspeed` launcher to launch our BERT pre-training jobs as follows.

```shell
bash ds_train_bert_onebit_bsz4k_seq128.sh
```

### Launch with mpirun

Alternatively, use the following command to launch using `mpirun`.

```shell
mpirun -np [#processes] -ppn [#GPUs on each node] -hostfile [hostfile] [MPI flags] bash mpi_train_bert_onebit_bsz4k_seq128.sh
```

For example, in order to use 32 GPUs (4GPUs/node, 8 nodes in total), with the support of InfiniBand, you can use MVAPICH2 as the launcher and run the following command:
```shell
mpirun -np 32 -ppn 4 -hostfile hosts -env MV2_USE_CUDA=1 -env MV2_SUPPORT_DL=1 -env MV2_ENABLE_AFFINITY=0 -env MV2_SMP_USE_CMA=0 bash ds_train_bert_onebit_bsz4k_seq128.sh
``` -->

### 3.2 Configuration for BERT Pre-training with DeepSpeed and 1-bit Adam enabled

The `deepspeed_bsz4k_onebit_config_seq128_*.json` file gives the user the ability to specify DeepSpeed
options in terms of batch size, micro batch size, optimizer, learning rate, and other parameters.

Below is the DeepSpeed configuration file for running BERT-large pre-training with sequence length of 128 using the 1-bit Adam optimizer.

```json
{
  "train_batch_size": 4096,
  "train_micro_batch_size_per_gpu": 16,
  "steps_per_print": 100,
  "prescale_gradients": false,
  "optimizer": {
    "type": "OneBitAdam",
    "params": {
      "lr": 4e-4,
      "weight_decay": 0.01,
      "bias_correction": false,
      "freeze_step": 23000,
<<<<<<< HEAD
      "cuda_aware": false,
=======
>>>>>>> 669028f0
      "comm_backend_name": "nccl"
    }
  },
  "gradient_clipping": 1.0,
  "fp16": {
    "enabled": true,
    "loss_scale": 0,
    "initial_scale_power": 16
  }
}
```
The above file is for BERT-large. For BERT-base training (sequence length 128), the suggested `freeze_step` is 16000. For sequence 512 pre-training, we suggest to use a `freeze_step` of 1500 for both BERT-base and BERT-large. And make sure to set the `comm_backend_name` and `cuda_aware` correctly as described above.

### 3.3 Performance Results for BERT Pre-training

Performance results of BERT Pre-training can be seen from our [blog post](https://www.deepspeed.ai/news/2020/09/09/onebit-adam-blog-post.html) and our [paper](https://arxiv.org/abs/2102.02888).<|MERGE_RESOLUTION|>--- conflicted
+++ resolved
@@ -7,11 +7,7 @@
 {: .notice--info}
 
 **Watch out!**
-<<<<<<< HEAD
-1) The NCCL-based implementation requires PyTorch >= 1.8 and NCCL >= 2.8.3. See details below. 2) Although 1-bit Adam is compatible with both FP16 and FP32, currently we only verified the convergence under mixed precision/FP16 training.
-=======
 1) The NCCL-based implementation requires PyTorch >= 1.8 (and NCCL >= 2.8.3 when you have 64 or more GPUs). See details below. 2) Although 1-bit Adam is compatible with both FP16 and FP32, currently we only verified the convergence under mixed precision/FP16 training. 3) Currently the MPI-based implementation is not compatible with pipeline parallelism. 4) Frequent checkpoint loading could hurt 1-bit Adam's convergence. See details below.
->>>>>>> 669028f0
 {: .notice--warning}
 
 In this tutorial, we are going to introduce the 1-bit Adam optimizer in DeepSpeed. 1-bit Adam can improve model training speed on communication-constrained clusters, especially for communication-intensive large models by reducing the overall communication volume by up to 5x. Detailed description of the 1-bit Adam algorithm, its implementation in DeepSpeed, and performance evaluation is available from our [blog post](https://www.deepspeed.ai/news/2020/09/08/onebit-adam-blog-post.html). We also have a [paper](https://arxiv.org/abs/2102.02888) which provides the most complete details including algorithm, system implementation, theoretical analysis, and more evaluations.
@@ -44,11 +40,7 @@
 In 1-bit Adam v2, we introduce a new system implementation for compressed communication using the NCCL backend of PyTorch distributed. This significantly improves the usability due to NCCL’s integration with PyTorch distributed. The performance of our new NCCL-based implementation is also better than our earlier MPI-based implementation for Ethernet-based systems and on-par for InfiniBand-based systems. Thus we highly recommend users to choose this implementation.
 
 **Watch out!**
-<<<<<<< HEAD
-This NCCL-based implementation requires PyTorch >= 1.8 and NCCL >= 2.8.3. Currently (2021/03/04) you need to install PyTorch 1.8 as a nightly version. Currently (2021/03/04) NCCL 2.8.3 is not officially supported by PyTorch. The solution we used is by hacking in NCCL 2.8.3 via `LD_PRELOAD`: 1) Install NCCL 2.8.3. This works for us on a CUDA 11 system: `apt-get install -y libnccl2=2.8.3-1+cuda11.0 libnccl-dev=2.8.3-1+cuda11.0`. 2) Set `LD_PRELOAD` to the the library path. This works for us: `LD_PRELOAD=/usr/lib/x86_64-linux-gnu/libnccl.so.2.8.3`. To confirm `LD_PRELOAD` is working you can see the version it uses in the NCCL logs if you have `NCCL_DEBUG=INFO`, it should say: NCCL version 2.8.3+cuda11.0.
-=======
 This NCCL-based implementation requires PyTorch >= 1.8. It also requires NCCL >= 2.8.3 when you have 64 or more GPUs to avoid certain NCCL runtime bugs. Currently (2021/03/16) NCCL 2.8.3 is not officially supported by PyTorch. The solution we used is by hacking in NCCL 2.8.3 via `LD_PRELOAD`: 1) Install NCCL 2.8.3. This works for us on a CUDA 11 system: `apt-get install -y libnccl2=2.8.3-1+cuda11.0 libnccl-dev=2.8.3-1+cuda11.0`. 2) Set `LD_PRELOAD` to the the library path. This works for us: `LD_PRELOAD=/usr/lib/x86_64-linux-gnu/libnccl.so.2.8.3`. To confirm `LD_PRELOAD` is working you can see the version it uses in the NCCL logs if you have `NCCL_DEBUG=INFO`, it should say: NCCL version 2.8.3+cuda11.0.
->>>>>>> 669028f0
 {: .notice--warning}
 
 #### 1.2.2 MPI-based implementation
@@ -111,15 +103,11 @@
 (New in v2) `comm_backend_name` is used to indicate which backend implementation to use. You can choose between NCCL and MPI-based implementations by setting `comm_backend_name` to "nccl" and "mpi". When using NCCL-based implementation, there is no need to set `cuda_aware`.
 
 #### 1.4.1 (New in v2) Momentum masks for parameters with constant zero gradients
-<<<<<<< HEAD
-Because 1-bit compression cannot represent exact zero, the compression error would keep accumulating in the momentum if a parameter have constant zero gradients during training. For example, for BERT pre-training seq length 128, `bert.embeddings.position_embeddings.weight` has constant zeros in its gradient and momentum for row 129 to 512, because it only learns up to seq length 128 while the model supports up to seq length 512. Thus in 1-bit Adam v2 we added support of a momentum mask for users to specify those params that have constant exact zeros in their gradients. See [example script](https://github.com/microsoft/DeepSpeedExamples/blob/master/bing_bert/deepspeed_train.py) for how to configure this momentum mask.
-=======
 Because 1-bit compression cannot represent exact zero, the compression error would keep accumulating in the momentum if a parameter have constant zero gradients during training. For example, for BERT pre-training seq length 128, `bert.embeddings.position_embeddings.weight` has constant zeros in its gradient and momentum for row 129 to 512, because it only learns up to seq length 128 while the model supports up to seq length 512. Thus in 1-bit Adam v2 we added support of a momentum mask for users to specify those params that have constant exact zeros in their gradients. See [example script](https://github.com/microsoft/DeepSpeedExamples/blob/master/bing_bert/deepspeed_train.py) for how to configure this momentum mask. One thing to note is that we don't use momentum mask saved in checkpoints since this mask could change during training (e.g., BERT seqlen 128 and 512 require different masks). So you have to provide this mask every time in your training script.
 
 **Watch out!**
 1-bit Adam relies on an compression error compensation mechanism to maintain the convergence speed at compression stage. When loading checkpoints, we actually reset the compression errors for 3 reasons: 1) The worker and server error at each GPU are distinct, so in current implementation only rank 0's errors are saved in the checkpoint. Thus we have to reset the errors. If we want to save them correctly we need O(num_gpu*model_size) memory in order to gather all the error, which is a very large memory requirement. It's possible to save them in a distributed way, but it will make the checkpoint saving/loading much more complicated. 2) Even if we are able to save the compression errors correctly, you need to have the exact same number of GPUs in order to load them correctly. 3) We verified on BERT pre-training that occasionally resetting the compression error at checkpoint loading does not affect the convergence. However, please avoid frequent checkpoint loading which could break the error compensation mechanism thus affect the convergence.
 {: .notice--warning}
->>>>>>> 669028f0
 
 ## 2. BingBertSQuAD Fine-tuning with 1-bit Adam
 
@@ -197,10 +185,6 @@
 | Weight-decay                   | 0.0   		|
 | Epoch count                    | 2     		|
 | **freeze_step**                | 400     	   	|
-<<<<<<< HEAD
-| **cuda_aware**                 | false     		|
-=======
->>>>>>> 669028f0
 | **comm_backend_name**          | "nccl"     		|
 
 Table 1. Fine-tuning configuration
@@ -290,10 +274,6 @@
       "weight_decay": 0.01,
       "bias_correction": false,
       "freeze_step": 23000,
-<<<<<<< HEAD
-      "cuda_aware": false,
-=======
->>>>>>> 669028f0
       "comm_backend_name": "nccl"
     }
   },
