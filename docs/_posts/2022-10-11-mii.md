---
title: "DeepSpeed Model Implementations for Inference (MII)"
excerpt: ""
date: 2022-10-11 00:09:00
tags: inference
---

![Text Generation Models](http://rasley.io/DeepSpeed/assets/images/mii/hero.png){: .align-center}

The Deep Learning (DL) open-source community has seen tremendous growth in the last few months. Incredibly powerful text generation models such as the Bloom 176B, or image generation models such as Stable Diffusion are now available to anyone with access to a handful or even a single GPU through platforms such as Hugging Face. While open-sourcing has democratized access to AI capabilities, their application is still restricted by two critical factors: 1) inference latency and 2) cost.

There has been significant progress in system optimizations for DL model inference that can drastically reduce both latency and cost, but those are not easily accessible. The main reason for this limited accessibility is that the DL model inference landscape is diverse with models varying in size, architecture, system performance characteristics, hardware requirements, etc. Identifying the appropriate set of system optimizations applicable to a given model and applying them correctly is often beyond the scope of most data scientists, making low latency and low-cost inference mostly inaccessible.

DeepSpeed-MII is a new open-source python library from DeepSpeed, aimed towards making low-latency, low-cost inference of powerful models not only feasible but also easily accessible.

* MII offers access to highly optimized implementations of **thousands of widely used DL models.**
* MII supported models achieve significantly lower latency and cost compared to their original implementation. For example, **MII reduces the latency of Big-Science Bloom 176B model by 5.7x, while reducing the cost by over 40x** (*Figures B and J*). Similarly, **it reduces the latency and cost of deploying Stable Diffusion by 1.9x.** (*Figure C*)
* To enable low latency/cost inference, MII leverages an extensive set of optimizations from DeepSpeed-Inference such as *deepfusion* for transformers, automated *tensor-slicing* for multi-GPU inference, on-the-fly quantization with *ZeroQuant*, and several others (see below for more details).
* With state-of-the-art performance, MII supports low-cost deployment of these models both on-premises and on Azure via AML with just a **few lines of codes**.

# How does MII work?

![Text Generation Models](http://rasley.io/DeepSpeed/assets/images/mii/mii-arch.png)

*Figure A: MII Architecture, showing how MII automatically optimizes OSS models using DS-Inference before deploying them on-premises using GRPC, or on Microsoft Azure using AML Inference.*


Under-the-hood MII is powered by [DeepSpeed-Inference](https://arxiv.org/abs/2207.00032). Based on the model type, model size, batch size, and available hardware resources, MII automatically applies the appropriate set of system optimizations from DeepSpeed-Inference to minimize latency and maximize throughput. It does so by using one of many pre-specified model injection policies, that allows MII and DeepSpeed-Inference to identify the underlying PyTorch model architecture and replace it with an optimized implementation (see *Figure A*). In doing so, MII makes the expansive set of optimizations in DeepSpeed-Inference automatically available for thousands of popular models that it supports.

# Supported Models and Tasks

MII supports a growing list of tasks such as text generation, question-answering, text classification, etc, across thousands of transformer models available through multiple open-sourced model repositories such as Hugging Face, FairSeq, EluetherAI, etc. It supports dense models based on BERT, RoBERTa, GPT, OPT, and BLOOM architectures ranging from a few hundred million parameters in size to hundreds of billions of parameters in size. At the same time, it supports recent image generation models such as Stable Diffusion.

See the MII GitHub repo for an up-to-date list of [models and tasks supported by MII](https://github.com/microsoft/deepspeed-mii#supported-models-and-tasks).

# Inference Optimizations with MII

Here we provide a summary of the expansive set of optimizations from DeepSpeed-inference made available via MII. For more details, please refer to \[[1](https://arxiv.org/abs/2207.00032), [2](https://arxiv.org/abs/2206.01861)\]:

**DeepFusion for Transformers:** For transformer-based models such as Bert, Roberta, GPT-2, and GPT-J, MII leverages the transformer kernels in DeepSpeed-Inference that are optimized to achieve low latency at small batch sizes and high throughput at large batch sizes using DeepFusion.

**Multi-GPU Inference with Tensor-Slicing:** For massive models such as Bloom 176B, MII automatically enables tensor-parallelism within a node to leverage aggregate memory bandwidth and compute across multiple GPUs to achieve the lowest latency and throughput compared to anything else that is currently available.

**INT8 Inference with ZeroQuant:** For massive models with tens or hundreds of billions of parameters, MII supports INT8 Inference with ZeroQuant. Using this feature not only reduces the memory footprint and the number of GPUs required for inference but also increases the inference throughput by supporting larger batch sizes and using INT8 compute, thus lowering cost compared to FP16.

**ZeRO-Inference for Resource Constrained Systems:** Models such as Bloom 176B, require over 176 GB of memory to just fit the model even with INT8 support. In the absence of the aggregate GPU memory across multiple GPUs required to deploy such models, MII enables [ZeRO-Inference](https://www.deepspeed.ai/2022/09/09/zero-inference.html) that can leverage the system CPU memory to deploy these massive models with a single GPU with limited memory.

**Compiler Optimizations:** When applicable, MII automatically applies compiler-based optimizations via [TorchScript](https://pytorch.org/docs/stable/jit.html), [nvFuser](https://pytorch.org/blog/introducing-nvfuser-a-deep-learning-compiler-for-pytorch/), and [CUDA graph](https://developer.nvidia.com/blog/cuda-graphs/), in addition to the above optimizations, to further lower latency and improve throughput.

# Quantifying Latency and Cost Reduction

Inference workloads can be either latency critical, where the primary objective is to minimize latency, or cost sensitive, where the primary objective is to minimize cost. In this section, we quantify the benefits of using MII for both latency-critical and cost-sensitive scenarios.

MII can work with two variations of DeepSpeed-Inference. The first, referred to as ds-public, contains most of the optimizations discussed above and is also available via our open-source DeepSpeed library. The second referred to as ds-azure, offers tighter integration with Azure, and is available via MII to all Microsoft Azure customers. We refer to MII running the two DeepSpeed-Inference variants as MII-Public and MII-Azure, respectively.

Both MII-Public and MII-Azure offer significant latency and cost reduction compared to open-sourced PyTorch implementation (Baseline), however for certain generative workloads, they can have differentiated performance. Here, we quantify the latency and cost reduction for both variations.

## Latency Critical Scenarios

For latency-critical scenarios, where a small batch size of 1 is often used, MII can reduce the latency by up to 6x for a wide range of open-source models, across multiple tasks. More specifically, we show model latency reduction of [^overhead_details]:

1. Up to 5.7x for multi-GPU inference for text generation using massive models such as Big Science Bloom, Facebook OPT, and EluetherAI NeoX (*Figure B*)

2. Up to 1.9x for image generation tasks model using Stable Diffusion (*Figure C*)

3. Up to 3x for relatively smaller text generation models (up to 7B parameters) based on BLOOM, OPT, and GPT architectures, running on a single GPU (*Figures D and E*)

4. Up to 9x for various text representation tasks like fill-mask, text classification, question answering, and token classification using RoBERTa- and BERT- based models (*Figures G and H*).

![multi gpu latency](http://rasley.io/DeepSpeed/assets/images/mii/llm-latency-sd-latency.png){: .align-center}
*Figure XXX: (left) Best achievable latency for large models. MII-Azure (int8) offers 5.7X lower latency compared to Baseline for Bloom-176B. (right) Stable Diffusion text to image generation latency comparison.*

<!--![multi gpu latency](http://rasley.io/DeepSpeed/assets/images/mii/multi-gpu-latency.png){: .align-center}
*Figure B: Best achievable latency for large models. MII-Azure (int8) offers 5.7X lower latency compared to Baseline for Bloom-176B*

![stable diffusion](http://rasley.io/DeepSpeed/assets/images/mii/sd-latency.png){: .align-center}
*Figure C: Stable Diffusion text to image generation latency comparison*-->

![Bloom and OPT Models](http://rasley.io/DeepSpeed/assets/images/mii/opt-bloom.png){: .align-center}
*Figure D: Latency comparison for OPT and BLOOM models. MII-Azure is up to 2.8x faster than baseline.*

![GPT Models](http://rasley.io/DeepSpeed/assets/images/mii/gpt.png){: .align-center}
*Figure E: Latency comparison for GPT models. MII-Azure is up to 3x faster than baseline.*

![Roberta Models](http://rasley.io/DeepSpeed/assets/images/mii/roberta.png){: .align-center}
*Figure G: Latency comparison for RoBERTa models. MII offers up to 9x lower model latency and up to 3x lower end-to-end latency than baseline on several tasks and RoBERTa variants [^overhead_details].*

![Bert Models](http://rasley.io/DeepSpeed/assets/images/mii/bert.png){: .align-center}
*Figure H: Latency comparison for BERT models. MII offers up to 8.9x lower model latency and up to 4.5x end-to-end latency across several tasks and BERT variants[^overhead_details].*

[^overhead_details]: The end-to-end latency of an inference workload is comprised of two components: i) actual model execution, and ii) pre-/post-processing before and after the model execution. MII optimizes the actual model execution but leaves the pre-/post-processing pipeline for future optimizations. We notice that text representation tasks have significant pre-/post-processing overhead (*Figures G and H*). We plan to address those in a future update.

## Cost Sensitive Scenarios

MII can significantly reduce the inference cost of very expensive language models like Bloom, OPT, etc. To get the lowest cost, we use a large batch size that maximizes throughput for both baseline and MII. Here we look at the cost reduction from MII using two different metrics: i) tokens generated per second per GPU, and ii) dollars per million tokens generated.

*Figures I and J* show that MII-Public offers over 10x throughput improvement and cost reduction compared to the baseline, respectively. Furthermore, MII-Azure offers over 30x improvement in throughput and cost compared to the baseline.

![tput large models](http://rasley.io/DeepSpeed/assets/images/mii/tput-llms.png){: .align-center}
*Figure I: Throughput comparison per A100-80GB GPU for large models. MII-Public offers over 15x throughput improvement while MII-Azure offers over 40x throughput improvement.*

![azure cost](http://rasley.io/DeepSpeed/assets/images/mii/azure-cost.png){: .align-center}
*Figure J: Cost of generating 1 million tokens on Azure with different model types. MII-Azure reduces the cost of generation by over 40x.*

# Deployment Options

MII supported models can be deployed in two different ways as shown in *Figure A* with just a few lines of code.

## MII-Public Deployment

MII-Public can be deployed on-premises or on any cloud offering. MII creates a lightweight GRPC server to support this form of deployment and provides a GRPC inference endpoint for queries. The code below shows how a supported model can be deployed with MII-Public Deployment.

```python
import mii
mii.deploy(task="text-to-image",
           model="CompVis/stable-diffusion-v1-4",
           deployment_name="sd-deployment")
```

## MII-Azure Deployment

MII supports deployment on Azure via AML Inference. To enable this, MII generates AML deployment assets for a given model that can be deployed using the [Azure-CLI](https://learn.microsoft.com/en-us/cli/azure/what-is-azure-cli), as shown in the code below. Furthermore, deploying on Azure, allows MII to leverage DeepSpeed-Azure as its optimization backend, which offers better latency and cost reduction than DeepSpeed-Public.

```python
import mii
mii.deploy(task="text-to-image",
           model="CompVis/stable-diffusion-v1-4",
           deployment_name="sd-deployment",
           deployment_type=DeploymentType.AML)
```

To learn more about these deployment options and get started with MII, please the [MII getting started guide](https://github.com/microsoft/deepspeed-mii#getting-started-with-mii).

# Concluding Remarks

<<<<<<< HEAD
We are very excited to share MII with the community and improve it with your feedback. We will continue to add support for more models in MII as well as enhance both MII-Public and MII-Azure for both on-premise and Azure users. Our hope is that while open sourcing has made powerful AI capabilities accessible to many, MII will allow for a wider infusion of these capabilities into a diverse set of applications and product offerings by instantly reducing the latency and cost of inferencing.

# Appendix

The table below shows the mapping between model aliases used in *Figures D, E, F, and G* and real model names.

| Alias | Model Name |
| --- | --- |
|    text-gen-m1 | sberbank-ai/rugpt3large_based_on_gpt2 |
|    text-gen-m2 | skt/kogpt2-base-v2 |
|    text-gen-m3 | geralt/MechDistilGPT2 |
|    text-gen-m4 | mrm8488/distilgpt2-finetuned-wsb-tweets |
|    text-gen-m5 | Norod78/hebrew-bad_wiki-gpt_neo-tiny |
|    text-gen-m6 | shibing624/code-autocomplete-distilgpt2-python |
|    text-gen-m7 | mrm8488/diltilgpt2-finetuned-bookcopus-10 |
|    bert-q&a-m1 | bert-large-uncased-whole-word-masking-finetuned-squad |
|    bert-q&a-m2 | deepset/bert-large-uncased-whole-word-masking-squad2 |
|    bert-q&a-m3 | nyust-eb210/braslab-bert-drcd-384 |
|    bert-q&a-m4 | deepset/minilm-uncased-squad2 |
| bert-token-class-m1 | dslim/bert-large-NER |
| bert-token-class-m2 | dbmdz/bert-large-cased-finetuned-conll03-english |
| bert-token-class-m3 | dslim/bert-base-NER |
| bert-token-class-m4 | CAMeL-Lab/bert-base-arabic-camelbert-mix-ner |
| bert-fill-mask-m1 | bert-base-multilingual-cased |
| bert-fill-mask-m2 | bert-base-multilingual-uncased |
| bert-fill-mask-m3 | wietsedv/bert-base-dutch-cased |
| bert-fill-mask-m4 | nlpaueb/bert-base-greek-uncased-v1 |
| bert-fill-mask-m5 | dbmdz/bert-base-italian-xxl-cased |
| bert-fill-mask-m6 | aubmindlab/bert-base-arabertv02 |
| bert-fill-mask-m7 | dccuchile/bert-base-spanish-wwm-uncased |
| bert-fill-mask-m8 | bert-base-german-cased |
| bert-fill-mask-m9 | bert-base-uncased |
| bert-fill-mask-m10 | dbmdz/bert-base-german-cased |
| bert-fill-mask-m11 | nlpaueb/legal-bert-base-uncased |
| bert-fill-mask-m12 | KB/bert-base-swedish-cased |
| bert-fill-mask-m13 | indolem/indobertweet-base-uncased |
| bert-fill-mask-m14 | emilyalsentzer/Bio_ClinicalBERT |
| bert-fill-mask-m15 | asafaya/bert-mini-arabic |
| bert-text-class-m1 | DTAI-KULeuven/mbert-corona-tweets-belgium-topics |
| bert-text-class-m2 | avichr/heBERT_sentiment_analysis |
| bert-text-class-m3 | finiteautomata/beto-sentiment-analysis |
| bert-text-class-m4 | ProsusAI/finbert |
| bert-text-class-m5 | cross-encoder/ms-marco-MiniLM-L-12-v2 |
| bert-text-class-m6 | nlptown/bert-base-multilingual-uncased-sentiment |
| bert-text-class-m7 | microsoft/xtremedistil-l6-h256-uncased |
| bert-text-class-m8 | cross-encoder/ms-marco-MiniLM-L-6-v2 |
|   fill-mask-m1 | vinai/bertweet-large |
|   fill-mask-m2 | klue/roberta-large |
|   fill-mask-m3 | sberbank-ai/ruRoberta-large |
|         q&a-m1 | deepset/roberta-large-squad2 |
| token-class-m1 | Jean-Baptiste/roberta-large-ner-english |
|  text-class-m1 | cross-encoder/stsb-roberta-large |
|  text-class-m2 | siebert/sentiment-roberta-large-english |
|  text-class-m3 | roberta-large-mnli |
|   fill-mask-m4 | vinai/bertweet-base |
|   fill-mask-m5 | vinai/phobert-base |
|   fill-mask-m6 | microsoft/graphcodebert-base |
|   fill-mask-m7 | vinai/bertweet-covid19-base-uncased |
|   fill-mask-m8 | uklfr/gottbert-base |
|   fill-mask-m9 | cardiffnlp/twitter-roberta-base |
|  fill-mask-m10 | microsoft/codebert-base-mlm |
|  fill-mask-m11 | pdelobelle/robbert-v2-dutch-base |
|  fill-mask-m12 | ufal/robeczech-base |
|         q&a-m2 | Rakib/roberta-base-on-cuad |
|         q&a-m3 | thatdramebaazguy/roberta-base-squad |
|  text-class-m4 | roberta-base-openai-detector |
|  text-class-m5 | pysentimiento/robertuito-emotion-analysis |
|  text-class-m6 | cardiffnlp/twitter-roberta-base-sentiment |
|  text-class-m7 | cardiffnlp/twitter-roberta-base-sentiment-latest |
|         q&a-m4 | deepset/roberta-base-squad2 |
|  text-class-m8 | textattack/roberta-base-SST-2 |
|  text-class-m9 | cardiffnlp/twitter-roberta-base-emotion |
| text-class-m10 | pysentimiento/robertuito-sentiment-analysis |
| text-class-m11 | finiteautomata/bertweet-base-sentiment-analysis |
|  fill-mask-m13 | huggingface/CodeBERTa-small-v1 |
|         q&a-m5 | deepset/tinyroberta-squad2 |
| text-class-m12 | j-hartmann/emotion-english-distilroberta-base |
=======
We are very excited to share MII with the community and improve it with your feedback. We will continue to add support for more models in MII as well as enhance both MII-Public and MII-Azure for both on-premise and Azure users. Our hope is that while open sourcing has made powerful AI capabilities accessible to many, MII will allow for a wider infusion of these capabilities into a diverse set of applications and product offerings by instantly reducing the latency and cost of inferencing.
>>>>>>> 54fc6f4a
<|MERGE_RESOLUTION|>--- conflicted
+++ resolved
@@ -133,7 +133,6 @@
 
 # Concluding Remarks
 
-<<<<<<< HEAD
 We are very excited to share MII with the community and improve it with your feedback. We will continue to add support for more models in MII as well as enhance both MII-Public and MII-Azure for both on-premise and Azure users. Our hope is that while open sourcing has made powerful AI capabilities accessible to many, MII will allow for a wider infusion of these capabilities into a diverse set of applications and product offerings by instantly reducing the latency and cost of inferencing.
 
 # Appendix
@@ -210,7 +209,4 @@
 | text-class-m11 | finiteautomata/bertweet-base-sentiment-analysis |
 |  fill-mask-m13 | huggingface/CodeBERTa-small-v1 |
 |         q&a-m5 | deepset/tinyroberta-squad2 |
-| text-class-m12 | j-hartmann/emotion-english-distilroberta-base |
-=======
-We are very excited to share MII with the community and improve it with your feedback. We will continue to add support for more models in MII as well as enhance both MII-Public and MII-Azure for both on-premise and Azure users. Our hope is that while open sourcing has made powerful AI capabilities accessible to many, MII will allow for a wider infusion of these capabilities into a diverse set of applications and product offerings by instantly reducing the latency and cost of inferencing.
->>>>>>> 54fc6f4a
+| text-class-m12 | j-hartmann/emotion-english-distilroberta-base |