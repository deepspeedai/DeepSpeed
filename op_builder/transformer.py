"""
Copyright 2020 The Microsoft DeepSpeed Team
"""
<<<<<<< HEAD
import torch
from .builder import CUDAOpBuilder, is_rocm_pytorch
=======
from .builder import CUDAOpBuilder
>>>>>>> c9fee821


class TransformerBuilder(CUDAOpBuilder):
    BUILD_VAR = "DS_BUILD_TRANSFORMER"
    NAME = "transformer"

    def __init__(self, name=None):
        name = self.NAME if name is None else name
        super().__init__(name=name)

    def absolute_name(self):
        return f'deepspeed.ops.transformer.{self.NAME}_op'

    def sources(self):
        return [
            'csrc/transformer/ds_transformer_cuda.cpp',
            'csrc/transformer/cublas_wrappers.cu',
            'csrc/transformer/transform_kernels.cu',
            'csrc/transformer/gelu_kernels.cu',
            'csrc/transformer/dropout_kernels.cu',
            'csrc/transformer/normalize_kernels.cu',
            'csrc/transformer/softmax_kernels.cu',
            'csrc/transformer/general_kernels.cu'
        ]

    def include_paths(self):
<<<<<<< HEAD
        includes = ['csrc/includes']
        if is_rocm_pytorch:
            from torch.utils.cpp_extension import ROCM_HOME
            includes += ['{}/hiprand/include'.format(ROCM_HOME), '{}/rocrand/include'.format(ROCM_HOME)]
        return includes

    def nvcc_args(self):
        args = [
            '-O3',
            '-std=c++14',
        ]
        if is_rocm_pytorch:
            args += [
                '-U__HIP_NO_HALF_OPERATORS__',
                '-U__HIP_NO_HALF_CONVERSIONS__',
                '-U__HIP_NO_HALF2_OPERATORS__'
            ]
        else:
            args += [
                '--use_fast_math',
                '-U__CUDA_NO_HALF_OPERATORS__',
                '-U__CUDA_NO_HALF_CONVERSIONS__',
                '-U__CUDA_NO_HALF2_OPERATORS__'
            ]
            args += self.compute_capability_args()
        return args
=======
        return ['csrc/includes']
>>>>>>> c9fee821
<|MERGE_RESOLUTION|>--- conflicted
+++ resolved
@@ -1,12 +1,8 @@
 """
 Copyright 2020 The Microsoft DeepSpeed Team
 """
-<<<<<<< HEAD
 import torch
 from .builder import CUDAOpBuilder, is_rocm_pytorch
-=======
-from .builder import CUDAOpBuilder
->>>>>>> c9fee821
 
 
 class TransformerBuilder(CUDAOpBuilder):
@@ -33,7 +29,7 @@
         ]
 
     def include_paths(self):
-<<<<<<< HEAD
+        """ ramya
         includes = ['csrc/includes']
         if is_rocm_pytorch:
             from torch.utils.cpp_extension import ROCM_HOME
@@ -60,6 +56,5 @@
             ]
             args += self.compute_capability_args()
         return args
-=======
-        return ['csrc/includes']
->>>>>>> c9fee821
+        """
+        return ['csrc/includes']