--- conflicted
+++ resolved
@@ -98,11 +98,8 @@
 class OpBuilder(ABC):
     _rocm_version = None
     _is_rocm_pytorch = None
-<<<<<<< HEAD
     _is_sycl_enabled = None
-=======
     _loaded_ops = {}
->>>>>>> ab6b1e16
 
     def __init__(self, name):
         self.name = name
