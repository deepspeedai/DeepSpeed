--- conflicted
+++ resolved
@@ -43,14 +43,10 @@
     sys_cuda_version = f'{cuda_major}.{cuda_minor}'
     torch_cuda_version = ".".join(torch.version.cuda.split('.')[:2])
     # This is a show-stopping error, should probably not proceed past this
-<<<<<<< HEAD
     if installed_cuda_version != torch_cuda_version:
         if installed_cuda_version == "11.1" and torch_cuda_version == "11.0":
             # it works to build against installed cuda-11.1 while torch was built with cuda-11.0
             return
-=======
-    if sys_cuda_version != torch_cuda_version:
->>>>>>> be33bea4
         raise Exception(
             f"Installed CUDA version {sys_cuda_version} does not match the "
             f"version torch was compiled with {torch.version.cuda}, unable to compile "
