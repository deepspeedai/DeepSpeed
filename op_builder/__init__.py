--- conflicted
+++ resolved
@@ -8,14 +8,10 @@
 from .transformer import TransformerBuilder
 from .stochastic_transformer import StochasticTransformerBuilder
 from .utils import UtilsBuilder
+from .async_io import AsyncIOBuilder
 from .builder import get_default_compute_capatabilities, is_rocm_pytorch
-from .async_io import AsyncIOBuilder
-<<<<<<< HEAD
-=======
-from .builder import get_default_compute_capatabilities
 from .transformer_inference import InferenceBuilder
 from .quantizer import QuantizerBuilder
->>>>>>> 11e94e6c
 
 # TODO: infer this list instead of hard coded
 # List of all available ops
