"""
Copyright 2020 The Microsoft DeepSpeed Team
"""
from .cpu_adam import CPUAdamBuilder
from .cpu_adagrad import CPUAdagradBuilder
from .fused_adam import FusedAdamBuilder
from .fused_lamb import FusedLambBuilder
from .sparse_attn import SparseAttnBuilder
from .transformer import TransformerBuilder
from .random_ltd import RandomLTDBuilder
from .stochastic_transformer import StochasticTransformerBuilder
from .utils import UtilsBuilder
from .async_io import AsyncIOBuilder
from .transformer_inference import InferenceBuilder
from .quantizer import QuantizerBuilder
from .spatial_inference import SpatialInferenceBuilder
<<<<<<< HEAD
from .builder import get_default_compute_capabilities, OpBuilder
=======
from .builder import get_default_compute_capabilities, OpBuilder

# TODO: This will be removed eventurally when all files containing reference to ALL_OPS redirected to op_builder.all_ops
# TODO: infer this list instead of hard coded
# List of all available ops
__op_builders__ = [
    CPUAdamBuilder(),
    CPUAdagradBuilder(),
    FusedAdamBuilder(),
    FusedLambBuilder(),
    SparseAttnBuilder(),
    TransformerBuilder(),
    StochasticTransformerBuilder(),
    AsyncIOBuilder(),
    UtilsBuilder(),
    QuantizerBuilder(),
    InferenceBuilder(),
    SpatialInferenceBuilder(),
    RandomLTDBuilder()
]
ALL_OPS = {op.name: op for op in __op_builders__}
>>>>>>> acde873c
<|MERGE_RESOLUTION|>--- conflicted
+++ resolved
@@ -14,28 +14,4 @@
 from .transformer_inference import InferenceBuilder
 from .quantizer import QuantizerBuilder
 from .spatial_inference import SpatialInferenceBuilder
-<<<<<<< HEAD
-from .builder import get_default_compute_capabilities, OpBuilder
-=======
-from .builder import get_default_compute_capabilities, OpBuilder
-
-# TODO: This will be removed eventurally when all files containing reference to ALL_OPS redirected to op_builder.all_ops
-# TODO: infer this list instead of hard coded
-# List of all available ops
-__op_builders__ = [
-    CPUAdamBuilder(),
-    CPUAdagradBuilder(),
-    FusedAdamBuilder(),
-    FusedLambBuilder(),
-    SparseAttnBuilder(),
-    TransformerBuilder(),
-    StochasticTransformerBuilder(),
-    AsyncIOBuilder(),
-    UtilsBuilder(),
-    QuantizerBuilder(),
-    InferenceBuilder(),
-    SpatialInferenceBuilder(),
-    RandomLTDBuilder()
-]
-ALL_OPS = {op.name: op for op in __op_builders__}
->>>>>>> acde873c
+from .builder import get_default_compute_capabilities, OpBuilder