--- conflicted
+++ resolved
@@ -1022,11 +1022,7 @@
                     if transformer_name not in k
                 }),
                 f'{config.save_mp_checkpoint_path}/{non_tp_ckpt_name}')
-<<<<<<< HEAD
             ckpt_config = json.dumps({
-=======
-            new_config = json.dumps({
->>>>>>> 35b350b2
                 'type':
                 ckpt_name,
                 'base_dir':
@@ -1050,11 +1046,7 @@
             })
             with open(f"{config.save_mp_checkpoint_path}/ds_inference_config.json",
                       "w") as cfg:
-<<<<<<< HEAD
                 cfg.write(ckpt_config)
-=======
-                cfg.write(new_config)
->>>>>>> 35b350b2
 
         rep_sd = replaced_module.state_dict()
         for n, p in replaced_module.named_parameters():
