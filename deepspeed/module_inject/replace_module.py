--- conflicted
+++ resolved
@@ -293,11 +293,6 @@
         Updated nn.module with replaced transformer layers
     """
     # defining globals as internally defined functions inherit these everywhere
-<<<<<<< HEAD
-    fp16 = (config.dtype == torch.float16 or config.dtype == torch.int8)
-    bf16 = (config.dtype == torch.bfloat16)
-=======
->>>>>>> 0a61d5d6
     quantize = (config.dtype == torch.int8)
     # todo: Refactor later. In future, let's minimize the style used above and use config.** instead
 
@@ -330,10 +325,6 @@
                                             model_config=model_config,
                                             layer_id=layer_id,
                                             child=child)
-<<<<<<< HEAD
-        _container.set_dtype(fp16, bf16)
-=======
->>>>>>> 0a61d5d6
         _container.set_moe(moe)
 
         # 2. Set the tensor parallelism config
@@ -343,15 +334,8 @@
         _container.initialize_tensors()
 
         # 4. deal with data types -- needs refactor to use dtype instead of fp16
-<<<<<<< HEAD
-        if fp16:
-            _container.convert_to_required_dtype(dtype=torch.half)
-        if bf16:
-            _container.convert_to_required_dtype(dtype=torch.bfloat16)
-=======
         if config.dtype in [torch.float16, torch.bfloat16, torch.int8]:
             _container.convert_to_required_dtype()
->>>>>>> 0a61d5d6
 
         # 5. Set the quantization config
         quantizer = GroupQuantizer(q_int8=quantize)
@@ -659,29 +643,16 @@
             }
 
             ckpt_config = json.dumps({
-                'type':
-                ckpt_name,
-                'base_dir':
-                f'{config.save_mp_checkpoint_path}',
+                'type': ckpt_name,
+                'base_dir': f'{config.save_mp_checkpoint_path}',
                 'checkpoints': {
                     "non_tp": ckpt_files,
                     "tp": [f'tp_{r:0>2d}_{m:0>2d}.pt' for m in range(num_partitions) for r in range(world_size)]
                 },
-<<<<<<< HEAD
-                'version':
-                1.0,
-                'parallelization':
-                'tp',
-                'tp_size':
-                world_size,
-                'dtype':
-                'int8' if quantize else ('float16' if fp16 else 'bfloat16' if bf16 else 'float32')
-=======
                 'version': 1.0,
                 'parallelization': 'tp',
                 'tp_size': world_size,
                 'dtype': dtype_reprs[config.dtype]
->>>>>>> 0a61d5d6
             })
             with open(f"{config.save_mp_checkpoint_path}/ds_inference_config.json", "w") as cfg:
                 cfg.write(ckpt_config)
