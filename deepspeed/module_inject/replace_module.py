# Copyright (c) Microsoft Corporation.
# SPDX-License-Identifier: Apache-2.0

# DeepSpeed Team

import os
from typing import Optional
import torch
import tqdm
import deepspeed
import deepspeed.ops.transformer as transformer_inference
from deepspeed.ops.transformer.inference.diffusers_attention import DeepSpeedDiffusersAttention
from deepspeed.ops.transformer.inference.diffusers_transformer_block import DeepSpeedDiffusersTransformerBlock
from deepspeed.ops.transformer.inference.diffusers_2d_transformer import Diffusers2DTransformerConfig
from deepspeed.accelerator import get_accelerator
from .replace_policy import HFGPT2LayerPolicy
from .replace_policy import replace_policies, generic_policies

from deepspeed import comm as dist
from torch import nn

from .layers import LinearAllreduce, LinearLayer
from .load_checkpoint import load_model_with_checkpoint
import time

from .utils import policy_to_ds_container

import gc


class ReplaceWithTensorSlicing:

    def __init__(self, mp_group=None, mp_size=1, out_dim=1, in_dim=0):
        if mp_group is not None:
            self.gpu_index = dist.get_rank(group=mp_group)
        else:
            self.gpu_index = 0
        self.out_dim = out_dim
        self.in_dim = in_dim
        self.mp_size = mp_size

    def merge_assert(self, dim1, dim2):
        assert dim1 > dim2, \
            'Merging tensors is not allowed here! Please use deepspeed load_checkpoint\
            for merging your checkpoints before replacing the transformer layer with\
            inference-kernels'

    def strided_copy(self,
                     dst: Optional[torch.Tensor],
                     src: Optional[torch.Tensor],
                     num_splits: int,
                     int8: bool = False,
                     allocate_tensor: bool = False):
        if src is None:
            return src
        src_shape = src.shape
        dst_shape = dst.shape

        outer_dim = 0 if int8 else -1

        if allocate_tensor:
            dst = torch.empty_like(dst)

        src_split = torch.split(src.data, src.shape[outer_dim] // num_splits, dim=outer_dim)
        if (len(src_shape) == 2 and len(dst_shape) == 2):
            if src_shape[outer_dim] == dst_shape[self.out_dim]:
                dst = dst.reshape(-1).data.copy_(src.data.reshape(-1)).reshape(src.shape)
                dst = torch.nn.parameter.Parameter(dst, requires_grad=False)
                if hasattr(src, 'scale'):
                    dst.scale = src.scale
                return dst
            self.merge_assert(src_shape[outer_dim], dst_shape[self.out_dim])
            qkv_size = dst_shape[self.out_dim] // num_splits
            qkv_split = [torch.split(src_s, qkv_size, dim=outer_dim) for src_s in src_split]
            weight_split = [
                torch.cat([qkv_s[i] for qkv_s in qkv_split], axis=outer_dim) for i in range(len(qkv_split[0]))
            ]
            dst = dst.reshape(-1).data.copy_(weight_split[self.gpu_index].contiguous().reshape(-1)).reshape(
                weight_split[self.gpu_index].shape)
        else:
            if src_shape[0] == dst_shape[0]:
                return torch.nn.parameter.Parameter(src)
            qkv_size = dst_shape[0] // num_splits
            qkv_split = [torch.split(src_s, qkv_size, dim=0) for src_s in src_split]
            bias_split = [torch.cat([qkv_s[i] for qkv_s in qkv_split], axis=0) for i in range(len(qkv_split[0]))]
            dst.data.copy_(bias_split[self.gpu_index].contiguous())

        dst = torch.nn.parameter.Parameter(dst, requires_grad=False)
        if hasattr(src, 'scale'):
            dst.scale = src.scale
        return dst

    def copy(self, dst, src, int8=False, allocate_tensor=False):
        if src is None:
            return src
        assert not dst.data.is_meta  # the torch.Tensor.copy_ method used below will silently fail on meta tensors
        if allocate_tensor:
            dst = torch.empty_like(dst)
        outer_dim = 0 if int8 else 1
        inner_dim = 1 if int8 else 0
        src_shape = src.shape
        dst_shape = dst.shape
        if (len(src_shape) == 2 and len(dst_shape) == 2):

            if src_shape[inner_dim] == dst_shape[self.in_dim] and src_shape[outer_dim] == dst_shape[self.out_dim]:
                dst = dst.reshape(-1).data.copy_(src.data.reshape(-1)).reshape(src.shape)
            else:
                if src_shape[inner_dim] != dst_shape[self.in_dim]:
                    self.merge_assert(src_shape[inner_dim], dst_shape[self.in_dim])
                    dst.data.copy_(src[:, self.gpu_index * dst_shape[self.in_dim]: (self.gpu_index + 1) * dst_shape[self.in_dim]] if inner_dim == 1 else \
                                   src[self.gpu_index * dst_shape[self.in_dim]: (self.gpu_index + 1) * dst_shape[self.in_dim], :])
                else:
                    self.merge_assert(src_shape[outer_dim], dst_shape[self.out_dim])
                    dst.data.copy_(src[:, self.gpu_index * dst_shape[self.out_dim]: (self.gpu_index + 1) * dst_shape[self.out_dim]] if outer_dim == 1 else \
                                   src[self.gpu_index * dst_shape[self.out_dim]: (self.gpu_index + 1) * dst_shape[self.out_dim], :])
        else:
            if src_shape[0] == dst_shape[0]:
                dst = src if src.dtype == dst.dtype else dst.data.copy_(src)
            else:
                dst.data.copy_(src[self.gpu_index * dst_shape[-1]:(self.gpu_index + 1) * dst_shape[-1]])
        dst = torch.nn.parameter.Parameter(dst, requires_grad=False)
        if hasattr(src, 'scale'):
            dst.scale = src.scale

        return dst


def get_transformer_name(replaced_module):
    from .containers import supported_models
    from torch.nn import ModuleList
    transformer_name = ''
    for n, c in replaced_module.named_children():
        if c.__class__ in supported_models:
            transformer_name += n + '.'
            for name, child in c.named_children():
                if child.__class__ is ModuleList:
                    transformer_name += name
                    break
            break
    return transformer_name


class GroupQuantizer:

    def __init__(self, q_int8=True, group_size=1, num_bits=8, num_groups=0):
        self.group_size = group_size
        self.num_bits = num_bits
        self.q_int8 = q_int8

        self.num_groups = num_groups

    def quantize(self, inputs, qkv=True, count=1, parallel_dim=0):
        if not self.q_int8 or not qkv:
            inputs = torch.nn.Parameter(inputs, requires_grad=False)
            inputs.scale = torch.empty(1)
            return inputs
        q_range = 2**self.num_bits
        num_groups = self.num_groups if self.num_groups > 0 else inputs.shape[0] // self.group_size
        inputs = inputs.to(get_accelerator().current_device_name())
        input_flat = inputs.reshape(num_groups, -1).contiguous()
        input_min = torch.min(input_flat, dim=1, keepdim=True)[0].float()
        input_max = torch.max(input_flat, dim=1, keepdim=True)[0].float()
        scale = torch.max(input_min.abs(), input_max.abs()) * 2.0 / (q_range)
        input_flat = (input_flat / scale).round().clamp(-q_range // 2, q_range // 2 - 1)
        inputs_q = input_flat.reshape(inputs.shape).to(torch.int8).contiguous()
        out = torch.nn.Parameter(inputs_q, requires_grad=False)
        inputs_split = inputs.split(inputs.shape[parallel_dim] // 2, dim=parallel_dim)
        input_flat = [inputs_split[i].reshape(num_groups, -1).contiguous() for i in range(2)]
        input_min = [torch.min(input_flat[i], dim=1, keepdim=True)[0].float() for i in range(2)]
        input_max = [torch.max(input_flat[i], dim=1, keepdim=True)[0].float() for i in range(2)]
        scale1 = [(torch.max(input_min[i].abs(), input_max[i].abs()) * 2.0 / (q_range)).squeeze().unsqueeze(0)
                  for i in range(2)]

        out.scale = torch.cat([scale.squeeze().unsqueeze(0), scale1[0], scale1[1]], dim=0).reshape(num_groups,
                                                                                                   -1).contiguous()
        return out


def _module_match(module):
    for policy in generic_policies:
        policy = policy()
        if policy.match(module):
            return policy
    return None


def generic_injection(module, fp16=False, bf16=False, enable_cuda_graph=True):

    def replace_attn(child, policy):
        policy_attn = policy.attention(child)
        if policy_attn is None:
            return child
        if len(policy_attn) == 5:
            qkvw, attn_ow, attn_ob, hidden_size, heads = policy_attn
        else:
            qw, kw, vw, attn_ow, attn_ob, hidden_size, heads = policy_attn

        config = transformer_inference.DeepSpeedInferenceConfig(
            hidden_size=hidden_size,
            heads=heads,
            fp16=fp16,
            bf16=bf16,
            triangular_masking=False,
            max_out_tokens=4096,
        )
        attn_module = DeepSpeedDiffusersAttention(config)

        def transpose(data):
            data = data.contiguous()
            data.reshape(-1).copy_(data.transpose(-1, -2).contiguous().reshape(-1))
            data = data.reshape(data.shape[-1], data.shape[-2])
            data.to(get_accelerator().current_device_name())
            return data

        if len(policy_attn) == 5:
            attn_module.attn_qkvw.data = transpose(qkvw.data)
        else:
            attn_module.attn_qkvw = None
            attn_module.attn_qw.data = transpose(qw.data)
            attn_module.attn_kw.data = transpose(kw.data)
            attn_module.attn_vw.data = transpose(vw.data)

        attn_module.attn_qkvb = None
        attn_module.attn_ow.data = transpose(attn_ow.data)
        attn_module.attn_ob.data.copy_(attn_ob.data.to(get_accelerator().current_device_name()))
        return attn_module

    def replace_attn_block(child, policy):
        config = Diffusers2DTransformerConfig()
        return DeepSpeedDiffusersTransformerBlock(child, config)

    if isinstance(module, torch.nn.Module):
        pass
    else:
        if fp16 is False and bf16 is False:
            raise ValueError("Generic injection only supported with FP16 or BF16")

        try:
            import diffusers
            if hasattr(diffusers.models.attention, 'CrossAttention'):
                cross_attention = diffusers.models.attention.CrossAttention
            else:
                cross_attention = diffusers.models.attention_processor.Attention
            attention_block = diffusers.models.attention.BasicTransformerBlock
            new_policies = {
                cross_attention: replace_attn,
                attention_block: replace_attn_block,
            }
        except ImportError:
            new_policies = {}

        #replace_transformer_layer(None,
        #                          module.text_encoder,
        #                          training=False,
        #                          replace_with_kernel_inject=True,
        #                          triangular_masking=True,
        #                          max_out_tokens=8192)
        from ..model_implementations.transformers.clip_encoder import DSClipEncoder
        cg_encoder = DSClipEncoder(module.text_encoder, enable_cuda_graph=enable_cuda_graph)
        setattr(module, 'text_encoder', cg_encoder)
        for name in module.__dict__.keys():
            sub_module = getattr(module, name)
            policy = _module_match(sub_module)

            if policy is not None:

                def _replace_module(module, policy):
                    for name, child in module.named_children():
                        _replace_module(child, policy)
                        if child.__class__ in new_policies:
                            replaced_module = new_policies[child.__class__](child, policy)
                            setattr(module, name, replaced_module)

                _replace_module(sub_module, policy)
                new_module = policy.apply(sub_module, enable_cuda_graph=enable_cuda_graph)
                print(f"**** found and replaced {name} w. {type(new_module)}")
                setattr(module, name, new_module)


container_g = None


def replace_transformer_layer(orig_layer_impl, model, checkpoint_dict, config, model_config):
    """ Replace bert-style transformer layers with DeepSpeed's transformer layer
    Arguments:
        orig_layer_impl (torch.nn.Module): the original transformer layer implementation to look for,
            e.g., transformers.modeling_bert.BertLayer.
        model (torch.nn.Module): user's nn.module representing their model
        checkpoint_dict: Dictionary for checkpoint passed from the Inference Engine
        config: top-level DS Inference config defined in inference/config.py
        model_config: HuggingFace model config passed from the inference/engine.py
    Returns:
        Updated nn.module with replaced transformer layers
    """
    # defining globals as internally defined functions inherit these everywhere
    quantize = (config.dtype == torch.int8)
    # todo: Refactor later. In future, let's minimize the style used above and use config.** instead

    linear_layer_setting = None
    '''
        linear_layer_setting (tuple of modules) [Optional]: shows which two classes are used for linear layers and embedding layers
    '''
    micro_batch_size = -1
    seed = -1
    local_rank = -1

    mp_replace = ReplaceWithTensorSlicing(mp_group=config.tensor_parallel.tp_group,
                                          mp_size=config.tensor_parallel.tp_size)  #, out_dim=0, in_dim=1)

    def replace_with_policy(child, policy_cls, triangular_masking, inference=False, layer_id=0):
        policy = policy_cls(child, inference=inference)
        if not policy.cuda_graph_supported:
            # policy says cuda graph is not supported raise an error if set
            assert not config.enable_cuda_graph, "cuda graph is not supported with this model, please disable"

        from deepspeed.moe.layer import MoE
        moe = False
        if hasattr(child, 'mlp') and isinstance(child.mlp, MoE):
            num_experts = child.mlp.num_experts
            moe = True

        # 1. Create a model-specific container object using the policy object.
        _container = policy_to_ds_container(policy=policy,
                                            config=config,
                                            model_config=model_config,
                                            layer_id=layer_id,
                                            child=child)
        _container.set_moe(moe)

        # 2. Set the tensor parallelism config
        _container.set_tensor_parallel_config(config.tensor_parallel.tp_size, config.tensor_parallel.tp_group)

        # 3. Initialize tensors
        _container.initialize_tensors()

        # 4. deal with data types -- needs refactor to use dtype instead of fp16
        if config.dtype in [torch.float16, torch.bfloat16, torch.int8]:
            _container.convert_to_required_dtype()

        # 5. Set the quantization config
        quantizer = GroupQuantizer(q_int8=quantize)
        _container.set_quantization_config(quantizer)

        # 6. create a DS Inference config object
        _container.create_ds_model_config()

        # 7. use the config and create the module
        _container.create_module()

        # 8. transpose the weights and bias if needed
        _container.transpose()

        # 9. deal with tensor parallelism.
        _container.apply_tensor_parallelism(mp_replace)

        # 10. copy the tensors from the model-specific container to the new module
        _container.copy_data_to_new_module()

        # 11. set global for generic checkpoint loading
        global container_g

        if container_g is None:
            container_g = _container

        return _container.module

    def replace_wo_policy(module, all_reduce_linears, prefix="", state_dict=None):
        mp_size = config.tensor_parallel.tp_size
        mp_group = config.tensor_parallel.tp_group

        def _replace(child, name, conv_linear_layer):
            if getattr(child, "replaced", False) == True:
                return
            mp_replace = ReplaceWithTensorSlicing(mp_group=mp_group)
            weight_shape = child.weight.shape
            if name in all_reduce_linears:
                new_weight = torch.empty((
                    weight_shape[1] if conv_linear_layer else weight_shape[0],
                    (weight_shape[0] if conv_linear_layer else weight_shape[1]) // mp_size,
                ),
                                         device=child.weight.device,
                                         dtype=child.weight.dtype)
                if conv_linear_layer:
                    child.weight.data = child.weight.data.transpose(-1, -2).contiguous()
                data = mp_replace.copy(new_weight, child.weight.data)
                new_bias = torch.empty((weight_shape[0]), device=child.weight.device, dtype=child.weight.dtype)
                if child.bias is not None:
                    new_bias.data.copy_(child.bias.data)
                setattr(child, "replaced", True)
                return LinearAllreduce(data, child.bias if child.bias is None else \
                            torch.nn.parameter.Parameter(new_bias.to(get_accelerator().current_device_name())), mp_group)
            else:
                new_weight = torch.empty((
                    (weight_shape[1] if conv_linear_layer else weight_shape[0]) // mp_size,
                    weight_shape[0] // mp_size if conv_linear_layer else weight_shape[1],
                ),
                                         device=child.weight.device,
                                         dtype=child.weight.dtype)
                if conv_linear_layer:
                    child.weight.data = child.weight.data.transpose(-1, -2).contiguous()
                data = mp_replace.copy(new_weight, child.weight.data)

                new_bias = torch.empty((weight_shape[0] // mp_size),
                                       device=child.weight.device,
                                       dtype=child.weight.dtype)
                bias_data = None if child.bias is None else mp_replace.copy(new_bias, child.bias.data).to(
                    get_accelerator().current_device_name())
                setattr(child, "replaced", True)
                return LinearLayer(weight=data.to(get_accelerator().current_device_name()), bias=bias_data)

        def _slice_embedding(child, name, conv_linear_layer):
            if getattr(child, "replaced", False) == True:
                return
            mp_replace = ReplaceWithTensorSlicing(mp_group=mp_group)
            new_weight = torch.empty((child.weight.shape[0], child.weight.shape[1] // mp_size),
                                     device=child.weight.device,
                                     dtype=child.weight.dtype)
            data = mp_replace.copy(new_weight,
                                   child.weight.ds_tensor.data if hasattr(child.weight, 'ds_tensor') else \
                                   child.weight.data)
            new_embedding = nn.Embedding(child.weight.shape[0], child.weight.shape[1] // mp_size)
            new_embedding.weight.data.copy_(data)
            setattr(child, "replaced", True)
            return new_embedding

        def update_mp_params(child):
            if getattr(child, "replaced", False) == True:
                return
            for param in [
                    "n_heads", "inner_dim", "num_heads", "num_kv", "num_attention_heads", "num_attn_heads",
                    "all_head_size", "embed_dim", "hidden_size", "num_key_value_heads"
            ]:
                if hasattr(child, param):
                    param_val = getattr(child, param)
                    assert param_val % mp_size == 0, f"{param} ({param_val}) must be divisible by mp_size ({mp_size})"
                    setattr(child, param, param_val // mp_size)
            setattr(child, "replaced", True)

        conv_linear_layer = False
        if linear_layer_setting is not None:
            linear_policies = {linear_layer_setting[0]: _replace}
            if len(linear_layer_setting) == 2:
                linear_policies.update({linear_layer_setting[1]: _slice_embedding})
        else:
            if orig_layer_impl is HFGPT2LayerPolicy._orig_layer_class:
                try:
                    import transformers
                    conv_linear_layer = True
                    linear_policies = {transformers.model_utils.Conv1D: _replace}
                except ImportError:
                    linear_policies = {nn.Linear: _replace}
            else:
                linear_policies = {nn.Linear: _replace, nn.Embedding: _slice_embedding}

        def _replace_module(r_module, prev_name='', prev_class_name=''):
            for name, child in r_module.named_children():
                if prev_class_name == "":
                    class_name = prev_name
                elif prev_name == "":
                    class_name = prev_class_name
                else:
                    class_name = prev_class_name + '.' + prev_name
                checking_key = prefix + '.' + class_name + '.' + name + '.' if class_name != "" else prefix + '.' + name + '.'
<<<<<<< HEAD
                try:
                    import transformers
                    LlamaRMSNorm = transformers.models.llama.modeling_llama.LlamaRMSNorm
                except:
                    LlamaRMSNorm = None
                if child.__class__ in [nn.Linear, nn.Embedding, nn.LayerNorm, LlamaRMSNorm] and state_dict != None:
=======
                if child.__class__ in [nn.Linear, nn.Embedding, nn.LayerNorm] and state_dict is not None:
>>>>>>> 09601bb8
                    if any(checking_key in item for item in state_dict):
                        load(child, state_dict, checking_key, mp_group)
                    else:
                        continue
                if len(child._buffers) != 0 and state_dict is not None:
                    load_buffer(child, state_dict, checking_key)
                if child.__class__ in linear_policies:
                    setattr(r_module, name, linear_policies[child.__class__](child, prev_name + '.' + name,
                                                                             conv_linear_layer))
                elif any(isinstance(child, lp) for lp in linear_policies):
                    # Added for falcon model support
                    # Note: isinstance will account for class inheritance, child.__class__ does not
                    key = None
                    for lp in linear_policies:
                        if isinstance(child, lp):
                            key = lp
                            break
                    assert key is not None
                    setattr(r_module, name, linear_policies[key](child, prev_name + '.' + name, conv_linear_layer))
                else:
                    update_mp_params(child)
                    _replace_module(child, name, class_name)
            return r_module

        return _replace_module(module)

    def replace_fn(child, _policy, layer_id=0, prefix="", state_dict=None):
        training = False  # todo: refactor this part to go in the config
        if training:
            # copy relevant state from child -> new module
            new_module = replace_with_policy(child, _policy, config.triangular_masking)

        else:
            # copy relevant state from child -> new module
            if config.replace_with_kernel_inject:
                new_module = replace_with_policy(child,
                                                 _policy,
                                                 config.triangular_masking,
                                                 inference=True,
                                                 layer_id=layer_id)
            else:
                new_module = replace_wo_policy(child, _policy, prefix=prefix, state_dict=state_dict)

        return new_module

    if checkpoint_dict is not None and not config.replace_with_kernel_inject:
        # AutoTP shard loading
        checkpoint = checkpoint_dict["checkpoints"]
        pbar = tqdm.tqdm(total=len(checkpoint), desc=f"Loading {len(checkpoint)} checkpoint shards")
        for i in range(len(checkpoint)):
            replaced_module = replace_module(model=model,
                                             orig_class=orig_layer_impl,
                                             replace_fn=replace_fn,
                                             _replace_policy=config.injection_policy_tuple,
                                             checkpoint=checkpoint[i])
            pbar.update(1)
            gc.collect()
    else:
        replaced_module = replace_module(model=model,
                                         orig_class=orig_layer_impl,
                                         replace_fn=replace_fn,
                                         _replace_policy=config.injection_policy_tuple)

    quantizer = GroupQuantizer(q_int8=quantize)
    world_size = dist.get_world_size() if dist.is_initialized() else 1
    rank = dist.get_rank() if dist.is_initialized() else 0
    if checkpoint_dict is not None and config.replace_with_kernel_inject:
        assert container_g.ckpt_load_enabled, \
               f"Meta Tensor checkpoint loading not supported in {container_g.__class__.__name__} container"
        start_time = time.time()
        checkpoint = checkpoint_dict['checkpoints']
        ckpt_list = checkpoint["tp"] if type(checkpoint) is dict else checkpoint
        ckpt_type = checkpoint_dict.get('parallelization', 'pp')
        ckpt_mp_size = checkpoint_dict.get('tp_size', len(ckpt_list))
        ckpt_mp_size = checkpoint_dict.get('mp_size', ckpt_mp_size)
        base_dir1 = checkpoint_dict.get('base_dir', config.base_dir)

        if ckpt_type == 'pp' and type(checkpoint) is list:
            pbar = tqdm.tqdm(total=len(checkpoint), desc=f"Loading {len(checkpoint)} checkpoint shards")

            for i in range(len(checkpoint)):
                sd = [torch.load(os.path.join(base_dir1, checkpoint[i]), map_location='cpu')]
                load_model_with_checkpoint(replaced_module,
                                           sd,
                                           mp_replace,
                                           ckpt_type,
                                           ckpt_mp_size,
                                           quantizer,
                                           container=container_g)
                pbar.update(1)
        else:
            num_checkpoints = len(ckpt_list) // ckpt_mp_size
            tp_split_size = (world_size / ckpt_mp_size)
            sd_offset = int(rank / tp_split_size)
            sd_count = int((rank + max(1, tp_split_size)) / tp_split_size) - sd_offset
            pbar = tqdm.tqdm(total=num_checkpoints, desc=f"Loading {num_checkpoints} checkpoint shards")
            for i in range(num_checkpoints):
                pbar.update(1)
                ckpt_index = i * ckpt_mp_size + sd_offset
                ckpt_files = [
                    os.path.join(base_dir1, ckpt_list[ckpt_index + j]) if base_dir1 else ckpt_list[ckpt_index + j]
                    for j in range(sd_count)
                ]
                sds = [torch.load(ckpt_file, map_location='cpu') for ckpt_file in ckpt_files]
                load_model_with_checkpoint(replaced_module,
                                           sds,
                                           mp_replace,
                                           ckpt_type,
                                           ckpt_mp_size,
                                           quantizer,
                                           int(rank % tp_split_size),
                                           container=container_g)
                sds = [None for _ in sds]
                gc.collect()

            if "non_tp" in checkpoint:
                pbar = tqdm.tqdm(total=len(checkpoint["non_tp"]),
                                 desc=f"Loading {len(checkpoint['non_tp'])} checkpoint shards")

                for i in range(len(checkpoint["non_tp"])):
                    pbar.update(1)
                    ckpt_file = os.path.join(base_dir1,
                                             checkpoint["non_tp"][i]) if base_dir1 else checkpoint["non_tp"][i]
                    sds = [torch.load(ckpt_file, map_location='cpu')]
                    load_model_with_checkpoint(replaced_module,
                                               sds,
                                               mp_replace,
                                               ckpt_type,
                                               ckpt_mp_size,
                                               quantizer,
                                               int(rank % tp_split_size),
                                               container=container_g)
                    sds = [None for _ in sds]
                    gc.collect()
        print(f"checkpoint loading time at rank {rank}: {time.time()-start_time} sec")

    if config.save_mp_checkpoint_path is not None:
        from collections import OrderedDict
        import json
        num_partitions = 8

        if checkpoint_dict is None:
            ckpt_name = "ds_model"
            try:
                from transformers.models.bloom.modeling_bloom import BloomForCausalLM
                if isinstance(model, BloomForCausalLM):
                    ckpt_name = "bloom"
            except ImportError:
                ckpt_name = "ds_model"
        else:
            ckpt_name = checkpoint_dict['type']
        if dist.is_initialized():
            dist.barrier()
        transformer_name = get_transformer_name(replaced_module)
        non_tp_ckpt_name = f'non-tp.pt'
        ckpt_files = [non_tp_ckpt_name]
        os.makedirs(config.save_mp_checkpoint_path, exist_ok=True)

        if not dist.is_initialized() or dist.get_rank() == 0:
            print("Saving tp-sharded checkpoints")
            torch.save(
                OrderedDict({k: v
                             for k, v in dict(replaced_module.state_dict()).items()
                             if transformer_name not in k}), f'{config.save_mp_checkpoint_path}/{non_tp_ckpt_name}')

            dtype_reprs = {
                torch.float32: 'float32',
                torch.float16: 'float16',
                torch.int8: 'int8',
                torch.bfloat16: 'bfloat16'
            }

            ckpt_config = json.dumps({
                'type': ckpt_name,
                'base_dir': f'{config.save_mp_checkpoint_path}',
                'checkpoints': {
                    "non_tp": ckpt_files,
                    "tp": [f'tp_{r:0>2d}_{m:0>2d}.pt' for m in range(num_partitions) for r in range(world_size)]
                },
                'version': 1.0,
                'parallelization': 'tp',
                'tp_size': world_size,
                'dtype': dtype_reprs[config.dtype]
            })
            with open(f"{config.save_mp_checkpoint_path}/ds_inference_config.json", "w") as cfg:
                cfg.write(ckpt_config)

        rep_sd = replaced_module.state_dict()
        for n, p in replaced_module.named_parameters():
            if hasattr(p, 'scale'):
                rep_sd[n] = [p, p.scale]
        keys = list(rep_sd.keys())
        partition_size = (len(keys) // num_partitions + 1)
        for m in range(num_partitions):
            torch.save(
                OrderedDict({
                    k: [rep_sd[k], rep_sd[k].scale] if hasattr(rep_sd[k], 'scale') else rep_sd[k]
                    for k in keys[m * partition_size:(m + 1) * partition_size] if transformer_name in k
                }), f'{config.save_mp_checkpoint_path}/tp_{rank:0>2d}_{m:0>2d}.pt')

    return replaced_module


def revert_transformer_layer(orig_layer_impl, model, config, preln=False):
    """ Revert DeepSpeed's transformer layer back to original bert-style transformer layer
    Arguments:
        orig_layer_impl (torch.nn.Module): the original transformer layer implementation that was replaced,
            e.g., transformers.modeling_bert.BertLayer.
        model (torch.nn.Module): user's nn.module representing their model
        config (dict): model config containing hidden size, attention heads, etc.
    Returns:
        Updated nn.module with original bert-style transformer layers
    """

    def replace_fn(child, _replace_policy, layer_id):
        #from turing.nvidia_modelingpreln import BertLayer
        orig_module = orig_layer_impl(config)

        # copy relevant state from child -> original module
        qkvw = child.attn_qkvw.data
        qkvb = child.attn_qkvb.data

        qw, kw, vw = torch.chunk(qkvw, 3, axis=0)
        qb, kb, vb = torch.chunk(qkvb, 3, axis=0)

        orig_module.attention.self.query.weight.data = qw
        orig_module.attention.self.query.bias.data = qb
        orig_module.attention.self.key.weight.data = kw
        orig_module.attention.self.key.bias.data = kb
        orig_module.attention.self.value.weight.data = vw
        orig_module.attention.self.value.bias.data = vb

        orig_module.attention.output.dense.weight.data = child.attn_ow.data
        orig_module.attention.output.dense.bias.data = child.attn_ob.data

        attn_ln_w = child.attn_nw.data
        attn_ln_b = child.attn_nb.data
        if preln:
            orig_module.PostAttentionLayerNorm.weight.data = attn_ln_w
            orig_module.PostAttentionLayerNorm.bias.data = attn_ln_b
        else:
            orig_module.attention.output.LayerNorm.weight.data = attn_ln_w
            orig_module.attention.output.LayerNorm.bias.data = attn_ln_b

        inter_ff_w = child.inter_w.data
        inter_ff_b = child.inter_b.data
        if preln:
            orig_module.intermediate.dense_act.weight.data = inter_ff_w
            orig_module.intermediate.dense_act.bias.data = inter_ff_b
        else:
            orig_module.intermediate.dense.weight.data = inter_ff_w
            orig_module.intermediate.dense.bias.data = inter_ff_b

        orig_module.output.dense.weight.data = child.output_w.data
        orig_module.output.dense.bias.data = child.output_b.data

        transformer_ln_w = child.norm_w.data
        transformer_ln_b = child.norm_b.data
        if preln:
            orig_module.PreAttentionLayerNorm.weight.data = transformer_ln_w
            orig_module.PreAttentionLayerNorm.bias.data = transformer_ln_b
        else:
            orig_module.output.LayerNorm.weight.data = transformer_ln_w
            orig_module.output.LayerNorm.bias.data = transformer_ln_b
        return orig_module

    return replace_module(model=model,
                          orig_class=deepspeed.DeepSpeedTransformerLayer,
                          replace_fn=replace_fn,
                          _replace_policy=None)


def replace_module(model, orig_class, replace_fn, _replace_policy, checkpoint=None):
    """ Scan the model for instances of ``orig_clas:`` to replace using ``replace_fn``.
    Arguments:
        model (torch.nn.Module): the model to augment
        orig_class (torch.nn.Module): the module to search for
        replace_fn (method): a method to convert instances of ``orig_class`` to the
                             desired type and return a new instance.
    Returns:
        A modified ``model``.
    """
    sd = None
    if checkpoint is not None:
        sd = torch.load(checkpoint, map_location='cpu')
    policy = {}
    if orig_class is not None:
        policy.update({orig_class: (replace_fn, _replace_policy)})
    else:
        for plcy in replace_policies:
            # instantiate a throw-away policy in order to populate the _orig_layer_class
            _ = plcy(None)
            if isinstance(plcy._orig_layer_class, list):
                for orig_layer_class in plcy._orig_layer_class:
                    policy.update({orig_layer_class: (replace_fn, plcy)})
            elif plcy._orig_layer_class is not None:
                policy.update({plcy._orig_layer_class: (replace_fn, plcy)})
    assert len(policy.items()) > 0,\
        "No default policy found! Please specify your policy injection_policy (like {BertLayer:HFBEertLayerPolicy})." +\
        "You can find some samples here: https://github.com/microsoft/DeepSpeed/blob/master/deepspeed/module_inject/replace_policy.py"

    replaced_module, _ = _replace_module(model, policy, state_dict=sd)
    if checkpoint is not None:
        embedding_weight = None
        for n, p in replaced_module.named_parameters():
            if "word_embeddings." in n or "embed_tokens." in n or "wte." in n:
                embedding_weight = p
        if embedding_weight is not None and hasattr(replaced_module, "lm_head") and hasattr(
                replaced_module.lm_head, "weight") and replaced_module.lm_head.weight.is_meta:
            replaced_module.lm_head.weight = embedding_weight
    return replaced_module


from ..pipe import PipelineModule

import re


def skip_level_0_prefix(model, name):
    model = str(model)
    key = re.search(r": (.*?)Model", model)
    if key is None:
        key = re.search(r": (.*?)Stack", model)
    if key is None:
        key = re.match(r"(.*?)Model", model)
    if key is not None and key.group(1).lower() in "bloom":
        # if keys start with 'model.', don't skip level 0 prefix
        if not re.match("^model[.]", name):
            return True
    return False


def load_buffer(module, state_dict, prefix):
    for name in module._buffers.keys():
        if module._buffers[name].data.is_meta:
            module._buffers[name] = torch.nn.parameter.Parameter(
                data=torch.empty_like(module._buffers[name].data, device="cpu"),
                requires_grad=module._buffers[name].data.requires_grad)
        if prefix + name in state_dict.keys():
            module._buffers[name].data.copy_(state_dict[prefix + name])


def _replace_module(model, policies, prefix='', layer_id=0, level_id=0, state_dict=None):
    """ Traverse model's children recursively and apply any transformations in ``policies``.
    Arguments:
        model (torch.nn.Module): model to augment
        policies (dict): Mapping of source class to replacement function.
    Returns:
        Modified ``model``.
    """
    try:
        import transformers
        OPTLearnedPositionalEmbedding = transformers.models.opt.modeling_opt.OPTLearnedPositionalEmbedding
    except:
        OPTLearnedPositionalEmbedding = None
    try:
        import transformers
        LlamaRMSNorm = transformers.models.llama.modeling_llama.LlamaRMSNorm
    except:
        LlamaRMSNorm = None
    load_layers = [nn.Linear, nn.Embedding, nn.LayerNorm, OPTLearnedPositionalEmbedding, LlamaRMSNorm]
    for name, child in model.named_children():
        if child.__class__ in policies:
            replaced_module = policies[child.__class__][0](child,
                                                           policies[child.__class__][-1],
                                                           layer_id,
                                                           prefix=prefix + name,
                                                           state_dict=state_dict)
            setattr(model, name, replaced_module)
            if isinstance(model, PipelineModule):
                assert hasattr(model, 'forward_funcs'),\
                    "we require pipe-module to have the list of fwd_functions"
                model.forward_funcs[model.fwd_map[name]] = replaced_module
            layer_id += 1
        else:
            checking_key = prefix + name + '.'
            if child.__class__ in load_layers and state_dict is not None:
                if any(checking_key in item for item in state_dict):
                    load(
                        child,
                        state_dict,
                        checking_key,
                    )
                else:
                    continue
            if len(child._buffers) != 0 and state_dict is not None:
                load_buffer(child, state_dict, checking_key)
            _, layer_id = _replace_module(child,
                                          policies,
                                          prefix if level_id == 0 and skip_level_0_prefix(model, name) else \
                                          prefix + name + '.',
                                          layer_id=layer_id,
                                          level_id=level_id + 1,
                                          state_dict=state_dict)

    # Add the reset_cache func to the model, so that it can be called in the beginning of text-generation.
    model.reset_cache = transformer_inference.DeepSpeedTransformerInference.reset_cache
    return model, layer_id


def load(module, state_dict, prefix, mp_group=None):
    mp_replace = ReplaceWithTensorSlicing(mp_group=mp_group)
    if hasattr(module, 'weight'):
        if module.weight.data.is_meta:
            # meta tensor cannot be casted or copied to, so we need to replace it with a normal tensor here
            module.weight = torch.nn.parameter.Parameter(data=torch.empty_like(module.weight.data, device="cpu"),
                                                         requires_grad=module.weight.data.requires_grad)
            if 'query_key_value' in prefix:
                module.weight = mp_replace.strided_copy(module.weight.data,
                                                        state_dict[prefix + 'weight'],
                                                        num_splits=3)
            else:
                module.weight = mp_replace.copy(module.weight.data, state_dict[prefix + 'weight'])
    else:
        if hasattr(module, 'norm') and hasattr(module.norm, 'weight'):
            if module.norm.weight.data.is_meta:
                # meta tensor cannot be casted or copied to, so we need to replace it with a normal tensor here
                module.norm.weight = torch.nn.parameter.Parameter(data=torch.empty_like(module.norm.weight.data,
                                                                                        device="cpu"),
                                                                  requires_grad=module.norm.weight.data.requires_grad)
            module.norm.weight = mp_replace.copy(module.norm.weight.data, state_dict[prefix + 'weight'])

    if prefix + 'bias' in state_dict.keys():
        if hasattr(module, 'bias'):
            if module.bias.data.is_meta:
                # meta tensor cannot be casted or copied to, so we need to replace it with a normal tensor here
                module.bias = torch.nn.parameter.Parameter(data=torch.empty_like(module.bias.data, device="cpu"),
                                                           requires_grad=module.bias.data.requires_grad)
            module.bias = mp_replace.copy(module.bias, state_dict[prefix + 'bias'])
        else:
            if hasattr(module, 'norm') and hasattr(module.norm, 'bias'):
                if module.norm.bias.data.is_meta:
                    # meta tensor cannot be casted or copied to, so we need to replace it with a normal tensor here
                    module.norm.bias = torch.nn.parameter.Parameter(data=torch.empty_like(module.norm.bias.data,
                                                                                          device="cpu"),
                                                                    requires_grad=module.norm.bias.data.requires_grad)
                module.norm.bias = mp_replace.copy(module.norm.bias, state_dict[prefix + 'bias'])<|MERGE_RESOLUTION|>--- conflicted
+++ resolved
@@ -461,16 +461,12 @@
                 else:
                     class_name = prev_class_name + '.' + prev_name
                 checking_key = prefix + '.' + class_name + '.' + name + '.' if class_name != "" else prefix + '.' + name + '.'
-<<<<<<< HEAD
                 try:
                     import transformers
                     LlamaRMSNorm = transformers.models.llama.modeling_llama.LlamaRMSNorm
                 except:
                     LlamaRMSNorm = None
-                if child.__class__ in [nn.Linear, nn.Embedding, nn.LayerNorm, LlamaRMSNorm] and state_dict != None:
-=======
-                if child.__class__ in [nn.Linear, nn.Embedding, nn.LayerNorm] and state_dict is not None:
->>>>>>> 09601bb8
+                if child.__class__ in [nn.Linear, nn.Embedding, nn.LayerNorm, LlamaRMSNorm] and state_dict is not None:
                     if any(checking_key in item for item in state_dict):
                         load(child, state_dict, checking_key, mp_group)
                     else:
