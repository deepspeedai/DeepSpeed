# Copyright (c) Microsoft Corporation.
# SPDX-License-Identifier: Apache-2.0

# DeepSpeed Team

import os
from typing import Optional
import torch
import tqdm
import deepspeed
import deepspeed.ops.transformer as transformer_inference
from deepspeed.ops.transformer.inference.diffusers_attention import DeepSpeedDiffusersAttention
from deepspeed.ops.transformer.inference.diffusers_transformer_block import DeepSpeedDiffusersTransformerBlock
from deepspeed.ops.transformer.inference.diffusers_2d_transformer import Diffusers2DTransformerConfig
from deepspeed.accelerator import get_accelerator
from .replace_policy import HFGPT2LayerPolicy
from .replace_policy import replace_policies, generic_policies

from deepspeed import comm as dist
from torch import nn

from .layers import LinearAllreduce, LinearLayer
from .load_checkpoint import load_model_with_checkpoint
import time

from .utils import policy_to_ds_container

import gc


class ReplaceWithTensorSlicing:

    def __init__(self, mp_group=None, mp_size=1, out_dim=1, in_dim=0):
        if mp_group is not None:
            self.gpu_index = dist.get_rank(group=mp_group)
        else:
            self.gpu_index = 0
        self.out_dim = out_dim
        self.in_dim = in_dim
        self.mp_size = mp_size

    def merge_assert(self, dim1, dim2):
        assert dim1 > dim2, \
            'Merging tensors is not allowed here! Please use deepspeed load_checkpoint\
            for merging your checkpoints before replacing the transformer layer with\
            inference-kernels'

    def strided_copy(self,
                     dst: Optional[torch.Tensor],
                     src: Optional[torch.Tensor],
                     num_splits: int,
                     int8: bool = False,
                     allocate_tensor: bool = False):
        if src is None:
            return src
        src_shape = src.shape
        dst_shape = dst.shape

        outer_dim = 0 if int8 else -1

        if allocate_tensor:
            dst = torch.empty_like(dst)

        src_split = torch.split(src.data, src.shape[outer_dim] // num_splits, dim=outer_dim)
        if (len(src_shape) == 2 and len(dst_shape) == 2):
            if src_shape[outer_dim] == dst_shape[self.out_dim]:
                dst = dst.reshape(-1).data.copy_(src.data.reshape(-1)).reshape(src.shape)
                dst = torch.nn.parameter.Parameter(dst, requires_grad=False)
                if hasattr(src, 'scale'):
                    dst.scale = src.scale
                return dst
            self.merge_assert(src_shape[outer_dim], dst_shape[self.out_dim])
            qkv_size = dst_shape[self.out_dim] // num_splits
            qkv_split = [torch.split(src_s, qkv_size, dim=outer_dim) for src_s in src_split]
            weight_split = [
                torch.cat([qkv_s[i] for qkv_s in qkv_split], axis=outer_dim) for i in range(len(qkv_split[0]))
            ]
            dst = dst.reshape(-1).data.copy_(weight_split[self.gpu_index].contiguous().reshape(-1)).reshape(
                weight_split[self.gpu_index].shape)
        else:
            if src_shape[0] == dst_shape[0]:
                return torch.nn.parameter.Parameter(src)
            qkv_size = dst_shape[0] // num_splits
            qkv_split = [torch.split(src_s, qkv_size, dim=0) for src_s in src_split]
            bias_split = [torch.cat([qkv_s[i] for qkv_s in qkv_split], axis=0) for i in range(len(qkv_split[0]))]
            dst.data.copy_(bias_split[self.gpu_index].contiguous())

        dst = torch.nn.parameter.Parameter(dst, requires_grad=False)
        if hasattr(src, 'scale'):
            dst.scale = src.scale
        return dst

    def copy(self, dst, src, int8=False, allocate_tensor=False):
        if src is None:
            return src
        assert not dst.data.is_meta  # the torch.Tensor.copy_ method used below will silently fail on meta tensors
        if allocate_tensor:
            dst = torch.empty_like(dst)
        outer_dim = 0 if int8 else 1
        inner_dim = 1 if int8 else 0
        src_shape = src.shape
        dst_shape = dst.shape
        if (len(src_shape) == 2 and len(dst_shape) == 2):

            if src_shape[inner_dim] == dst_shape[self.in_dim] and src_shape[outer_dim] == dst_shape[self.out_dim]:
                dst = dst.reshape(-1).data.copy_(src.data.reshape(-1)).reshape(src.shape)
            else:
                if src_shape[inner_dim] != dst_shape[self.in_dim]:
                    self.merge_assert(src_shape[inner_dim], dst_shape[self.in_dim])
                    dst.data.copy_(src[:, self.gpu_index * dst_shape[self.in_dim]: (self.gpu_index + 1) * dst_shape[self.in_dim]] if inner_dim == 1 else \
                                   src[self.gpu_index * dst_shape[self.in_dim]: (self.gpu_index + 1) * dst_shape[self.in_dim], :])
                else:
                    self.merge_assert(src_shape[outer_dim], dst_shape[self.out_dim])
                    dst.data.copy_(src[:, self.gpu_index * dst_shape[self.out_dim]: (self.gpu_index + 1) * dst_shape[self.out_dim]] if outer_dim == 1 else \
                                   src[self.gpu_index * dst_shape[self.out_dim]: (self.gpu_index + 1) * dst_shape[self.out_dim], :])
        else:
            if src_shape[0] == dst_shape[0]:
                dst = src if src.dtype == dst.dtype else dst.data.copy_(src)
            else:
                dst.data.copy_(src[self.gpu_index * dst_shape[-1]:(self.gpu_index + 1) * dst_shape[-1]])
        dst = torch.nn.parameter.Parameter(dst, requires_grad=False)
        if hasattr(src, 'scale'):
            dst.scale = src.scale

        return dst


def get_transformer_name(replaced_module):
    from .containers import supported_models
    from torch.nn import ModuleList
    transformer_name = ''
    for n, c in replaced_module.named_children():
        if c.__class__ in supported_models:
            transformer_name += n + '.'
            for name, child in c.named_children():
                if child.__class__ is ModuleList:
                    transformer_name += name
                    break
            break
    return transformer_name


class GroupQuantizer:

    def __init__(self, q_int8=True, group_size=1, num_bits=8, num_groups=0):
        self.group_size = group_size
        self.num_bits = num_bits
        self.q_int8 = q_int8

        self.num_groups = num_groups

    def quantize(self, inputs, qkv=True, count=1, parallel_dim=0):
        if not self.q_int8 or not qkv:
            inputs = torch.nn.Parameter(inputs, requires_grad=False)
            inputs.scale = torch.empty(1)
            return inputs
        q_range = 2**self.num_bits
        num_groups = self.num_groups if self.num_groups > 0 else inputs.shape[0] // self.group_size
        inputs = inputs.to(get_accelerator().current_device_name())
        input_flat = inputs.reshape(num_groups, -1).contiguous()
        input_min = torch.min(input_flat, dim=1, keepdim=True)[0].float()
        input_max = torch.max(input_flat, dim=1, keepdim=True)[0].float()
        scale = torch.max(input_min.abs(), input_max.abs()) * 2.0 / (q_range)
        input_flat = (input_flat / scale).round().clamp(-q_range // 2, q_range // 2 - 1)
        inputs_q = input_flat.reshape(inputs.shape).to(torch.int8).contiguous()
        out = torch.nn.Parameter(inputs_q, requires_grad=False)
        inputs_split = inputs.split(inputs.shape[parallel_dim] // 2, dim=parallel_dim)
        input_flat = [inputs_split[i].reshape(num_groups, -1).contiguous() for i in range(2)]
        input_min = [torch.min(input_flat[i], dim=1, keepdim=True)[0].float() for i in range(2)]
        input_max = [torch.max(input_flat[i], dim=1, keepdim=True)[0].float() for i in range(2)]
        scale1 = [(torch.max(input_min[i].abs(), input_max[i].abs()) * 2.0 / (q_range)).squeeze().unsqueeze(0)
                  for i in range(2)]

        out.scale = torch.cat([scale.squeeze().unsqueeze(0), scale1[0], scale1[1]], dim=0).reshape(num_groups,
                                                                                                   -1).contiguous()
        return out


def _module_match(module):
    for policy in generic_policies:
        policy = policy()
        if policy.match(module):
            return policy
    return None


def generic_injection(module, fp16=False, bf16=False, enable_cuda_graph=True):

    def replace_attn(child, policy):
        policy_attn = policy.attention(child)
        if policy_attn is None:
            return child
        if len(policy_attn) == 5:
            qkvw, attn_ow, attn_ob, hidden_size, heads = policy_attn
        else:
            qw, kw, vw, attn_ow, attn_ob, hidden_size, heads = policy_attn

        config = transformer_inference.DeepSpeedInferenceConfig(
            hidden_size=hidden_size,
            heads=heads,
            fp16=fp16,
            bf16=bf16,
            triangular_masking=False,
            max_out_tokens=4096,
        )
        attn_module = DeepSpeedDiffusersAttention(config)

        def transpose(data):
            data = data.contiguous()
            data.reshape(-1).copy_(data.transpose(-1, -2).contiguous().reshape(-1))
            data = data.reshape(data.shape[-1], data.shape[-2])
            data.to(get_accelerator().current_device_name())
            return data

        if len(policy_attn) == 5:
            attn_module.attn_qkvw.data = transpose(qkvw.data)
        else:
            attn_module.attn_qkvw = None
            attn_module.attn_qw.data = transpose(qw.data)
            attn_module.attn_kw.data = transpose(kw.data)
            attn_module.attn_vw.data = transpose(vw.data)

        attn_module.attn_qkvb = None
        attn_module.attn_ow.data = transpose(attn_ow.data)
        attn_module.attn_ob.data.copy_(attn_ob.data.to(get_accelerator().current_device_name()))
        return attn_module

    def replace_attn_block(child, policy):
        config = Diffusers2DTransformerConfig()
        return DeepSpeedDiffusersTransformerBlock(child, config)

    if isinstance(module, torch.nn.Module):
        pass
    else:
        if fp16 is False and bf16 is False:
            raise ValueError("Generic injection only supported with FP16 or BF16")

        try:
            import diffusers
            if hasattr(diffusers.models.attention, 'CrossAttention'):
                cross_attention = diffusers.models.attention.CrossAttention
            else:
                cross_attention = diffusers.models.attention_processor.Attention
            attention_block = diffusers.models.attention.BasicTransformerBlock
            new_policies = {
                cross_attention: replace_attn,
                attention_block: replace_attn_block,
            }
        except ImportError:
            new_policies = {}

        #replace_transformer_layer(None,
        #                          module.text_encoder,
        #                          training=False,
        #                          replace_with_kernel_inject=True,
        #                          triangular_masking=True,
        #                          max_out_tokens=8192)
        from ..model_implementations.transformers.clip_encoder import DSClipEncoder
        cg_encoder = DSClipEncoder(module.text_encoder, enable_cuda_graph=enable_cuda_graph)
        setattr(module, 'text_encoder', cg_encoder)
        for name in module.__dict__.keys():
            sub_module = getattr(module, name)
            policy = _module_match(sub_module)

            if policy is not None:

                def _replace_module(module, policy):
                    for name, child in module.named_children():
                        _replace_module(child, policy)
                        if child.__class__ in new_policies:
                            replaced_module = new_policies[child.__class__](child, policy)
                            setattr(module, name, replaced_module)

                _replace_module(sub_module, policy)
                new_module = policy.apply(sub_module, enable_cuda_graph=enable_cuda_graph)
                print(f"**** found and replaced {name} w. {type(new_module)}")
                setattr(module, name, new_module)


container_g = None


def replace_transformer_layer(orig_layer_impl, model, checkpoint_dict, config, model_config):
    """ Replace bert-style transformer layers with DeepSpeed's transformer layer
    Arguments:
        orig_layer_impl (torch.nn.Module): the original transformer layer implementation to look for,
            e.g., transformers.modeling_bert.BertLayer.
        model (torch.nn.Module): user's nn.module representing their model
        checkpoint_dict: Dictionary for checkpoint passed from the Inference Engine
        config: top-level DS Inference config defined in inference/config.py
        model_config: HuggingFace model config passed from the inference/engine.py
    Returns:
        Updated nn.module with replaced transformer layers
    """
    # defining globals as internally defined functions inherit these everywhere
    quantize = (config.dtype == torch.int8)
    # todo: Refactor later. In future, let's minimize the style used above and use config.** instead

    linear_layer_setting = None
    '''
        linear_layer_setting (tuple of modules) [Optional]: shows which two classes are used for linear layers and embedding layers
    '''
    micro_batch_size = -1
    seed = -1
    local_rank = -1

    mp_replace = ReplaceWithTensorSlicing(mp_group=config.tensor_parallel.tp_group,
                                          mp_size=config.tensor_parallel.tp_size)  #, out_dim=0, in_dim=1)

    def replace_with_policy(child, policy_cls, triangular_masking, inference=False, layer_id=0):
        policy = policy_cls(child, inference=inference)
        if not policy.cuda_graph_supported:
            # policy says cuda graph is not supported raise an error if set
            assert not config.enable_cuda_graph, "cuda graph is not supported with this model, please disable"

        from deepspeed.moe.layer import MoE
        moe = False
        if hasattr(child, 'mlp') and isinstance(child.mlp, MoE):
            num_experts = child.mlp.num_experts
            moe = True

        # 1. Create a model-specific container object using the policy object.
        _container = policy_to_ds_container(policy=policy,
                                            config=config,
                                            model_config=model_config,
                                            layer_id=layer_id,
                                            child=child)
        _container.set_moe(moe)

        # 2. Set the tensor parallelism config
        _container.set_tensor_parallel_config(config.tensor_parallel.tp_size, config.tensor_parallel.tp_group)

        # 3. Initialize tensors
        _container.initialize_tensors()

        # 4. deal with data types -- needs refactor to use dtype instead of fp16
        if config.dtype in [torch.float16, torch.bfloat16, torch.int8]:
            _container.convert_to_required_dtype()

        # 5. Set the quantization config
        quantizer = GroupQuantizer(q_int8=quantize)
        _container.set_quantization_config(quantizer)

        # 6. create a DS Inference config object
        _container.create_ds_model_config()

        # 7. use the config and create the module
        _container.create_module()

        # 8. transpose the weights and bias if needed
        _container.transpose()

        # 9. deal with tensor parallelism.
        _container.apply_tensor_parallelism(mp_replace)

        # 10. copy the tensors from the model-specific container to the new module
        _container.copy_data_to_new_module()

        # 11. set global for generic checkpoint loading
        global container_g

        if container_g is None:
            container_g = _container

        return _container.module

    def replace_wo_policy(module, all_reduce_linears, prefix="", state_dict=None):
        mp_size = config.tensor_parallel.tp_size
        mp_group = config.tensor_parallel.tp_group

        def _replace(child, name, conv_linear_layer):
            if getattr(child, "replaced", False) == True:
                return
            mp_replace = ReplaceWithTensorSlicing(mp_group=mp_group)
            weight_shape = child.weight.shape
            if name in all_reduce_linears:
                new_weight = torch.empty((
                    weight_shape[1] if conv_linear_layer else weight_shape[0],
                    (weight_shape[0] if conv_linear_layer else weight_shape[1]) // mp_size,
                ),
                                         device=child.weight.device,
                                         dtype=child.weight.dtype)
                if conv_linear_layer:
                    child.weight.data = child.weight.data.transpose(-1, -2).contiguous()
                data = mp_replace.copy(new_weight, child.weight.data)
                new_bias = torch.empty((weight_shape[0]), device=child.weight.device, dtype=child.weight.dtype)
                if child.bias is not None:
                    new_bias.data.copy_(child.bias.data)
                setattr(child, "replaced", True)
                return LinearAllreduce(data, child.bias if child.bias is None else \
                            torch.nn.parameter.Parameter(new_bias.to(get_accelerator().current_device_name())), mp_group)
            else:
                new_weight = torch.empty((
                    (weight_shape[1] if conv_linear_layer else weight_shape[0]) // mp_size,
                    weight_shape[0] // mp_size if conv_linear_layer else weight_shape[1],
                ),
                                         device=child.weight.device,
                                         dtype=child.weight.dtype)
                if conv_linear_layer:
                    child.weight.data = child.weight.data.transpose(-1, -2).contiguous()
                data = mp_replace.copy(new_weight, child.weight.data)

                new_bias = torch.empty((weight_shape[0] // mp_size),
                                       device=child.weight.device,
                                       dtype=child.weight.dtype)
                bias_data = None if child.bias is None else mp_replace.copy(new_bias, child.bias.data).to(
                    get_accelerator().current_device_name())
                setattr(child, "replaced", True)
                return LinearLayer(weight=data.to(get_accelerator().current_device_name()), bias=bias_data)

        def _slice_embedding(child, name, conv_linear_layer):
            if getattr(child, "replaced", False) == True:
                return
            mp_replace = ReplaceWithTensorSlicing(mp_group=mp_group)
            new_weight = torch.empty((child.weight.shape[0], child.weight.shape[1] // mp_size),
                                     device=child.weight.device,
                                     dtype=child.weight.dtype)
            data = mp_replace.copy(new_weight,
                                   child.weight.ds_tensor.data if hasattr(child.weight, 'ds_tensor') else \
                                   child.weight.data)
            new_embedding = nn.Embedding(child.weight.shape[0], child.weight.shape[1] // mp_size)
            new_embedding.weight.data.copy_(data)
            setattr(child, "replaced", True)
            return new_embedding

        def update_mp_params(child):
            if getattr(child, "replaced", False) == True:
                return
            for param in [
                    "n_heads", "inner_dim", "num_heads", "num_kv", "num_attention_heads", "num_attn_heads",
                    "all_head_size", "embed_dim", "hidden_size"
            ]:
                if hasattr(child, param):
                    param_val = getattr(child, param)
                    assert param_val % mp_size == 0, f"{param} ({param_val}) must be divisible by mp_size ({mp_size})"
                    setattr(child, param, param_val // mp_size)
            setattr(child, "replaced", True)

        conv_linear_layer = False
        if linear_layer_setting is not None:
            linear_policies = {linear_layer_setting[0]: _replace}
            if len(linear_layer_setting) == 2:
                linear_policies.update({linear_layer_setting[1]: _slice_embedding})
        else:
            if orig_layer_impl is HFGPT2LayerPolicy._orig_layer_class:
                try:
                    import transformers
                    conv_linear_layer = True
                    linear_policies = {transformers.model_utils.Conv1D: _replace}
                except ImportError:
                    linear_policies = {nn.Linear: _replace}
            else:
                linear_policies = {nn.Linear: _replace, nn.Embedding: _slice_embedding}

        def _replace_module(r_module, prev_name='', prev_class_name=''):
            for name, child in r_module.named_children():
                if prev_class_name == "":
                    class_name = prev_name
                elif prev_name == "":
                    class_name = prev_class_name
                else:
                    class_name = prev_class_name + '.' + prev_name
                checking_key = prefix + '.' + class_name + '.' + name + '.' if class_name != "" else prefix + '.' + name + '.'
                try:
                    import transformers
                    LlamaRMSNorm = transformers.models.llama.modeling_llama.LlamaRMSNorm
                except:
                    LlamaRMSNorm = None
                if child.__class__ in [nn.Linear, nn.Embedding, nn.LayerNorm, LlamaRMSNorm] and state_dict != None:
<<<<<<< HEAD
                    if child.__class__ is LlamaRMSNorm and not child.weight.is_meta:
                        continue
=======
>>>>>>> 1e90f03c
                    if any(checking_key in item for item in state_dict):
                        load(child, state_dict, checking_key, mp_group)
                    else:
                        continue
                if len(child._buffers) != 0 and state_dict != None:
                    load_buffer(child, state_dict, checking_key)
                if child.__class__ in linear_policies:
                    setattr(r_module, name, linear_policies[child.__class__](child, prev_name + '.' + name,
                                                                             conv_linear_layer))
                elif any(isinstance(child, lp) for lp in linear_policies):
                    # Added for falcon model support
                    # Note: isinstance will account for class inheritance, child.__class__ does not
                    key = None
                    for lp in linear_policies:
                        if isinstance(child, lp):
                            key = lp
                            break
                    assert key is not None
                    setattr(r_module, name, linear_policies[key](child, prev_name + '.' + name, conv_linear_layer))
                else:
                    update_mp_params(child)
                    _replace_module(child, name, class_name)
            return r_module

        return _replace_module(module)

    def replace_fn(child, _policy, layer_id=0, prefix="", state_dict=None):
        training = False  # todo: refactor this part to go in the config
        if training:
            # copy relevant state from child -> new module
            new_module = replace_with_policy(child, _policy, config.triangular_masking)

        else:
            # copy relevant state from child -> new module
            if config.replace_with_kernel_inject:
                new_module = replace_with_policy(child,
                                                 _policy,
                                                 config.triangular_masking,
                                                 inference=True,
                                                 layer_id=layer_id)
            else:
                new_module = replace_wo_policy(child, _policy, prefix=prefix, state_dict=state_dict)

        return new_module

    if checkpoint_dict != None and not config.replace_with_kernel_inject:
        # AutoTP shard loading
        checkpoint = checkpoint_dict["checkpoints"]
        pbar = tqdm.tqdm(total=len(checkpoint), desc=f"Loading {len(checkpoint)} checkpoint shards")
        for i in range(len(checkpoint)):
            replaced_module = replace_module(model=model,
                                             orig_class=orig_layer_impl,
                                             replace_fn=replace_fn,
                                             _replace_policy=config.injection_policy_tuple,
                                             checkpoint=checkpoint[i])
            pbar.update(1)
            gc.collect()
    else:
        replaced_module = replace_module(model=model,
                                         orig_class=orig_layer_impl,
                                         replace_fn=replace_fn,
                                         _replace_policy=config.injection_policy_tuple)

    quantizer = GroupQuantizer(q_int8=quantize)
    world_size = dist.get_world_size() if dist.is_initialized() else 1
    rank = dist.get_rank() if dist.is_initialized() else 0
    if checkpoint_dict is not None and config.replace_with_kernel_inject:
        assert container_g.ckpt_load_enabled, \
               f"Meta Tensor checkpoint loading not supported in {container_g.__class__.__name__} container"
        start_time = time.time()
        checkpoint = checkpoint_dict['checkpoints']
        ckpt_list = checkpoint["tp"] if type(checkpoint) is dict else checkpoint
        ckpt_type = checkpoint_dict.get('parallelization', 'pp')
        ckpt_mp_size = checkpoint_dict.get('tp_size', len(ckpt_list))
        ckpt_mp_size = checkpoint_dict.get('mp_size', ckpt_mp_size)
        base_dir1 = checkpoint_dict.get('base_dir', config.base_dir)

        if ckpt_type == 'pp' and type(checkpoint) is list:
            pbar = tqdm.tqdm(total=len(checkpoint), desc=f"Loading {len(checkpoint)} checkpoint shards")

            for i in range(len(checkpoint)):
                sd = [torch.load(os.path.join(base_dir1, checkpoint[i]), map_location='cpu')]
                load_model_with_checkpoint(replaced_module,
                                           sd,
                                           mp_replace,
                                           ckpt_type,
                                           ckpt_mp_size,
                                           quantizer,
                                           container=container_g)
                pbar.update(1)
        else:
            num_checkpoints = len(ckpt_list) // ckpt_mp_size
            tp_split_size = (world_size / ckpt_mp_size)
            sd_offset = int(rank / tp_split_size)
            sd_count = int((rank + max(1, tp_split_size)) / tp_split_size) - sd_offset
            pbar = tqdm.tqdm(total=num_checkpoints, desc=f"Loading {num_checkpoints} checkpoint shards")
            for i in range(num_checkpoints):
                pbar.update(1)
                ckpt_index = i * ckpt_mp_size + sd_offset
                ckpt_files = [
                    os.path.join(base_dir1, ckpt_list[ckpt_index + j]) if base_dir1 else ckpt_list[ckpt_index + j]
                    for j in range(sd_count)
                ]
                sds = [torch.load(ckpt_file, map_location='cpu') for ckpt_file in ckpt_files]
                load_model_with_checkpoint(replaced_module,
                                           sds,
                                           mp_replace,
                                           ckpt_type,
                                           ckpt_mp_size,
                                           quantizer,
                                           int(rank % tp_split_size),
                                           container=container_g)
                sds = [None for _ in sds]
                gc.collect()

            if "non_tp" in checkpoint:
                pbar = tqdm.tqdm(total=len(checkpoint["non_tp"]),
                                 desc=f"Loading {len(checkpoint['non_tp'])} checkpoint shards")

                for i in range(len(checkpoint["non_tp"])):
                    pbar.update(1)
                    ckpt_file = os.path.join(base_dir1,
                                             checkpoint["non_tp"][i]) if base_dir1 else checkpoint["non_tp"][i]
                    sds = [torch.load(ckpt_file, map_location='cpu')]
                    load_model_with_checkpoint(replaced_module,
                                               sds,
                                               mp_replace,
                                               ckpt_type,
                                               ckpt_mp_size,
                                               quantizer,
                                               int(rank % tp_split_size),
                                               container=container_g)
                    sds = [None for _ in sds]
                    gc.collect()
        print(f"checkpoint loading time at rank {rank}: {time.time()-start_time} sec")

    if config.save_mp_checkpoint_path is not None:
        from collections import OrderedDict
        import json
        num_partitions = 8

        if checkpoint_dict is None:
            ckpt_name = "ds_model"
            try:
                from transformers.models.bloom.modeling_bloom import BloomForCausalLM
                if isinstance(model, BloomForCausalLM):
                    ckpt_name = "bloom"
            except ImportError:
                ckpt_name = "ds_model"
        else:
            ckpt_name = checkpoint_dict['type']
        if dist.is_initialized():
            dist.barrier()
        transformer_name = get_transformer_name(replaced_module)
        non_tp_ckpt_name = f'non-tp.pt'
        ckpt_files = [non_tp_ckpt_name]
        os.makedirs(config.save_mp_checkpoint_path, exist_ok=True)

        if not dist.is_initialized() or dist.get_rank() == 0:
            print("Saving tp-sharded checkpoints")
            torch.save(
                OrderedDict({k: v
                             for k, v in dict(replaced_module.state_dict()).items()
                             if transformer_name not in k}), f'{config.save_mp_checkpoint_path}/{non_tp_ckpt_name}')

            dtype_reprs = {
                torch.float32: 'float32',
                torch.float16: 'float16',
                torch.int8: 'int8',
                torch.bfloat16: 'bfloat16'
            }

            ckpt_config = json.dumps({
                'type': ckpt_name,
                'base_dir': f'{config.save_mp_checkpoint_path}',
                'checkpoints': {
                    "non_tp": ckpt_files,
                    "tp": [f'tp_{r:0>2d}_{m:0>2d}.pt' for m in range(num_partitions) for r in range(world_size)]
                },
                'version': 1.0,
                'parallelization': 'tp',
                'tp_size': world_size,
                'dtype': dtype_reprs[config.dtype]
            })
            with open(f"{config.save_mp_checkpoint_path}/ds_inference_config.json", "w") as cfg:
                cfg.write(ckpt_config)

        rep_sd = replaced_module.state_dict()
        for n, p in replaced_module.named_parameters():
            if hasattr(p, 'scale'):
                rep_sd[n] = [p, p.scale]
        keys = list(rep_sd.keys())
        partition_size = (len(keys) // num_partitions + 1)
        for m in range(num_partitions):
            torch.save(
                OrderedDict({
                    k: [rep_sd[k], rep_sd[k].scale] if hasattr(rep_sd[k], 'scale') else rep_sd[k]
                    for k in keys[m * partition_size:(m + 1) * partition_size] if transformer_name in k
                }), f'{config.save_mp_checkpoint_path}/tp_{rank:0>2d}_{m:0>2d}.pt')

    return replaced_module


def revert_transformer_layer(orig_layer_impl, model, config, preln=False):
    """ Revert DeepSpeed's transformer layer back to original bert-style transformer layer
    Arguments:
        orig_layer_impl (torch.nn.Module): the original transformer layer implementation that was replaced,
            e.g., transformers.modeling_bert.BertLayer.
        model (torch.nn.Module): user's nn.module representing their model
        config (dict): model config containing hidden size, attention heads, etc.
    Returns:
        Updated nn.module with original bert-style transformer layers
    """

    def replace_fn(child, _replace_policy, layer_id):
        #from turing.nvidia_modelingpreln import BertLayer
        orig_module = orig_layer_impl(config)

        # copy relevant state from child -> original module
        qkvw = child.attn_qkvw.data
        qkvb = child.attn_qkvb.data

        qw, kw, vw = torch.chunk(qkvw, 3, axis=0)
        qb, kb, vb = torch.chunk(qkvb, 3, axis=0)

        orig_module.attention.self.query.weight.data = qw
        orig_module.attention.self.query.bias.data = qb
        orig_module.attention.self.key.weight.data = kw
        orig_module.attention.self.key.bias.data = kb
        orig_module.attention.self.value.weight.data = vw
        orig_module.attention.self.value.bias.data = vb

        orig_module.attention.output.dense.weight.data = child.attn_ow.data
        orig_module.attention.output.dense.bias.data = child.attn_ob.data

        attn_ln_w = child.attn_nw.data
        attn_ln_b = child.attn_nb.data
        if preln:
            orig_module.PostAttentionLayerNorm.weight.data = attn_ln_w
            orig_module.PostAttentionLayerNorm.bias.data = attn_ln_b
        else:
            orig_module.attention.output.LayerNorm.weight.data = attn_ln_w
            orig_module.attention.output.LayerNorm.bias.data = attn_ln_b

        inter_ff_w = child.inter_w.data
        inter_ff_b = child.inter_b.data
        if preln:
            orig_module.intermediate.dense_act.weight.data = inter_ff_w
            orig_module.intermediate.dense_act.bias.data = inter_ff_b
        else:
            orig_module.intermediate.dense.weight.data = inter_ff_w
            orig_module.intermediate.dense.bias.data = inter_ff_b

        orig_module.output.dense.weight.data = child.output_w.data
        orig_module.output.dense.bias.data = child.output_b.data

        transformer_ln_w = child.norm_w.data
        transformer_ln_b = child.norm_b.data
        if preln:
            orig_module.PreAttentionLayerNorm.weight.data = transformer_ln_w
            orig_module.PreAttentionLayerNorm.bias.data = transformer_ln_b
        else:
            orig_module.output.LayerNorm.weight.data = transformer_ln_w
            orig_module.output.LayerNorm.bias.data = transformer_ln_b
        return orig_module

    return replace_module(model=model,
                          orig_class=deepspeed.DeepSpeedTransformerLayer,
                          replace_fn=replace_fn,
                          _replace_policy=None)


def replace_module(model, orig_class, replace_fn, _replace_policy, checkpoint=None):
    """ Scan the model for instances of ``orig_clas:`` to replace using ``replace_fn``.
    Arguments:
        model (torch.nn.Module): the model to augment
        orig_class (torch.nn.Module): the module to search for
        replace_fn (method): a method to convert instances of ``orig_class`` to the
                             desired type and return a new instance.
    Returns:
        A modified ``model``.
    """
    sd = None
    if checkpoint != None:
        sd = torch.load(checkpoint, map_location='cpu')
    policy = {}
    if orig_class is not None:
        policy.update({orig_class: (replace_fn, _replace_policy)})
    else:
        for plcy in replace_policies:
            # instantiate a throw-away policy in order to populate the _orig_layer_class
            _ = plcy(None)
            if isinstance(plcy._orig_layer_class, list):
                for orig_layer_class in plcy._orig_layer_class:
                    policy.update({orig_layer_class: (replace_fn, plcy)})
            elif plcy._orig_layer_class is not None:
                policy.update({plcy._orig_layer_class: (replace_fn, plcy)})
    assert len(policy.items()) > 0,\
        "No default policy found! Please specify your policy injection_policy (like {BertLayer:HFBEertLayerPolicy})." +\
        "You can find some samples here: https://github.com/microsoft/DeepSpeed/blob/master/deepspeed/module_inject/replace_policy.py"

    replaced_module, _ = _replace_module(model, policy, state_dict=sd)
    if checkpoint != None:
        embedding_weight = None
        for n, p in replaced_module.named_parameters():
            if "word_embeddings." in n or "embed_tokens." in n or "wte." in n:
                embedding_weight = p
        if embedding_weight is not None and hasattr(replaced_module, "lm_head") and hasattr(
                replaced_module.lm_head, "weight") and replaced_module.lm_head.weight.is_meta:
            replaced_module.lm_head.weight = embedding_weight
<<<<<<< HEAD
    if sd is not None:
        if 'lm_head.weight' in sd.keys() and hasattr(replaced_module, 'lm_head'):
            replaced_module.lm_head.weight = torch.nn.parameter.Parameter(
                data=torch.empty_like(sd['lm_head.weight'].data, device="cpu"),
                requires_grad=sd['lm_head.weight'].data.requires_grad)
            replaced_module.lm_head.weight.data.copy_(sd['lm_head.weight'])
=======
    
>>>>>>> 1e90f03c
    return replaced_module


from ..pipe import PipelineModule

import re


def skip_level_0_prefix(model, state_dict):
    model = str(model)
    key = re.search(r": (.*?)Model", model)
    if key is None:
        key = re.search(r": (.*?)Stack", model)
    if key is None:
        key = re.match(r"(.*?)Model", model)
    # if keys start with 'model.', don't skip level 0 prefix
    if state_dict != None:
        for item in state_dict.keys():
            if re.match("^model[.]", item):
                return False
    if key is not None and key.group(1).lower() in ["bloom", "opt"]:
        return True
    return False


def load_buffer(module, state_dict, prefix):
    for name in module._buffers.keys():
        if module._buffers[name].data.is_meta:
            module._buffers[name] = torch.nn.parameter.Parameter(
                data=torch.empty_like(module._buffers[name].data, device="cpu"),
                requires_grad=module._buffers[name].data.requires_grad)
        if prefix + name in state_dict.keys():
            module._buffers[name].data.copy_(state_dict[prefix + name])


def _replace_module(model, policies, prefix='', layer_id=0, level_id=0, state_dict=None):
    """ Traverse model's children recursively and apply any transformations in ``policies``.
    Arguments:
        model (torch.nn.Module): model to augment
        policies (dict): Mapping of source class to replacement function.
    Returns:
        Modified ``model``.
    """
    try:
        import transformers
        OPTLearnedPositionalEmbedding = transformers.models.opt.modeling_opt.OPTLearnedPositionalEmbedding
    except:
        OPTLearnedPositionalEmbedding = None
    try:
        import transformers
        LlamaRMSNorm = transformers.models.llama.modeling_llama.LlamaRMSNorm
    except:
        LlamaRMSNorm = None
    load_layers = [nn.Linear, nn.Embedding, nn.LayerNorm, OPTLearnedPositionalEmbedding, LlamaRMSNorm]
    for name, child in model.named_children():
        if child.__class__ in policies:
            replaced_module = policies[child.__class__][0](child,
                                                           policies[child.__class__][-1],
                                                           layer_id,
                                                           prefix=prefix + name,
                                                           state_dict=state_dict)
            setattr(model, name, replaced_module)
            if isinstance(model, PipelineModule):
                assert hasattr(model, 'forward_funcs'),\
                    "we require pipe-module to have the list of fwd_functions"
                model.forward_funcs[model.fwd_map[name]] = replaced_module
            layer_id += 1
        else:
            checking_key = prefix + name + '.'
            if child.__class__ in load_layers and state_dict != None:
                if any(checking_key in item for item in state_dict):
                    load(
                        child,
                        state_dict,
                        checking_key,
                    )
                else:
                    continue
            if len(child._buffers) != 0 and state_dict != None:
                load_buffer(child, state_dict, checking_key)
            _, layer_id = _replace_module(child,
                                          policies,
                                          prefix if level_id == 0 and skip_level_0_prefix(model, state_dict) else \
                                          prefix + name + '.',
                                          layer_id=layer_id,
                                          level_id=level_id + 1,
                                          state_dict=state_dict)

    # Add the reset_cache func to the model, so that it can be called in the beginning of text-generation.
    model.reset_cache = transformer_inference.DeepSpeedTransformerInference.reset_cache
    return model, layer_id


def load(module, state_dict, prefix, mp_group=None):
    mp_replace = ReplaceWithTensorSlicing(mp_group=mp_group)
    if hasattr(module, 'weight'):
        if module.weight.data.is_meta:
            # meta tensor cannot be casted or copied to, so we need to replace it with a normal tensor here
            module.weight = torch.nn.parameter.Parameter(data=torch.empty_like(module.weight.data, device="cpu"),
                                                         requires_grad=module.weight.data.requires_grad)
            if 'query_key_value' in prefix:
                module.weight = mp_replace.strided_copy(module.weight.data,
                                                        state_dict[prefix + 'weight'],
                                                        num_splits=3)
            else:
                module.weight = mp_replace.copy(module.weight.data, state_dict[prefix + 'weight'])
    else:
        if hasattr(module, 'norm') and hasattr(module.norm, 'weight'):
            if module.norm.weight.data.is_meta:
                # meta tensor cannot be casted or copied to, so we need to replace it with a normal tensor here
                module.norm.weight = torch.nn.parameter.Parameter(data=torch.empty_like(module.norm.weight.data,
                                                                                        device="cpu"),
                                                                  requires_grad=module.norm.weight.data.requires_grad)
            module.norm.weight = mp_replace.copy(module.norm.weight.data, state_dict[prefix + 'weight'])

    if prefix + 'bias' in state_dict.keys():
        if hasattr(module, 'bias'):
            if module.bias.data.is_meta:
                # meta tensor cannot be casted or copied to, so we need to replace it with a normal tensor here
                module.bias = torch.nn.parameter.Parameter(data=torch.empty_like(module.bias.data, device="cpu"),
                                                           requires_grad=module.bias.data.requires_grad)
            module.bias = mp_replace.copy(module.bias, state_dict[prefix + 'bias'])
        else:
            if hasattr(module, 'norm') and hasattr(module.norm, 'bias'):
                if module.norm.bias.data.is_meta:
                    # meta tensor cannot be casted or copied to, so we need to replace it with a normal tensor here
                    module.norm.bias = torch.nn.parameter.Parameter(data=torch.empty_like(module.norm.bias.data,
                                                                                          device="cpu"),
                                                                    requires_grad=module.norm.bias.data.requires_grad)
                module.norm.bias = mp_replace.copy(module.norm.bias, state_dict[prefix + 'bias'])<|MERGE_RESOLUTION|>--- conflicted
+++ resolved
@@ -467,11 +467,6 @@
                 except:
                     LlamaRMSNorm = None
                 if child.__class__ in [nn.Linear, nn.Embedding, nn.LayerNorm, LlamaRMSNorm] and state_dict != None:
-<<<<<<< HEAD
-                    if child.__class__ is LlamaRMSNorm and not child.weight.is_meta:
-                        continue
-=======
->>>>>>> 1e90f03c
                     if any(checking_key in item for item in state_dict):
                         load(child, state_dict, checking_key, mp_group)
                     else:
@@ -782,16 +777,6 @@
         if embedding_weight is not None and hasattr(replaced_module, "lm_head") and hasattr(
                 replaced_module.lm_head, "weight") and replaced_module.lm_head.weight.is_meta:
             replaced_module.lm_head.weight = embedding_weight
-<<<<<<< HEAD
-    if sd is not None:
-        if 'lm_head.weight' in sd.keys() and hasattr(replaced_module, 'lm_head'):
-            replaced_module.lm_head.weight = torch.nn.parameter.Parameter(
-                data=torch.empty_like(sd['lm_head.weight'].data, device="cpu"),
-                requires_grad=sd['lm_head.weight'].data.requires_grad)
-            replaced_module.lm_head.weight.data.copy_(sd['lm_head.weight'])
-=======
-    
->>>>>>> 1e90f03c
     return replaced_module
 
 
