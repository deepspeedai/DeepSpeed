--- conflicted
+++ resolved
@@ -287,13 +287,8 @@
         # 6. Set linear policies
         _autotp.update_linear_policies()
 
-<<<<<<< HEAD
         # 7. Replace modules
-        if hasattr(module, "lm_head") or hasattr(module, 'embed_out'):
-=======
-        # 4. Replace modules
         if "lm_head" in all_reduce_linears or "embed_out" in all_reduce_linears:
->>>>>>> 4fc181b0
             return _autotp._replace_last_linear_module(module)
         return _autotp._replace_module(module)
 
@@ -345,25 +340,7 @@
                                              checkpoint=checkpoint_file)
             pbar.update(1)
             gc.collect()
-<<<<<<< HEAD
-        embedding_weight = None
-        for n, p in replaced_module.named_parameters():
-            if "word_embeddings." in n or "embed_tokens." in n or "wte." in n:
-                embedding_weight = p
-        if embedding_weight is not None and hasattr(replaced_module, "lm_head") and hasattr(
-                replaced_module.lm_head, "weight") and replaced_module.lm_head.weight.is_meta:
-            replaced_module.lm_head.weight = embedding_weight
-
-        # enable tensor parallel for the last linear
-        if hasattr(replaced_module, "lm_head") and hasattr(replaced_module.lm_head,
-                                                           "weight") and not replaced_module.lm_head.weight.is_meta:
-            replaced_module = replace_fn(replaced_module, ("lm_head", ), 0, "lm_head")
-        elif hasattr(replaced_module, "embed_out") and hasattr(
-                replaced_module.embed_out, "weight") and not replaced_module.embed_out.weight.is_meta:
-            replaced_module = replace_fn(replaced_module, ("embed_out", ), 0, "embed_out")
-=======
         replaced_module = set_lm_head(replaced_module)
->>>>>>> 4fc181b0
     else:
         replaced_module = replace_module(model=model,
                                          orig_class=orig_layer_impl,
@@ -441,26 +418,7 @@
                                                container=container_g)
                     sds = [None for _ in sds]
                     gc.collect()
-<<<<<<< HEAD
-        embedding_weight = None
-        for n, p in replaced_module.named_parameters():
-            if "word_embeddings." in n or "embed_tokens." in n or "wte." in n:
-                embedding_weight = p
-        if embedding_weight is not None and hasattr(replaced_module, "lm_head") and hasattr(
-                replaced_module.lm_head, "weight") and replaced_module.lm_head.weight.is_meta:
-            replaced_module.lm_head.weight = embedding_weight
-
-        # enable tensor parallel for the last linear
-        if hasattr(replaced_module, "lm_head") and hasattr(replaced_module.lm_head,
-                                                           "weight") and not replaced_module.lm_head.weight.is_meta:
-            replaced_module = replace_fn(replaced_module, ("lm_head", ), 0, "lm_head")
-        elif hasattr(replaced_module, "embed_out") and hasattr(
-                replaced_module.embed_out, "weight") and not replaced_module.embed_out.weight.is_meta:
-            replaced_module = replace_fn(replaced_module, ("embed_out", ), 0, "embed_out")
-
-=======
         set_lm_head(replaced_module)
->>>>>>> 4fc181b0
         print(f"checkpoint loading time at rank {rank}: {time.time()-start_time} sec")
 
     if config.save_mp_checkpoint_path is not None:
@@ -629,17 +587,6 @@
         "You can find some samples here: https://github.com/microsoft/DeepSpeed/blob/master/deepspeed/module_inject/replace_policy.py"
 
     replaced_module, _ = _replace_module(model, policy, state_dict=sd)
-<<<<<<< HEAD
-
-    # enable tensor parallel for the last linear
-    if hasattr(replaced_module, "lm_head") and hasattr(replaced_module.lm_head,
-                                                       "weight") and not replaced_module.lm_head.weight.is_meta:
-        replaced_module = replace_fn(replaced_module, ("lm_head", ), 0, "lm_head")
-    elif hasattr(replaced_module, "embed_out") and hasattr(replaced_module.embed_out,
-                                                           "weight") and not replaced_module.embed_out.weight.is_meta:
-        replaced_module = replace_fn(replaced_module, ("embed_out", ), 0, "embed_out")
-=======
->>>>>>> 4fc181b0
     return replaced_module
 
 
