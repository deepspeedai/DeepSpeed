--- conflicted
+++ resolved
@@ -43,15 +43,12 @@
             for merging your checkpoints before replacing the transformer layer with\
             inference-kernels'
 
-<<<<<<< HEAD
     def strided_copy(self,
                      dst: Optional[torch.Tensor],
                      src: Optional[torch.Tensor],
                      num_splits: int,
-                     int8: bool = False):
-=======
-    def qkv_copy(self, dst, src, int8=False, allocat_tensor=False):
->>>>>>> 3e856464
+                     int8: bool = False,
+                     allocate_tensor: bool = False):
         if src is None:
             return src
         src_shape = src.shape
@@ -59,14 +56,10 @@
 
         outer_dim = 0 if int8 else -1
 
-<<<<<<< HEAD
+        if allocate_tensor:
+            dst = torch.empty_like(dst)
+
         src_split = torch.split(src.data, src.shape[outer_dim] // num_splits, dim=outer_dim)
-=======
-        if allocat_tensor:
-            dst = torch.empty_like(dst)
-
-        src_split = torch.split(src.data, src.shape[outer_dim] // 3, dim=outer_dim)
->>>>>>> 3e856464
         if (len(src_shape) == 2 and len(dst_shape) == 2):
             if src_shape[outer_dim] == dst_shape[self.out_dim]:
                 dst = dst.reshape(-1).data.copy_(src.data.reshape(-1)).reshape(src.shape)
@@ -74,33 +67,8 @@
                 if hasattr(src, 'scale'):
                     dst.scale = src.scale
                 return dst
-<<<<<<< HEAD
-            if self.out_dim == 1:
-                self.merge_assert(src_shape[outer_dim], dst_shape[outer_dim])
-                dst_size = dst_shape[outer_dim] // num_splits
-                dst_split = [torch.split(src_s, dst_size, dim=outer_dim) for src_s in src_split]
-
-                weight_split = [
-                    torch.cat([dst_s[i] for dst_s in dst_split], axis=outer_dim) for i in range(len(dst_split[0]))
-                ]
-
-                dst = dst.reshape(-1).data.copy_(weight_split[self.gpu_index].contiguous().reshape(-1)).reshape(
-                    weight_split[self.gpu_index].shape)
-            else:
-                dst.data.copy_(src_split[self.gpu_index].to(get_accelerator().current_device_name()).contiguous())
-        else:
-            if src_shape[0] == dst_shape[0]:
-                return torch.nn.parameter.Parameter(src)
-            if self.out_dim == 1:
-                dst_size = dst_shape[0] // num_splits
-                dst_split = [torch.split(src_s, dst_size, dim=0) for src_s in src_split]
-                bias_split = [torch.cat([dst_s[i] for dst_s in dst_split], axis=0) for i in range(len(dst_split[0]))]
-                dst.data.copy_(bias_split[self.gpu_index].contiguous())
-            else:
-                dst.data.copy_(src_split[self.gpu_index].contiguous())
-=======
             self.merge_assert(src_shape[outer_dim], dst_shape[self.out_dim])
-            qkv_size = dst_shape[self.out_dim] // 3
+            qkv_size = dst_shape[self.out_dim] // num_splits
             qkv_split = [torch.split(src_s, qkv_size, dim=outer_dim) for src_s in src_split]
             weight_split = [
                 torch.cat([qkv_s[i] for qkv_s in qkv_split], axis=outer_dim) for i in range(len(qkv_split[0]))
@@ -110,11 +78,10 @@
         else:
             if src_shape[0] == dst_shape[0]:
                 return torch.nn.parameter.Parameter(src)
-            qkv_size = dst_shape[0] // 3
+            qkv_size = dst_shape[0] // num_splits
             qkv_split = [torch.split(src_s, qkv_size, dim=0) for src_s in src_split]
             bias_split = [torch.cat([qkv_s[i] for qkv_s in qkv_split], axis=0) for i in range(len(qkv_split[0]))]
             dst.data.copy_(bias_split[self.gpu_index].contiguous())
->>>>>>> 3e856464
 
         dst = torch.nn.parameter.Parameter(dst, requires_grad=False)
         if hasattr(src, 'scale'):
