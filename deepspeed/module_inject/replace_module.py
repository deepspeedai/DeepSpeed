--- conflicted
+++ resolved
@@ -16,11 +16,7 @@
 from .auto_tp import AutoTP, ReplaceWithTensorSlicing, Loading
 
 from deepspeed import comm as dist
-<<<<<<< HEAD
 from deepspeed.utils.tp_shard import set_num_kv_heads
-from torch import nn
-=======
->>>>>>> c69bd1f7
 
 from .load_checkpoint import load_model_with_checkpoint
 import time
