import os
import torch
import tqdm
import deepspeed
import deepspeed.ops.transformer as transformer_inference
from deepspeed.ops.transformer.inference.diffusers_attention import DeepSpeedDiffusersAttention
from deepspeed.ops.transformer.inference.diffusers_transformer_block import DeepSpeedDiffusersTransformerBlock
from deepspeed.ops.transformer.inference.diffusers_2d_transformer import Diffusers2DTransformerConfig
<<<<<<< HEAD
from deepspeed.accelerator import get_accelerator
from .replace_policy import HFBertLayerPolicy, HFGPT2LayerPolicy, BLOOMLayerPolicy, HFDistilBertLayerPolicy
=======
from .replace_policy import HFGPT2LayerPolicy
>>>>>>> 867da307
from .replace_policy import replace_policies, generic_policies

from deepspeed import comm as dist
from torch import nn

from .layers import LinearAllreduce, LinearLayer
from .load_checkpoint import load_model_with_checkpoint
import time

from .utils import policy_to_ds_container


class ReplaceWithTensorSlicing:
    def __init__(self, mp_group=None, mp_size=1, out_dim=1, in_dim=0):
        if mp_group is not None:
            self.gpu_index = dist.get_rank(group=mp_group)
        else:
            self.gpu_index = 0
        self.out_dim = out_dim
        self.in_dim = in_dim
        self.mp_size = mp_size

    def merge_assert(self, dim1, dim2):
        assert dim1 > dim2, \
            'Merging tensors is not allowed here! Please use deepspeed load_checkpoint\
            for merging your checkpoints before replacing the transformer layer with\
            inference-kernels'

    def qkv_copy(self, dst, src):
        if src is None:
            return src
        src_shape = src.shape
        dst_shape = dst.shape

        if self.out_dim == 0:
            src_split = torch.split(src.data,
                                    src_shape[self.out_dim] // self.mp_size,
                                    dim=0)
        else:
            src_split = torch.split(src.data, src.shape[-1] // 3, dim=-1)
        if (len(src_shape) == 2 and len(dst_shape) == 2):
            if src_shape[self.out_dim] == dst_shape[self.out_dim]:
                return torch.nn.parameter.Parameter(src)
            if self.out_dim == 1:
                self.merge_assert(src_shape[self.out_dim], dst_shape[self.out_dim])
                qkv_size = dst_shape[self.out_dim] // 3
                qkv_split = [
                    torch.split(src_s,
                                qkv_size,
                                dim=self.out_dim) for src_s in src_split
                ]
                weight_split = [
                    torch.cat([qkv_s[i] for qkv_s in qkv_split],
                              axis=self.out_dim) for i in range(len(qkv_split[0]))
                ]
                dst.data.copy_(weight_split[self.gpu_index].to(
                    get_accelerator().current_device_name()).contiguous())
            else:
                dst.data.copy_(src_split[self.gpu_index].to(
                    get_accelerator().current_device_name()).contiguous())
        else:
            if src_shape[0] == dst_shape[0]:
                return torch.nn.parameter.Parameter(src)
            if self.out_dim == 1:
                qkv_size = dst_shape[0] // 3
                qkv_split = [torch.split(src_s, qkv_size, dim=0) for src_s in src_split]
                bias_split = [
                    torch.cat([qkv_s[i] for qkv_s in qkv_split],
                              axis=0) for i in range(len(qkv_split[0]))
                ]
                dst.data.copy_(bias_split[self.gpu_index].to(
                    get_accelerator().current_device_name()).contiguous())
            else:
                dst.data.copy_(src_split[self.gpu_index].to(
                    get_accelerator().current_device_name()).contiguous())

        return torch.nn.parameter.Parameter(dst)

    def copy(self, dst, src):
        if src is None:
            return src
        src_shape = src.shape
        dst_shape = dst.shape
        if (len(src_shape) == 2 and len(dst_shape) == 2):

            if src_shape[0] == dst_shape[0] and src_shape[1] == dst_shape[1]:
                dst.data.copy_(src)
            else:
                if src_shape[self.in_dim] != dst_shape[self.in_dim]:
                    self.merge_assert(src_shape[self.in_dim], dst_shape[self.in_dim])
                    weight_split = torch.split(
                        src,
                        dst_shape[self.in_dim],
                        dim=self.in_dim)[self.gpu_index].to(
                            get_accelerator().current_device_name()).contiguous()
                else:
                    self.merge_assert(src_shape[self.out_dim], dst_shape[self.out_dim])
                    weight_split = torch.split(
                        src.data,
                        dst_shape[self.out_dim],
                        dim=self.out_dim)[self.gpu_index].to(
                            get_accelerator().current_device_name()).contiguous()
                dst.data.copy_(weight_split.contiguous())
        else:
            if src_shape[0] == dst_shape[0]:
                dst.data.copy_(src)
            else:
                bias_split = torch.split(
                    src.data,
                    dst_shape[-1])[self.gpu_index].to(
                        get_accelerator().current_device_name()).contiguous()
                dst.data.copy_(bias_split)
        dst = torch.nn.parameter.Parameter(dst, requires_grad=False)
        if hasattr(src, 'scale'):
            dst.scale = src.scale
        return dst


def get_transformer_name(replaced_module):
    from .containers import supported_models
    from torch.nn import ModuleList
    transformer_name = ''
    for n, c in replaced_module.named_children():
        if c.__class__ in supported_models:
            transformer_name += n + '.'
            for name, child in c.named_children():
                if child.__class__ is ModuleList:
                    transformer_name += name
                    break
            break
    return transformer_name


class GroupQuantizer:
    def __init__(self, q_int8=True, group_size=1, num_bits=8):
        self.group_size = group_size
        self.num_bits = num_bits
        self.q_int8 = q_int8
        # TODO(jeff): need to check w. Reza on why this is needed when changing tp size w. bloom
        self.num_groups = 32

    def quantize(self, inputs, qkv=True, count=1, parallel_dim=0):
        if not self.q_int8 or not qkv:
            inputs = torch.nn.Parameter(inputs, requires_grad=False)
            inputs.scale = torch.empty(1)
            return inputs
        q_range = 2**self.num_bits
        num_groups = inputs.shape[0] // self.group_size
        inputs = inputs.to(get_accelerator().current_device_name())
        input_flat = inputs.reshape(num_groups, -1).contiguous()
        input_min = torch.min(input_flat, dim=1, keepdim=True)[0].float()
        input_max = torch.max(input_flat, dim=1, keepdim=True)[0].float()
        scale = torch.max(input_min.abs(), input_max.abs()) * 2.0 / (q_range)
        input_flat = (input_flat / scale).round().clamp(-q_range // 2, q_range // 2 - 1)
        inputs_q = input_flat.reshape(inputs.shape).to(torch.int8).contiguous()
        out = torch.nn.Parameter(inputs_q, requires_grad=False)
        #print(inputs.shape)
        inputs_split = inputs.split(inputs.shape[parallel_dim] // 2, dim=parallel_dim)
        input_flat = [
            inputs_split[i].reshape(num_groups,
                                    -1).contiguous() for i in range(2)
        ]
        input_min = [
            torch.min(input_flat[i],
                      dim=1,
                      keepdim=True)[0].float() for i in range(2)
        ]
        input_max = [
            torch.max(input_flat[i],
                      dim=1,
                      keepdim=True)[0].float() for i in range(2)
        ]
        scale1 = [
            (torch.max(input_min[i].abs(),
                       input_max[i].abs()) * 2.0 / (q_range)).squeeze().unsqueeze(0)
            for i in range(2)
        ]

        out.scale = torch.cat([scale.squeeze().unsqueeze(0),
                               scale1[0],
                               scale1[1]],
                              dim=0).reshape(num_groups,
                                             -1).contiguous()
        return out


def _module_match(module):
    for policy in generic_policies:
        policy = policy()
        if policy.match(module):
            return policy
    return None


def generic_injection(module, fp16=False, enable_cuda_graph=True):
    def replace_attn(child, policy):
        policy_attn = policy.attention(child)
        if policy_attn is None:
            return child
        if len(policy_attn) == 5:
            qkvw, attn_ow, attn_ob, hidden_size, heads = policy_attn
        else:
            qw, kw, vw, attn_ow, attn_ob, hidden_size, heads = policy_attn

        config = transformer_inference.DeepSpeedInferenceConfig(
            hidden_size=hidden_size,
            heads=heads,
            fp16=fp16,
            triangular_masking=False,
            max_out_tokens=4096,
        )
        attn_module = DeepSpeedDiffusersAttention(config)

        def transpose(data):
            data = data.contiguous()
            data.reshape(-1).copy_(data.transpose(-1, -2).contiguous().reshape(-1))
            data = data.reshape(data.shape[-1], data.shape[-2])
            data.to(get_accelerator().current_device_name())
            return data

        if len(policy_attn) == 5:
            attn_module.attn_qkvw.data = transpose(qkvw.data)
        else:
            attn_module.attn_qkvw = None
            attn_module.attn_qw.data = transpose(qw.data)
            attn_module.attn_kw.data = transpose(kw.data)
            attn_module.attn_vw.data = transpose(vw.data)

        attn_module.attn_qkvb = None
        attn_module.attn_ow.data = transpose(attn_ow.data)
        attn_module.attn_ob.data.copy_(
            attn_ob.data.to(get_accelerator().current_device_name()))
        return attn_module

    def replace_attn_block(child, policy):
        config = Diffusers2DTransformerConfig()
        return DeepSpeedDiffusersTransformerBlock(child, config)

    if isinstance(module, torch.nn.Module):
        pass
    else:
        if fp16 is False:
            raise ValueError("Generic injection only supported with FP16")

        try:
            import diffusers
            cross_attention = diffusers.models.attention.CrossAttention
            attention_block = diffusers.models.attention.BasicTransformerBlock
            new_policies = {
                cross_attention: replace_attn,
                attention_block: replace_attn_block,
            }
        except ImportError:
            new_policies = {}

        #replace_transformer_layer(None,
        #                          module.text_encoder,
        #                          training=False,
        #                          replace_with_kernel_inject=True,
        #                          triangular_masking=True,
        #                          max_out_tokens=8192)
        from ..model_implementations.transformers.clip_encoder import DSClipEncoder
        cg_encoder = DSClipEncoder(module.text_encoder,
                                   enable_cuda_graph=enable_cuda_graph)
        setattr(module, 'text_encoder', cg_encoder)
        for name in module.__dict__.keys():
            sub_module = getattr(module, name)
            policy = _module_match(sub_module)

            if policy is not None:

                def _replace_module(module, policy):
                    for name, child in module.named_children():
                        _replace_module(child, policy)
                        if child.__class__ in new_policies:
                            replaced_module = new_policies[child.__class__](child,
                                                                            policy)
                            setattr(module, name, replaced_module)

                _replace_module(sub_module, policy)
                new_module = policy.apply(sub_module,
                                          enable_cuda_graph=enable_cuda_graph)
                print(f"**** found and replaced {name} w. {type(new_module)}")
                setattr(module, name, new_module)


selected_policy_g = None
megatron_v2_g = False
transformer_config_g = None


def replace_transformer_layer(orig_layer_impl,
                              model,
                              checkpoint_dict,
                              config,
                              model_config):
    """ Replace bert-style transformer layers with DeepSpeed's transformer layer
    Arguments:
        orig_layer_impl (torch.nn.Module): the original transformer layer implementation to look for,
            e.g., transformers.modeling_bert.BertLayer.
        model (torch.nn.Module): user's nn.module representing their model
        checkpoint_dict: Dictionary for checkpoint passed from the Inference Engine
        config: top-level DS Inference config defined in inference/config.py
        model_config: HuggingFace model config passed from the inference/engine.py
    Returns:
        Updated nn.module with replaced transformer layers
    """
    # defining globals as internally defined functions inherit these everywhere
    fp16 = (config.dtype == torch.float16 or config.dtype == torch.int8)
    quantize = (config.dtype == torch.int8)
    # todo: Refactor later. In future, let's minimize the style used above and use config.** instead

    linear_layer_setting = None
    '''
        linear_layer_setting (tuple of modules) [Optional]: shows which two classes are used for linear layers and embedding layers
    '''
    micro_batch_size = -1
    seed = -1
    local_rank = -1

    mp_replace = ReplaceWithTensorSlicing(
        mp_group=config.tensor_parallel.tp_group,
        mp_size=config.tensor_parallel.tp_size)  #, out_dim=0, in_dim=1)

    def replace_with_policy(child,
                            policy_cls,
                            triangular_masking,
                            inference=False,
                            layer_id=0):
        policy = policy_cls(child, inference=inference)
        if not policy.cuda_graph_supported:
            # policy says cuda graph is not supported raise an error if set
            assert not config.enable_cuda_graph, "cuda graph is not supported with this model, please disable"

        from deepspeed.moe.layer import MoE
        moe = False
        if hasattr(child, 'mlp') and isinstance(child.mlp, MoE):
            num_experts = child.mlp.num_experts
            moe = True

        # 1. Create a model-specific container object using the policy object.
        _container = policy_to_ds_container(policy=policy,
                                            config=config,
                                            model_config=model_config,
                                            layer_id=layer_id,
                                            child=child)
        _container.set_dtype(fp16)
        _container.set_moe(moe)

        # 2. Set the tensor parallelism config
        _container.set_tensor_parallel_config(config.tensor_parallel.tp_size,
                                              config.tensor_parallel.tp_group)

        # 3. Initialize tensors
        _container.initialize_tensors()

        # 4. deal with data types -- needs refactor to use dtype instead of fp16
        if fp16:
            _container.convert_to_required_dtype(dtype=torch.half)

        # 5. Set the quantization config
        quantizer = GroupQuantizer(q_int8=quantize)
        _container.set_quantization_config(quantize, quantizer)

<<<<<<< HEAD
            else:
                new_module = transformer_inference.DeepSpeedTransformerInference(
                    transformer_config,
                    mp_group=config.tensor_parallel.tp_group,
                )
            new_module.config.scale_attention = scale_attention

            # we want the weights in [input, output] shape
            # linear layer is created with [input, output] shape
            # transpose it here to reduce inference cost!
            def transpose(data):
                # temp move to cpu to avoid requiring extra GPU memory during the reshape
                data = data.to('cpu').contiguous()
                data.reshape(-1).copy_(data.transpose(-1, -2).contiguous().reshape(-1))
                data = data.reshape(data.shape[-1], data.shape[-2])
                data.to(get_accelerator().current_device_name())
                return data

            attn_block = new_module.attention
            mpl_block = new_module.mlp

            if attn_linear_layer:
                if qkvw.is_meta:
                    pass
                else:
                    qkvw.data = transpose(qkvw.data)
                    dense_w.data = transpose(dense_w.data)

            def _transpose(x):
                attention_head_size = x.shape[-1] // transformer_config.heads
                new_x_shape = x.size()[:-1] + (transformer_config.heads,
                                               attention_head_size)
                x_1 = x.view(*new_x_shape)
                (q, k, v) = torch.split(x_1, (x_1.shape[-1] // 3), dim=(x_1.dim() - 1))
                if len(q.shape) > 2:
                    return torch.cat((q.reshape(q.shape[0],
                                                -1),
                                      k.reshape(q.shape[0],
                                                -1),
                                      v.reshape(q.shape[0],
                                                -1)),
                                     dim=-1).reshape(x.shape)
                else:
                    return torch.cat((q.reshape(-1),
                                      k.reshape(-1),
                                      v.reshape(-1)),
                                     dim=-1).reshape(x.shape)

            if megatron_v2:
                new_module.config.rotate_half = True
                new_module.config.rotate_every_two = False

                # Note: this part needs to be added for BLOOM architecture
                qkvw = torch.nn.parameter.Parameter(_transpose(qkvw).contiguous())
                qkvb = torch.nn.parameter.Parameter(_transpose(qkvb).contiguous())

            # NOTE: This part caused instability in the multi-GPU inference!
            # TODO: This needs to be incorporated in the kernels.
            #dense_b = dense_b if dense_b is None else dense_b * (
            #    transformer_config.training_mp_size / transformer_config.mp_size)
            #_4hh_b = _4hh_b * (transformer_config.training_mp_size /
            #                   transformer_config.mp_size)

            if mlp_linear_layer:
                if not moe and _4hh_w.is_meta:
                    pass
                else:
                    _h4h_w = [transpose(moe_w1.data)
                              for moe_w1 in _h4h_w] if moe else transpose(_h4h_w.data)
                    _4hh_w = [transpose(moe_w1.data)
                              for moe_w1 in _4hh_w] if moe else transpose(_4hh_w.data)

            if moe and config.moe.type == 'residual':
                _res_h4h_w.data = transpose(_res_h4h_w.data)
                _res_4hh_w.data = transpose(_res_4hh_w.data)
                _res_coef.data = transpose(_res_coef.data)

            if qkvw.is_meta:
                if qkvb is None:
                    attn_block.attn_qkvb = None
                if dense_b is None:
                    attn_block.attn_ob = None
                pass
            else:
                attn_block.attn_qkvw = quantizer.quantize(
                    mp_replace.copy(attn_block.attn_qkvw, qkvw) if bigscience_bloom else \
                    mp_replace.qkv_copy(attn_block.attn_qkvw, qkvw))
                attn_block.attn_qkvb = \
                    mp_replace.copy(attn_block.attn_qkvb, qkvb) if bigscience_bloom else \
                    mp_replace.qkv_copy(attn_block.attn_qkvb, qkvb)

                attn_block.attn_ow = quantizer.quantize(
                    mp_replace.copy(attn_block.attn_ow,
                                    dense_w))

                attn_block.attn_ob = mp_replace.copy(attn_block.attn_ob, dense_b)

            if moe:
                gpu_index = dist.get_rank()
                gpu_index = 0
                for ep_index in range(local_ep_size):
                    mpl_block[ep_index].inter_w.data = _h4h_w[
                        gpu_index * local_ep_size + ep_index].to(
                            get_accelerator().current_device_name())
                    mpl_block[ep_index].inter_b.data = _h4h_b[
                        gpu_index * local_ep_size + ep_index].to(
                            get_accelerator().current_device_name())
                    mpl_block[ep_index].output_w.data = _4hh_w[
                        gpu_index * local_ep_size + ep_index].to(
                            get_accelerator().current_device_name())
                    mpl_block[ep_index].output_b.data = _4hh_b[
                        gpu_index * local_ep_size + ep_index].to(
                            get_accelerator().current_device_name())
                new_module.attn_nw.data = attn_nw.to(
                    get_accelerator().current_device_name())
                new_module.attn_nb.data = attn_nb.to(
                    get_accelerator().current_device_name())
                if config.moe_type == 'residual':
                    new_module.res_mlp.inter_w.data = _res_h4h_w.to(
                        get_accelerator().current_device_name())
                    new_module.res_mlp.inter_b.data = _res_h4h_b.to(
                        get_accelerator().current_device_name())
                    new_module.res_mlp.output_w.data = _res_4hh_w.to(
                        get_accelerator().current_device_name())
                    new_module.res_mlp.output_b.data = _res_4hh_b.to(
                        get_accelerator().current_device_name())
                    new_module.res_coef.data = _res_coef.to(
                        get_accelerator().current_device_name())
            else:

                if _4hh_w.is_meta:
                    pass
                else:
                    mpl_block.inter_w = quantizer.quantize(
                        mp_replace.copy(mpl_block.inter_w,
                                        _h4h_w))
                    mpl_block.inter_b = mp_replace.copy(mpl_block.inter_b, _h4h_b)
                    mpl_block.output_w = quantizer.quantize(
                        mp_replace.copy(mpl_block.output_w,
                                        _4hh_w))
                    mpl_block.output_b = mp_replace.copy(mpl_block.output_b, _4hh_b)

                if attn_nw is None:
                    new_module.mlp.attn_nw = attn_nw
                    new_module.mlp.attn_nb = attn_nb
                else:
                    if attn_nw.is_meta:
                        pass
                    else:
                        new_module.mlp.attn_nw.data.copy_(
                            attn_nw.to(get_accelerator().current_device_name()))
                        new_module.mlp.attn_nb.data.copy_(
                            attn_nb.to(get_accelerator().current_device_name()))

            if input_nw.is_meta:
                pass
            else:
                new_module.norm_w.data.copy_(
                    input_nw.to(get_accelerator().current_device_name()))
                new_module.norm_b.data.copy_(
                    input_nb.to(get_accelerator().current_device_name()))
        else:
            transformer_config = deepspeed.DeepSpeedTransformerConfig(
                batch_size=micro_batch_size if micro_batch_size > 0 else 1,
                hidden_size=config.hidden_size,
                heads=config.num_attention_heads,
                attn_dropout_ratio=config.attention_probs_dropout_prob,
                hidden_dropout_ratio=config.hidden_dropout_prob,
                num_hidden_layers=config.num_hidden_layers,
                initializer_range=config.initializer_range,
                layer_norm_eps=config.layer_norm_eps if hasattr(
                    config,
                    'layer_norm_eps') else 1e-12,
                seed=seed,
                fp16=fp16,
                pre_layer_norm=policy.pre_attn_norm,
                return_tuple=config.return_tuple,
                local_rank=local_rank,
                stochastic_mode=True,
                normalize_invertible=True,
                training=True)
            new_module = deepspeed.DeepSpeedTransformerLayer(transformer_config)
            new_module.attn_qkvw.data = qkvw
            new_module.attn_qkvb.data = qkvb
            new_module.attn_ow.data = dense_w
            new_module.attn_ob.data = dense_b

            new_module.attn_nw.data = attn_nw
            new_module.attn_nb.data = attn_nb
            new_module.norm_w.data = input_nw
            new_module.norm_b.data = input_nb

            new_module.inter_w.data = _h4h_w
            new_module.inter_b.data = _h4h_b
            new_module.output_w.data = _4hh_w
            new_module.output_b.data = _4hh_b
        return new_module
=======
        # 6. create a DS Inference config object
        _container.create_config()

        # 7. use the config and create the module
        _container.create_module()

        # 8. transpose the weights and bias if needed
        _container.transpose()

        # 9. deal with tensor parallelism.
        _container.apply_tensor_parallelism(mp_replace)

        # 10. copy the tensors from the model-specific container to the new module
        _container.copy_data_to_new_module()

        # 11. set globals for generic checkpoint loading
        global selected_policy_g
        global megatron_v2_g
        global transformer_config_g

        if selected_policy_g is None:
            selected_policy_g = _container.policy

        megatron_v2_g = _container.megatron_v2
        transformer_config_g = _container.config

        return _container.module
>>>>>>> 867da307

    def replace_wo_policy(module, all_reduce_linears):
        mp_size = config.tensor_parallel.tp_size
        mp_group = config.tensor_parallel.tp_group

        def _replace(child, name, conv_linear_layer):
            mp_replace = ReplaceWithTensorSlicing(mp_group=mp_group)
            weight_shape = child.weight.shape
            if name in all_reduce_linears:
                new_weight = torch.empty((
                    weight_shape[1] if conv_linear_layer else weight_shape[0],
                    (weight_shape[0] if conv_linear_layer else weight_shape[1]) //
                    mp_size,
                ),
                                         device=child.weight.device,
                                         dtype=child.weight.dtype)
                if conv_linear_layer:
                    child.weight.data = child.weight.data.transpose(-1, -2).contiguous()
                data = mp_replace.copy(new_weight, child.weight.data)
                new_bias = torch.empty((weight_shape[0]),
                                       device=child.weight.device,
                                       dtype=child.weight.dtype)
                if child.bias is not None:
                    new_bias.data.copy_(child.bias.data)
                return LinearAllreduce(data, child.bias if child.bias is None else \
                            torch.nn.parameter.Parameter(new_bias.to(get_accelerator().current_device_name())), mp_group)
            else:
                new_weight = torch.empty((
                    (weight_shape[1] if conv_linear_layer else weight_shape[0]) //
                    mp_size,
                    weight_shape[0] // mp_size if conv_linear_layer else weight_shape[1],
                ),
                                         device=child.weight.device,
                                         dtype=child.weight.dtype)
                if conv_linear_layer:
                    child.weight.data = child.weight.data.transpose(-1, -2).contiguous()
                data = mp_replace.copy(new_weight, child.weight.data)

                new_bias = torch.empty((weight_shape[0] // mp_size),
                                       device=child.weight.device,
                                       dtype=child.weight.dtype)
                bias_data = None if child.bias is None else mp_replace.copy(
                    new_bias,
                    child.bias.data).to(get_accelerator().current_device_name())
                return LinearLayer(weight=data.to(
                    get_accelerator().current_device_name()),
                                   bias=bias_data)

        def _slice_embedding(child, name, conv_linear_layer):
            mp_replace = ReplaceWithTensorSlicing(mp_group=mp_group)
            new_weight = torch.empty((child.weight.shape[0],
                                      child.weight.shape[1] // mp_size),
                                     device=child.weight.device,
                                     dtype=child.weight.dtype)
            data = mp_replace.copy(new_weight,
                                   child.weight.ds_tensor.data if hasattr(child.weight, 'ds_tensor') else \
                                   child.weight.data)
            new_embedding = nn.Embedding(child.weight.shape[0],
                                         child.weight.shape[1] // mp_size)
            new_embedding.weight.data.copy_(data)
            return new_embedding

        def update_mp_params(child):
            if hasattr(child, 'n_heads'):
                child.n_heads = child.n_heads // mp_size
            if hasattr(child, 'inner_dim'):
                child.inner_dim = child.inner_dim // mp_size
            if hasattr(child, 'num_heads'):
                child.num_heads = child.num_heads // mp_size
            if hasattr(child, 'num_attention_heads'):
                child.num_attention_heads = child.num_attention_heads // mp_size
            if hasattr(child, 'all_head_size'):
                child.all_head_size = child.all_head_size // mp_size
            if hasattr(child, 'embed_dim'):
                child.embed_dim = child.embed_dim // mp_size
            if hasattr(child, 'hidden_size'):
                child.hidden_size = child.hidden_size // mp_size

        conv_linear_layer = False
        if linear_layer_setting is not None:
            linear_policies = {linear_layer_setting[0]: _replace}
            if len(linear_layer_setting) == 2:
                linear_policies.update({linear_layer_setting[1]: _slice_embedding})
        else:
            if orig_layer_impl is HFGPT2LayerPolicy._orig_layer_class:
                try:
                    import transformers
                    conv_linear_layer = True
                    linear_policies = {transformers.model_utils.Conv1D: _replace}
                except ImportError:
                    linear_policies = {nn.Linear: _replace}
            else:
                linear_policies = {nn.Linear: _replace, nn.Embedding: _slice_embedding}

        def _replace_module(r_module, prev_name=''):
            for name, child in r_module.named_children():
                if child.__class__ in linear_policies:
                    setattr(
                        r_module,
                        name,
                        linear_policies[child.__class__](child,
                                                         prev_name + '.' + name,
                                                         conv_linear_layer))
                else:
                    update_mp_params(child)
                    _replace_module(child, name)
            return r_module

        return _replace_module(module)

    def replace_fn(child, _policy, layer_id=0):
        training = False  # todo: refactor this part to go in the config
        if training:
            # copy relevant state from child -> new module
            new_module = replace_with_policy(child, _policy, config.triangular_masking)

        else:
            # copy relevant state from child -> new module
            if config.replace_with_kernel_inject:
                new_module = replace_with_policy(child,
                                                 _policy,
                                                 config.triangular_masking,
                                                 inference=True,
                                                 layer_id=layer_id)
            else:
                new_module = replace_wo_policy(child, _policy)

        return new_module

    replaced_module = replace_module(model=model,
                                     orig_class=orig_layer_impl,
                                     replace_fn=replace_fn,
                                     _replace_policy=config.injection_policy_tuple)

    quantizer = GroupQuantizer(q_int8=quantize)
    world_size = dist.get_world_size() if dist.is_initialized() else 1
    rank = dist.get_rank() if dist.is_initialized() else 0
    if checkpoint_dict is not None:
        start_time = time.time()
        checkpoint = checkpoint_dict['checkpoints']
        ckpt_list = checkpoint["tp"] if type(checkpoint) is dict else checkpoint
        ckpt_type = checkpoint_dict.get('parallelization', 'pp')
        ckpt_mp_size = checkpoint_dict.get('tp_size', len(ckpt_list))
        ckpt_mp_size = checkpoint_dict.get('mp_size', ckpt_mp_size)
        base_dir1 = checkpoint_dict.get('base_dir', config.base_dir)

        if ckpt_type == 'pp' and type(checkpoint) is list:
            pbar = tqdm.tqdm(total=len(checkpoint),
                             desc=f"Loading {len(checkpoint)} checkpoint shards")

            for i in range(len(checkpoint)):
                sd = [
                    torch.load(os.path.join(base_dir1,
                                            checkpoint[i]),
                               map_location='cpu')
                ]
                load_model_with_checkpoint(
                    replaced_module,
                    sd,
                    mp_replace,
                    ckpt_type,
                    quantizer,
                    param_names=selected_policy_g.get_param_names(),
                    transformer_config=transformer_config_g,
                    megatron_v2=megatron_v2_g)
                pbar.update(1)
        else:
            import gc
            num_checkpoints = len(ckpt_list) // ckpt_mp_size
            tp_split_size = (world_size / ckpt_mp_size)
            sd_offset = int(rank / tp_split_size)
            sd_count = int((rank + max(1, tp_split_size)) / tp_split_size) - sd_offset
            pbar = tqdm.tqdm(total=num_checkpoints,
                             desc=f"Loading {num_checkpoints} checkpoint shards")
            for i in range(num_checkpoints):
                pbar.update(1)
                ckpt_index = i * ckpt_mp_size + sd_offset
                ckpt_files = [
                    os.path.join(base_dir1,
                                 ckpt_list[ckpt_index +
                                           j]) if base_dir1 else ckpt_list[ckpt_index +
                                                                           j]
                    for j in range(sd_count)
                ]
                sds = [
                    torch.load(ckpt_file,
                               map_location='cpu') for ckpt_file in ckpt_files
                ]
                load_model_with_checkpoint(
                    replaced_module,
                    sds,
                    mp_replace,
                    ckpt_type,
                    quantizer,
                    int(rank % tp_split_size),
                    param_names=selected_policy_g.get_param_names(),
                    transformer_config=transformer_config_g,
                    megatron_v2=megatron_v2_g)
                sds = [None for _ in sds]
                gc.collect()

            if "non_tp" in checkpoint:
                pbar = tqdm.tqdm(
                    total=len(checkpoint["non_tp"]),
                    desc=f"Loading {len(checkpoint['non_tp'])} checkpoint shards")

                for i in range(len(checkpoint["non_tp"])):
                    pbar.update(1)
                    ckpt_file = os.path.join(base_dir1,
                                             checkpoint["non_tp"][i]
                                             ) if base_dir1 else checkpoint["non_tp"][i]
                    sds = [torch.load(ckpt_file, map_location='cpu')]
                    load_model_with_checkpoint(
                        replaced_module,
                        sds,
                        mp_replace,
                        ckpt_type,
                        quantizer,
                        int(rank % tp_split_size),
                        param_names=selected_policy_g.get_param_names(),
                        transformer_config=transformer_config_g,
                        megatron_v2=megatron_v2_g)
                    sds = [None for _ in sds]
                    gc.collect()
        print(f"checkpoint loading time at rank {rank}: {time.time()-start_time} sec")

    if config.save_mp_checkpoint_path is not None:
        from collections import OrderedDict
        import json
        num_partitions = 8

        if checkpoint_dict is None:
            ckpt_name = "ds_model"
            try:
                from transformers.models.bloom.modeling_bloom import BloomForCausalLM
                if isinstance(model, BloomForCausalLM):
                    ckpt_name = "bloom"
            except ImportError:
                ckpt_name = "ds_model"
        else:
            ckpt_name = checkpoint_dict['type']
        if dist.is_initialized():
            dist.barrier()
        transformer_name = get_transformer_name(replaced_module)
        non_tp_ckpt_name = f'non-tp.pt'
        ckpt_files = [non_tp_ckpt_name]
        os.makedirs(config.save_mp_checkpoint_path, exist_ok=True)

        if not dist.is_initialized() or dist.get_rank() == 0:
            print("Saving tp-sharded checkpoints")
            torch.save(
                OrderedDict({
                    k: v
                    for k,
                    v in dict(replaced_module.state_dict()).items()
                    if transformer_name not in k
                }),
                f'{config.save_mp_checkpoint_path}/{non_tp_ckpt_name}')
            ckpt_config = json.dumps({
                'type':
                ckpt_name,
                'base_dir':
                f'{config.save_mp_checkpoint_path}',
                'checkpoints': {
                    "non_tp":
                    ckpt_files,
                    "tp": [
                        f'tp_{r:0>2d}_{m:0>2d}.pt' for m in range(num_partitions)
                        for r in range(world_size)
                    ]
                },
                'version':
                1.0,
                'parallelization':
                'tp',
                'tp_size':
                world_size,
                'dtype':
                'int8' if quantize else ('float16' if fp16 else 'float32')
            })
            with open(f"{config.save_mp_checkpoint_path}/ds_inference_config.json",
                      "w") as cfg:
                cfg.write(ckpt_config)

        rep_sd = replaced_module.state_dict()
        for n, p in replaced_module.named_parameters():
            if hasattr(p, 'scale'):
                rep_sd[n] = [p, p.scale]
        keys = list(rep_sd.keys())
        partition_size = (len(keys) // num_partitions + 1)
        for m in range(num_partitions):
            torch.save(
                OrderedDict({
                    k: [rep_sd[k],
                        rep_sd[k].scale] if hasattr(rep_sd[k],
                                                    'scale') else rep_sd[k]
                    for k in keys[m * partition_size:(m + 1) * partition_size]
                    if transformer_name in k
                }),
                f'{config.save_mp_checkpoint_path}/tp_{rank:0>2d}_{m:0>2d}.pt')

    return replaced_module


def revert_transformer_layer(orig_layer_impl, model, config, preln=False):
    """ Revert DeepSpeed's transformer layer back to original bert-style transformer layer
    Arguments:
        orig_layer_impl (torch.nn.Module): the original transformer layer implementation that was replaced,
            e.g., transformers.modeling_bert.BertLayer.
        model (torch.nn.Module): user's nn.module representing their model
        config (dict): model config containing hidden size, attention heads, etc.
    Returns:
        Updated nn.module with original bert-style transformer layers
    """
    def replace_fn(child, _replace_policy, layer_id):
        #from turing.nvidia_modelingpreln import BertLayer
        orig_module = orig_layer_impl(config)

        # copy relevant state from child -> original module
        qkvw = child.attn_qkvw.data
        qkvb = child.attn_qkvb.data

        qw, kw, vw = torch.chunk(qkvw, 3, axis=0)
        qb, kb, vb = torch.chunk(qkvb, 3, axis=0)

        orig_module.attention.self.query.weight.data = qw
        orig_module.attention.self.query.bias.data = qb
        orig_module.attention.self.key.weight.data = kw
        orig_module.attention.self.key.bias.data = kb
        orig_module.attention.self.value.weight.data = vw
        orig_module.attention.self.value.bias.data = vb

        orig_module.attention.output.dense.weight.data = child.attn_ow.data
        orig_module.attention.output.dense.bias.data = child.attn_ob.data

        attn_ln_w = child.attn_nw.data
        attn_ln_b = child.attn_nb.data
        if preln:
            orig_module.PostAttentionLayerNorm.weight.data = attn_ln_w
            orig_module.PostAttentionLayerNorm.bias.data = attn_ln_b
        else:
            orig_module.attention.output.LayerNorm.weight.data = attn_ln_w
            orig_module.attention.output.LayerNorm.bias.data = attn_ln_b

        inter_ff_w = child.inter_w.data
        inter_ff_b = child.inter_b.data
        if preln:
            orig_module.intermediate.dense_act.weight.data = inter_ff_w
            orig_module.intermediate.dense_act.bias.data = inter_ff_b
        else:
            orig_module.intermediate.dense.weight.data = inter_ff_w
            orig_module.intermediate.dense.bias.data = inter_ff_b

        orig_module.output.dense.weight.data = child.output_w.data
        orig_module.output.dense.bias.data = child.output_b.data

        transformer_ln_w = child.norm_w.data
        transformer_ln_b = child.norm_b.data
        if preln:
            orig_module.PreAttentionLayerNorm.weight.data = transformer_ln_w
            orig_module.PreAttentionLayerNorm.bias.data = transformer_ln_b
        else:
            orig_module.output.LayerNorm.weight.data = transformer_ln_w
            orig_module.output.LayerNorm.bias.data = transformer_ln_b
        return orig_module

    return replace_module(model=model,
                          orig_class=deepspeed.DeepSpeedTransformerLayer,
                          replace_fn=replace_fn,
                          _replace_policy=None)


def replace_module(model, orig_class, replace_fn, _replace_policy):
    """ Scan the model for instances of ``orig_clas:`` to replace using ``replace_fn``.
    Arguments:
        model (torch.nn.Module): the model to augment
        orig_class (torch.nn.Module): the module to search for
        replace_fn (method): a method to convert instances of ``orig_class`` to the
                             desired type and return a new instance.
    Returns:
        A modified ``model``.
    """
    policy = {}
    if orig_class is not None:
        policy.update({orig_class: (replace_fn, _replace_policy)})
    else:
        for plcy in replace_policies:
            # instantiate a throw-away policy in order to populate the _orig_layer_class
            _ = plcy(None)
            if isinstance(plcy._orig_layer_class, list):
                for orig_layer_class in plcy._orig_layer_class:
                    policy.update({orig_layer_class: (replace_fn, plcy)})
            elif plcy._orig_layer_class is not None:
                policy.update({plcy._orig_layer_class: (replace_fn, plcy)})
    assert len(policy.items()) > 0,\
        "No default policy found! Please specify your policy injection_policy (like {BertLayer:HFBEertLayerPolicy})." +\
        "You can find some samples here: https://github.com/microsoft/DeepSpeed/blob/master/deepspeed/module_inject/replace_policy.py"

    replaced_module, _ = _replace_module(model, policy)
    return replaced_module


from ..pipe import PipelineModule


def _replace_module(model, policies, layer_id=0):
    """ Traverse model's children recursively and apply any transformations in ``policies``.
    Arguments:
        model (torch.nn.Module): model to augment
        policies (dict): Mapping of source class to replacement function.
    Returns:
        Modified ``model``.
    """
    for name, child in model.named_children():
        if child.__class__ in policies:
            replaced_module = policies[child.__class__][0](child,
                                                           policies[child.__class__][-1],
                                                           layer_id)
            setattr(model, name, replaced_module)
            if isinstance(model, PipelineModule):
                assert hasattr(model, 'forward_funcs'),\
                    "we require pipe-module to have the list of fwd_functions"
                model.forward_funcs[model.fwd_map[name]] = replaced_module
            layer_id += 1
        else:
            _, layer_id = _replace_module(child, policies, layer_id=layer_id)

    return model, layer_id<|MERGE_RESOLUTION|>--- conflicted
+++ resolved
@@ -6,12 +6,8 @@
 from deepspeed.ops.transformer.inference.diffusers_attention import DeepSpeedDiffusersAttention
 from deepspeed.ops.transformer.inference.diffusers_transformer_block import DeepSpeedDiffusersTransformerBlock
 from deepspeed.ops.transformer.inference.diffusers_2d_transformer import Diffusers2DTransformerConfig
-<<<<<<< HEAD
 from deepspeed.accelerator import get_accelerator
-from .replace_policy import HFBertLayerPolicy, HFGPT2LayerPolicy, BLOOMLayerPolicy, HFDistilBertLayerPolicy
-=======
 from .replace_policy import HFGPT2LayerPolicy
->>>>>>> 867da307
 from .replace_policy import replace_policies, generic_policies
 
 from deepspeed import comm as dist
@@ -376,205 +372,6 @@
         quantizer = GroupQuantizer(q_int8=quantize)
         _container.set_quantization_config(quantize, quantizer)
 
-<<<<<<< HEAD
-            else:
-                new_module = transformer_inference.DeepSpeedTransformerInference(
-                    transformer_config,
-                    mp_group=config.tensor_parallel.tp_group,
-                )
-            new_module.config.scale_attention = scale_attention
-
-            # we want the weights in [input, output] shape
-            # linear layer is created with [input, output] shape
-            # transpose it here to reduce inference cost!
-            def transpose(data):
-                # temp move to cpu to avoid requiring extra GPU memory during the reshape
-                data = data.to('cpu').contiguous()
-                data.reshape(-1).copy_(data.transpose(-1, -2).contiguous().reshape(-1))
-                data = data.reshape(data.shape[-1], data.shape[-2])
-                data.to(get_accelerator().current_device_name())
-                return data
-
-            attn_block = new_module.attention
-            mpl_block = new_module.mlp
-
-            if attn_linear_layer:
-                if qkvw.is_meta:
-                    pass
-                else:
-                    qkvw.data = transpose(qkvw.data)
-                    dense_w.data = transpose(dense_w.data)
-
-            def _transpose(x):
-                attention_head_size = x.shape[-1] // transformer_config.heads
-                new_x_shape = x.size()[:-1] + (transformer_config.heads,
-                                               attention_head_size)
-                x_1 = x.view(*new_x_shape)
-                (q, k, v) = torch.split(x_1, (x_1.shape[-1] // 3), dim=(x_1.dim() - 1))
-                if len(q.shape) > 2:
-                    return torch.cat((q.reshape(q.shape[0],
-                                                -1),
-                                      k.reshape(q.shape[0],
-                                                -1),
-                                      v.reshape(q.shape[0],
-                                                -1)),
-                                     dim=-1).reshape(x.shape)
-                else:
-                    return torch.cat((q.reshape(-1),
-                                      k.reshape(-1),
-                                      v.reshape(-1)),
-                                     dim=-1).reshape(x.shape)
-
-            if megatron_v2:
-                new_module.config.rotate_half = True
-                new_module.config.rotate_every_two = False
-
-                # Note: this part needs to be added for BLOOM architecture
-                qkvw = torch.nn.parameter.Parameter(_transpose(qkvw).contiguous())
-                qkvb = torch.nn.parameter.Parameter(_transpose(qkvb).contiguous())
-
-            # NOTE: This part caused instability in the multi-GPU inference!
-            # TODO: This needs to be incorporated in the kernels.
-            #dense_b = dense_b if dense_b is None else dense_b * (
-            #    transformer_config.training_mp_size / transformer_config.mp_size)
-            #_4hh_b = _4hh_b * (transformer_config.training_mp_size /
-            #                   transformer_config.mp_size)
-
-            if mlp_linear_layer:
-                if not moe and _4hh_w.is_meta:
-                    pass
-                else:
-                    _h4h_w = [transpose(moe_w1.data)
-                              for moe_w1 in _h4h_w] if moe else transpose(_h4h_w.data)
-                    _4hh_w = [transpose(moe_w1.data)
-                              for moe_w1 in _4hh_w] if moe else transpose(_4hh_w.data)
-
-            if moe and config.moe.type == 'residual':
-                _res_h4h_w.data = transpose(_res_h4h_w.data)
-                _res_4hh_w.data = transpose(_res_4hh_w.data)
-                _res_coef.data = transpose(_res_coef.data)
-
-            if qkvw.is_meta:
-                if qkvb is None:
-                    attn_block.attn_qkvb = None
-                if dense_b is None:
-                    attn_block.attn_ob = None
-                pass
-            else:
-                attn_block.attn_qkvw = quantizer.quantize(
-                    mp_replace.copy(attn_block.attn_qkvw, qkvw) if bigscience_bloom else \
-                    mp_replace.qkv_copy(attn_block.attn_qkvw, qkvw))
-                attn_block.attn_qkvb = \
-                    mp_replace.copy(attn_block.attn_qkvb, qkvb) if bigscience_bloom else \
-                    mp_replace.qkv_copy(attn_block.attn_qkvb, qkvb)
-
-                attn_block.attn_ow = quantizer.quantize(
-                    mp_replace.copy(attn_block.attn_ow,
-                                    dense_w))
-
-                attn_block.attn_ob = mp_replace.copy(attn_block.attn_ob, dense_b)
-
-            if moe:
-                gpu_index = dist.get_rank()
-                gpu_index = 0
-                for ep_index in range(local_ep_size):
-                    mpl_block[ep_index].inter_w.data = _h4h_w[
-                        gpu_index * local_ep_size + ep_index].to(
-                            get_accelerator().current_device_name())
-                    mpl_block[ep_index].inter_b.data = _h4h_b[
-                        gpu_index * local_ep_size + ep_index].to(
-                            get_accelerator().current_device_name())
-                    mpl_block[ep_index].output_w.data = _4hh_w[
-                        gpu_index * local_ep_size + ep_index].to(
-                            get_accelerator().current_device_name())
-                    mpl_block[ep_index].output_b.data = _4hh_b[
-                        gpu_index * local_ep_size + ep_index].to(
-                            get_accelerator().current_device_name())
-                new_module.attn_nw.data = attn_nw.to(
-                    get_accelerator().current_device_name())
-                new_module.attn_nb.data = attn_nb.to(
-                    get_accelerator().current_device_name())
-                if config.moe_type == 'residual':
-                    new_module.res_mlp.inter_w.data = _res_h4h_w.to(
-                        get_accelerator().current_device_name())
-                    new_module.res_mlp.inter_b.data = _res_h4h_b.to(
-                        get_accelerator().current_device_name())
-                    new_module.res_mlp.output_w.data = _res_4hh_w.to(
-                        get_accelerator().current_device_name())
-                    new_module.res_mlp.output_b.data = _res_4hh_b.to(
-                        get_accelerator().current_device_name())
-                    new_module.res_coef.data = _res_coef.to(
-                        get_accelerator().current_device_name())
-            else:
-
-                if _4hh_w.is_meta:
-                    pass
-                else:
-                    mpl_block.inter_w = quantizer.quantize(
-                        mp_replace.copy(mpl_block.inter_w,
-                                        _h4h_w))
-                    mpl_block.inter_b = mp_replace.copy(mpl_block.inter_b, _h4h_b)
-                    mpl_block.output_w = quantizer.quantize(
-                        mp_replace.copy(mpl_block.output_w,
-                                        _4hh_w))
-                    mpl_block.output_b = mp_replace.copy(mpl_block.output_b, _4hh_b)
-
-                if attn_nw is None:
-                    new_module.mlp.attn_nw = attn_nw
-                    new_module.mlp.attn_nb = attn_nb
-                else:
-                    if attn_nw.is_meta:
-                        pass
-                    else:
-                        new_module.mlp.attn_nw.data.copy_(
-                            attn_nw.to(get_accelerator().current_device_name()))
-                        new_module.mlp.attn_nb.data.copy_(
-                            attn_nb.to(get_accelerator().current_device_name()))
-
-            if input_nw.is_meta:
-                pass
-            else:
-                new_module.norm_w.data.copy_(
-                    input_nw.to(get_accelerator().current_device_name()))
-                new_module.norm_b.data.copy_(
-                    input_nb.to(get_accelerator().current_device_name()))
-        else:
-            transformer_config = deepspeed.DeepSpeedTransformerConfig(
-                batch_size=micro_batch_size if micro_batch_size > 0 else 1,
-                hidden_size=config.hidden_size,
-                heads=config.num_attention_heads,
-                attn_dropout_ratio=config.attention_probs_dropout_prob,
-                hidden_dropout_ratio=config.hidden_dropout_prob,
-                num_hidden_layers=config.num_hidden_layers,
-                initializer_range=config.initializer_range,
-                layer_norm_eps=config.layer_norm_eps if hasattr(
-                    config,
-                    'layer_norm_eps') else 1e-12,
-                seed=seed,
-                fp16=fp16,
-                pre_layer_norm=policy.pre_attn_norm,
-                return_tuple=config.return_tuple,
-                local_rank=local_rank,
-                stochastic_mode=True,
-                normalize_invertible=True,
-                training=True)
-            new_module = deepspeed.DeepSpeedTransformerLayer(transformer_config)
-            new_module.attn_qkvw.data = qkvw
-            new_module.attn_qkvb.data = qkvb
-            new_module.attn_ow.data = dense_w
-            new_module.attn_ob.data = dense_b
-
-            new_module.attn_nw.data = attn_nw
-            new_module.attn_nb.data = attn_nb
-            new_module.norm_w.data = input_nw
-            new_module.norm_b.data = input_nb
-
-            new_module.inter_w.data = _h4h_w
-            new_module.inter_b.data = _h4h_b
-            new_module.output_w.data = _4hh_w
-            new_module.output_b.data = _4hh_b
-        return new_module
-=======
         # 6. create a DS Inference config object
         _container.create_config()
 
@@ -602,7 +399,6 @@
         transformer_config_g = _container.config
 
         return _container.module
->>>>>>> 867da307
 
     def replace_wo_policy(module, all_reduce_linears):
         mp_size = config.tensor_parallel.tp_size
