--- conflicted
+++ resolved
@@ -490,17 +490,13 @@
                 else:
                     class_name = prev_class_name + '.' + prev_name
                 checking_key = prefix + '.' + class_name + '.' + name + '.' if class_name != "" else prefix + '.' + name + '.'
-<<<<<<< HEAD
                 try:
                     import transformers
                     LlamaRMSNorm = transformers.models.llama.modeling_llama.LlamaRMSNorm
                 except:
                     LlamaRMSNorm = None
-                if child.__class__ in [nn.Linear, nn.Embedding, nn.LayerNorm, LlamaRMSNorm] and state_dict is not None:
-=======
-                if (child.__class__ in [nn.Linear, nn.Embedding, nn.LayerNorm]
+                if (child.__class__ in [nn.Linear, nn.Embedding, nn.LayerNorm, LlamaRMSNorm]
                         or child._get_name() in ["LPLayerNorm", "SharedEmbedding"]) and state_dict is not None:
->>>>>>> 7f26bb6a
                     if any(checking_key in item for item in state_dict):
                         load(child, state_dict, checking_key, mp_group)
                     else:
