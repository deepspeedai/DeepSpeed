--- conflicted
+++ resolved
@@ -108,15 +108,12 @@
                     gem_list = gem_list + [layer]
                 elif 'down_proj' in layer:
                     gem_list = gem_list + [layer]
-<<<<<<< HEAD
                 elif 'attention.dense' in layer and 'GPTNeoX' in str(model):
                     gem_list = gem_list + [layer]
-=======
                 elif 'self_attention.dense' in layer and 'falcon' in str(
                         type(module)):  # this is a hack to get the right linear layer for this model!
                     gem_list = gem_list + [layer]
 
->>>>>>> 9377921a
             layer_list = []
             if gem_list != []:
                 gem_list = list(set(gem_list))
