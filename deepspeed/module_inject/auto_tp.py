--- conflicted
+++ resolved
@@ -313,17 +313,11 @@
 
             if self.conv_linear_layer:
                 child.weight.data = child.weight.data.transpose(-1, -2).contiguous()
-<<<<<<< HEAD
             data = child.weight.data.split(get_shard_size_list(
                 weight_shape[0] if self.conv_linear_layer else weight_shape[1], self.mp_size),
                                            dim=1)
-            data = data[mp_replace.gpu_index].to(get_accelerator().current_device_name())
-=======
-            data = child.weight.data.split(
-                (weight_shape[0] if self.conv_linear_layer else weight_shape[1]) // self.mp_size, dim=1)
             data_dc = data[mp_replace.gpu_index].to(get_accelerator().current_device_name()).clone().detach()
             del data
->>>>>>> c4d46795
 
             setattr(child, "replaced", True)
             return LinearAllreduce(torch.nn.parameter.Parameter(data_dc, requires_grad=False), child.bias if child.bias is None else \
