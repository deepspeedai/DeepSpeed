# Copyright (c) Microsoft Corporation.
# SPDX-License-Identifier: Apache-2.0

# DeepSpeed Team

# Automatic Tensor Parallelism
import re

from torch import nn
from .replace_policy import replace_policies
from typing import Optional
import torch
from deepspeed import comm as dist
from .layers import LinearAllreduce, LinearLayer, LmHeadLinearAllreduce
from deepspeed.accelerator import get_accelerator
<<<<<<< HEAD
from .fusedqkv_utils import require_tp_fused_qkvw, prepare_tp_fused_qkvw, shard_value_with_share_qk
=======
from .fusedqkv_utils import require_tp_fused_qkvw, prepare_tp_fused_qkvw, shard_chunk_mlp
>>>>>>> ebf82e8f
from deepspeed.module_inject.tp_shard import get_shard_size, get_shard_size_list


def move(tensor, device):
    if tensor.is_meta:
        return torch.empty_like(tensor, device=device)
    else:
        # Using new tensors help in freeing memory (after split for example) was done before by calling clone().
        # Using copy=True instead of clone() will help in case of cpu --> cpu.
        # Otherwise to() will not create a new copy for the view of the full tensor, and it will not be de-referenced.
        return tensor.to(device, copy=True)


class ReplaceWithTensorSlicing:

    def __init__(self, mp_group=None, mp_size=1, out_dim=1, in_dim=0):
        if mp_group is not None:
            self.gpu_index = dist.get_rank(group=mp_group)
        else:
            self.gpu_index = 0
        self.out_dim = out_dim
        self.in_dim = in_dim
        self.mp_size = mp_size

    def merge_assert(self, dim1, dim2):
        assert dim1 > dim2, \
            'Merging tensors is not allowed here! Please use deepspeed load_checkpoint\
            for merging your checkpoints before replacing the transformer layer with\
            inference-kernels'

    def strided_copy(self,
                     dst: Optional[torch.Tensor],
                     src: Optional[torch.Tensor],
                     num_splits: int,
                     int8: bool = False,
                     allocate_tensor: bool = False):
        if src is None:
            return src
        src_shape = src.shape
        dst_shape = dst.shape

        outer_dim = 0 if int8 else -1

        if allocate_tensor:
            dst = torch.empty_like(dst)

        src_split = torch.split(src.data, src.shape[outer_dim] // num_splits, dim=outer_dim)
        if (len(src_shape) == 2 and len(dst_shape) == 2):
            if src_shape[outer_dim] == dst_shape[self.out_dim]:
                try:
                    dst = dst.reshape(-1).data.copy_(src.data.reshape(-1)).reshape(src.shape)
                except:
                    print(dst.shape, src.shape)
                    exit()
                dst = torch.nn.parameter.Parameter(dst, requires_grad=False)
                if hasattr(src, 'scale'):
                    dst.scale = src.scale
                return dst
            self.merge_assert(src_shape[outer_dim], dst_shape[self.out_dim])
            qkv_size = dst_shape[self.out_dim] // num_splits
            qkv_split = [torch.split(src_s, qkv_size, dim=outer_dim) for src_s in src_split]
            weight_split = [
                torch.cat([qkv_s[i] for qkv_s in qkv_split], axis=outer_dim) for i in range(len(qkv_split[0]))
            ]
            dst = dst.reshape(-1).data.copy_(weight_split[self.gpu_index].contiguous().reshape(-1)).reshape(
                weight_split[self.gpu_index].shape)
        else:
            if src_shape[0] == dst_shape[0]:
                return torch.nn.parameter.Parameter(src)
            qkv_size = dst_shape[0] // num_splits
            qkv_split = [torch.split(src_s, qkv_size, dim=0) for src_s in src_split]
            bias_split = [torch.cat([qkv_s[i] for qkv_s in qkv_split], axis=0) for i in range(len(qkv_split[0]))]
            dst.data.copy_(bias_split[self.gpu_index].contiguous())

        dst = torch.nn.parameter.Parameter(dst, requires_grad=False)
        if hasattr(src, 'scale'):
            dst.scale = src.scale
        return dst

    def copy(self, dst, src, int8=False, allocate_tensor=False):
        if src is None:
            return src
        assert not dst.data.is_meta  # the torch.Tensor.copy_ method used below will silently fail on meta tensors
        if allocate_tensor:
            dst = torch.empty_like(dst)
        outer_dim = 0 if int8 else 1
        inner_dim = 1 if int8 else 0
        src_shape = src.shape
        dst_shape = dst.shape
        if (len(src_shape) == 2 and len(dst_shape) == 2):

            if src_shape[inner_dim] == dst_shape[self.in_dim] and src_shape[outer_dim] == dst_shape[self.out_dim]:
                dst = dst.reshape(-1).data.copy_(src.data.reshape(-1)).reshape(src.shape)
            else:
                if src_shape[inner_dim] != dst_shape[self.in_dim]:
                    self.merge_assert(src_shape[inner_dim], dst_shape[self.in_dim])
                    dst.data.copy_(src[:, self.gpu_index * dst_shape[self.in_dim]: (self.gpu_index + 1) * dst_shape[self.in_dim]] if inner_dim == 1 else \
                                   src[self.gpu_index * dst_shape[self.in_dim]: (self.gpu_index + 1) * dst_shape[self.in_dim], :])
                else:
                    self.merge_assert(src_shape[outer_dim], dst_shape[self.out_dim])
                    dst.data.copy_(src[:, self.gpu_index * dst_shape[self.out_dim]: (self.gpu_index + 1) * dst_shape[self.out_dim]] if outer_dim == 1 else \
                                   src[self.gpu_index * dst_shape[self.out_dim]: (self.gpu_index + 1) * dst_shape[self.out_dim], :])
        else:
            if src_shape[0] == dst_shape[0]:
                dst = src if src.dtype == dst.dtype else dst.data.copy_(src)
            else:
                dst.data.copy_(src[self.gpu_index * dst_shape[-1]:(self.gpu_index + 1) * dst_shape[-1]])
        dst = torch.nn.parameter.Parameter(dst, requires_grad=False)
        if hasattr(src, 'scale'):
            dst.scale = src.scale
        return dst


class Loading():

    def is_load_module(module):
        load_layers = [nn.Linear, nn.Embedding, nn.LayerNorm]
        load_layer_names = [
            "LPLayerNorm", "SharedEmbedding", "OPTLearnedPositionalEmbedding", "LlamaRMSNorm", "FalconLinear",
<<<<<<< HEAD
            "MistralRMSNorm", "T5LayerNorm", "MixtralRMSNorm", "YuanRMSNorm", "YuanRotaryEmbedding"
=======
            "MistralRMSNorm", "T5LayerNorm", "MixtralRMSNorm", "Phi3RotaryEmbedding", "Phi3SuScaledRotaryEmbedding",
            "Phi3RMSNorm"
>>>>>>> ebf82e8f
        ]
        return module.__class__ in load_layers or module._get_name() in load_layer_names

    def load_buffer(module, state_dict, prefix):
        for name in module._buffers.keys():
            if module._buffers[name].data.is_meta:
                module._buffers[name] = torch.nn.parameter.Parameter(
                    data=torch.empty_like(module._buffers[name].data, device="cpu"),
                    requires_grad=module._buffers[name].data.requires_grad)
            if prefix + name in state_dict.keys():
                module._buffers[name].data.copy_(state_dict[prefix + name])

    def load(module, state_dict, prefix, mp_group=None):
        mp_replace = ReplaceWithTensorSlicing(mp_group=mp_group)
        if hasattr(module, 'weight'):
            if module.weight.data.is_meta:
                # meta tensor cannot be casted or copied to, so we need to replace it with a normal tensor here
                module.weight = torch.nn.parameter.Parameter(data=torch.empty_like(module.weight.data, device="cpu"),
                                                             requires_grad=module.weight.data.requires_grad)
                if 'query_key_value' in prefix:
                    module.weight = mp_replace.strided_copy(module.weight.data,
                                                            state_dict[prefix + 'weight'],
                                                            num_splits=3)
                else:
                    module.weight = mp_replace.copy(module.weight.data, state_dict[prefix + 'weight'])
        else:
            if hasattr(module, 'norm') and hasattr(module.norm, 'weight'):
                if module.norm.weight.data.is_meta:
                    # meta tensor cannot be casted or copied to, so we need to replace it with a normal tensor here
                    module.norm.weight = torch.nn.parameter.Parameter(
                        data=torch.empty_like(module.norm.weight.data, device="cpu"),
                        requires_grad=module.norm.weight.data.requires_grad)
                module.norm.weight = mp_replace.copy(module.norm.weight.data, state_dict[prefix + 'weight'])

        if prefix + 'bias' in state_dict.keys():
            if hasattr(module, 'bias'):
                if module.bias.data.is_meta:
                    # meta tensor cannot be casted or copied to, so we need to replace it with a normal tensor here
                    module.bias = torch.nn.parameter.Parameter(data=torch.empty_like(module.bias.data, device="cpu"),
                                                               requires_grad=module.bias.data.requires_grad)
                module.bias = mp_replace.copy(module.bias, state_dict[prefix + 'bias'])
            else:
                if hasattr(module, 'norm') and hasattr(module.norm, 'bias'):
                    if module.norm.bias.data.is_meta:
                        # meta tensor cannot be casted or copied to, so we need to replace it with a normal tensor here
                        module.norm.bias = torch.nn.parameter.Parameter(
                            data=torch.empty_like(module.norm.bias.data, device="cpu"),
                            requires_grad=module.norm.bias.data.requires_grad)
                    module.norm.bias = mp_replace.copy(module.norm.bias, state_dict[prefix + 'bias'])


class AutoTP():

    def __init__(self, module, all_reduce_linears, prefix, state_dict, linear_layer_setting, orig_layer_impl):
        self.module = module
        self.all_reduce_linears = all_reduce_linears
        self.prefix = prefix
        self.state_dict = state_dict

        self.mp_size = None
        self.mp_group = None
        self.linear_layer_setting = linear_layer_setting
        self.orig_layer_impl = orig_layer_impl
        self.linear_policies = None
        self.conv_linear_layer = False

    def in_module_list(module, module_list):
        for item in module_list:
            if type(item).__name__ == type(module).__name__:
                return True
        return False

    def get_module_list(model):
        mlist = []
        for child in model.children():
            if isinstance(child, nn.ModuleList):
                for module in child.children():
                    if not mlist:
                        mlist = [module]
                    elif not AutoTP.in_module_list(module, mlist):
                        mlist = mlist + [module]
            else:
                mlist = mlist + AutoTP.get_module_list(child)
        return mlist

    def supported(model):
        unsupported = ['deberta', 'flaubert', 'fsmt', 'gpt2', 'led', 'longformer', 'xlm', 'xlnet']
        model = str(model)
        key = re.search(r": (.*?)Model", model)
        if key is None:
            key = re.search(r": (.*?)Stack", model)
        if key is None:
            key = re.match(r"(.*?)Model", model)
        assert key is not None, "Not able to determine model policy automatically. Please provide policy."
        if key.group(1).lower() in unsupported:
            return False
        return True

    def get_layers(parent, module):
        layer_list = []
        for key, submodule in module._modules.items():
            if isinstance(submodule, nn.Linear):
                layer_list = layer_list + [parent + "." + key]
            elif isinstance(submodule, nn.LayerNorm) or key == 'LayerNorm' or key == 'layer_norm':
                layer_list = layer_list + ["ln"]
            else:
                layer_list = layer_list + AutoTP.get_layers(key, submodule)
        return layer_list

    def update_policy_list(policy_list, new_module, new_gems):
        if len(policy_list):
            for i, policy in enumerate(policy_list):
                # if module already exists in policy, combine gems and remove duplicates
                if policy[0] == type(new_module):
                    new_gems = set(new_gems + policy[1])
                    policy_list[i] = tuple([type(new_module), new_gems])
                    return policy_list
        policy_list.append(tuple([type(new_module), new_gems]))
        return policy_list

    def kernel_supported(module_list):
        policy = []
        for plcy in replace_policies:
            # instantiate a throw-away policy in order to populate the _orig_layer_class
            _ = plcy(None)
            if isinstance(plcy._orig_layer_class, list):
                for orig_layer_class in plcy._orig_layer_class:
                    policy.append(orig_layer_class)
            elif plcy._orig_layer_class is not None:
                policy.append(plcy._orig_layer_class)
        for child in module_list:
            if child.__class__ in policy:
                return True
        return False

    def tp_parser(model):
        policy_list = []
        module_list = []
        layer_list = []
        gem_list = []

        module_list = AutoTP.get_module_list(model)
        assert AutoTP.supported(model), "AutoTP not supported for model. Please use kernel injection since container policy for model exists." \
        if AutoTP.kernel_supported(module_list) else "AutoTP not supported for model. Please provide policy."
        norm_layer_name_list = ['LayerNorm', 'layer_norm', 'ln_1', 'ln_2']
        #ln_1 , ln_2 for Qwen
        for module in module_list:
            for key, submodule in module._modules.items():
                if isinstance(submodule, nn.Linear):
                    layer_list = layer_list + ["." + key]
                elif isinstance(submodule, nn.LayerNorm) or key in norm_layer_name_list:
                    layer_list = layer_list + ["ln"]
                else:
                    layer_list = layer_list + AutoTP.get_layers(key, submodule)
            for i, layer in enumerate(layer_list):
                if layer == 'ln':
                    if layer_list[i - 1] != 'ln':
                        gem_list = gem_list + [layer_list[i - 1]]
                elif 'out_proj' in layer:
                    gem_list = gem_list + [layer]
                elif 'o_proj' in layer:
                    gem_list = gem_list + [layer]
                elif 'down_proj' in layer:
                    gem_list = gem_list + [layer]
                elif 'attention.dense' in layer and 'GPTNeoX' in str(model):
                    gem_list = gem_list + [layer]
                elif 'self_attention.dense' in layer and 'falcon' in str(
                        type(module)):  # this is a hack to get the right linear layer for this model!
                    gem_list = gem_list + [layer]
                # Mixtral-7x8b used w2*act(w1*w3) linear. need to replace w2 to linearallreduce.
                elif 'w2' in layer and 'Mixtral' in str(type(module)):
                    gem_list = gem_list + [layer]
                elif 'self_attn.dense' in layer and 'Phi' in str(type(module)):
                    gem_list = gem_list + [layer]

            layer_list = []
            if gem_list != []:
                gem_list = list(set(gem_list))
                policy_list = AutoTP.update_policy_list(policy_list, module, gem_list)
                gem_list = []
        assert len(policy_list), "AutoTP not supported for model. Please use kernel injection since container policy for model exists." \
        if AutoTP.kernel_supported(module_list) else "Not able to determine model policy automatically. Please provide policy."
        return policy_list

    def set_tensor_parallel_config(self, mp_size, mp_group):
        self.mp_size = mp_size
        self.mp_group = mp_group

    def _replace(self, child, name, conv_linear_layer):
        if getattr(child, "replaced", False) == True:
            return
        weight_shape = child.weight.shape
        mp_replace = ReplaceWithTensorSlicing(mp_group=self.mp_group)
        # For mixtral-7x8b, need to skip MoE gate linear replace.
        if name == "block_sparse_moe.gate":
            return child
<<<<<<< HEAD
        # For Yuan model
        if 'Yuan' in str(self.module):
            if 'v_proj' in name:
                weight, bias = shard_value_with_share_qk(child.weight.data, child.bias, dist.get_rank(),
                                                         dist.get_world_size(), True)
                return LinearLayer(weight=weight, bias=bias)
            elif 'o_proj' in name:
                weight, bias = shard_value_with_share_qk(child.weight.data, child.bias, dist.get_rank(),
                                                         dist.get_world_size(), False)
                return LinearAllreduce(weight, bias, self.mp_group)
=======
        # for phi3.
        if 'gate_up_proj' in name:
            weight, bias = shard_chunk_mlp(child.weight.data, child.bias, dist.get_rank(), dist.get_world_size())
            return LinearLayer(weight=weight, bias=bias)
>>>>>>> ebf82e8f
        if name in self.all_reduce_linears:
            # if conv_linear_layer [weight_shape[1], weight_shape[0] // mp_size]
            # else [weight_shape[0], weight_shape[1] // mp_size]

            if self.conv_linear_layer:
                child.weight.data = child.weight.data.transpose(-1, -2).contiguous()
            data = child.weight.data.split(get_shard_size_list(
                weight_shape[0] if self.conv_linear_layer else weight_shape[1], self.mp_size, name),
                                           dim=1)
            data_dc = move(data[mp_replace.gpu_index], get_accelerator().current_device_name()).detach()
            del data

            setattr(child, "replaced", True)
            if name == "lm_head" or name == 'embed_out':
                return LmHeadLinearAllreduce(
                    torch.nn.parameter.Parameter(data_dc, requires_grad=False), dist.get_rank(), dist.get_world_size(),
                    child.bias if child.bias is None else torch.nn.parameter.Parameter(
                        move(child.bias,
                             get_accelerator().current_device_name())), self.mp_group)
            return LinearAllreduce(torch.nn.parameter.Parameter(data_dc, requires_grad=False), child.bias if child.bias is None else \
                        torch.nn.parameter.Parameter(move(child.bias, get_accelerator().current_device_name())), self.mp_group)
        else:

            # if conv_linear_layer [weight_shape[1], weight_shape[0] // mp_size]
            # else [weight_shape[0] // mp_size, weight_shape[1]]
            if self.conv_linear_layer:
                child.weight.data = child.weight.data.transpose(-1, -2).contiguous()

            if require_tp_fused_qkvw(name, self.mp_size):
                #Check and handle fused qkv for TP
                #The copy is a regular copy, The shape of dst and src is the same
                data_dc = move(
                    prepare_tp_fused_qkvw(self.module, child.weight.data, self.mp_size, mp_replace.gpu_index),
                    get_accelerator().current_device_name())

                bias_data_dc = None if child.bias is None else move(
                    prepare_tp_fused_qkvw(self.module, child.bias.data, self.mp_size, mp_replace.gpu_index),
                    get_accelerator().current_device_name())
            else:
                data = child.weight.data.split(get_shard_size_list(weight_shape[0], self.mp_size, name),
                                               dim=1 if self.conv_linear_layer else 0)
                data_dc = move(data[mp_replace.gpu_index], get_accelerator().current_device_name()).detach()
                del data

                if child.bias is not None:
                    bias_data = child.bias.data.split(get_shard_size_list(
                        weight_shape[1] if self.conv_linear_layer else weight_shape[0], self.mp_size, name),
                                                      dim=0)
                    bias_data = move(bias_data[mp_replace.gpu_index], get_accelerator().current_device_name())
                    bias_data_dc = torch.nn.parameter.Parameter(bias_data, requires_grad=False)
                    del bias_data
                else:
                    bias_data_dc = None

            setattr(child, "replaced", True)
            return LinearLayer(weight=torch.nn.parameter.Parameter(data_dc, requires_grad=False), bias=bias_data_dc)

    def _slice_embedding(self, child, name, conv_linear_layer):
        if getattr(child, "replaced", False) == True:
            return
        mp_replace = ReplaceWithTensorSlicing(mp_group=self.mp_group)

        if hasattr(child.weight, 'ds_tensor'):
            data = child.weight.ds_tensor.data.split(get_shard_size_list(child.weight.shape[1], self.mp_size), dim=1)
        else:
            data = child.weight.data.split(get_shard_size_list(child.weight.shape[1], self.mp_size, name), dim=1)
        data = data[mp_replace.gpu_index].to(get_accelerator().current_device_name())
        data = torch.nn.parameter.Parameter(data, requires_grad=False)

        new_embedding = nn.Embedding(child.weight.shape[0], get_shard_size(child.weight.shape[1], self.mp_size, name))
        new_embedding.weight.data.copy_(data)
        setattr(child, "replaced", True)
        return new_embedding

    def update_mp_params(self, child):
        if getattr(child, "replaced", False) == True:
            return
        param_list = [
            "n_heads", "inner_dim", "num_heads", "num_kv", "num_attention_heads", "num_attn_heads", "all_head_size",
            "embed_dim", "hidden_size", "num_key_value_heads", "num_kv_heads", "kv_n_heads", "d_model"
        ]
        for param in param_list:
            if "Yuan" in str(child) and 'embed_dim' in param_list:
                param_list.remove('embed_dim')
            if hasattr(child, param):
                param_val = getattr(child, param)
                setattr(child, param, get_shard_size(param_val, self.mp_size))
        setattr(child, "replaced", True)

    def update_linear_policies(self):
        self.conv_linear_layer = False
        if self.linear_layer_setting is not None:
            self.linear_policies = {self.linear_layer_setting[0]: self._replace}
            if len(self.linear_layer_setting) == 2:
                self.linear_policies.update({self.linear_layer_setting[1]: self._slice_embedding})
        else:
            import transformers
            if self.orig_layer_impl is transformers.models.gpt2.modeling_gpt2.GPT2Block:
                try:
                    self.conv_linear_layer = True
                    self.linear_policies = {transformers.pytorch_utils.Conv1D: self._replace}
                except ImportError:
                    self.linear_policies = {nn.Linear: self._replace}
            else:
                self.linear_policies = {nn.Linear: self._replace, nn.Embedding: self._slice_embedding}

    def _replace_module(self, r_module, prev_name='', prev_class_name=''):
        for name, child in r_module.named_children():
            if prev_class_name == "":
                class_name = prev_name
            elif prev_name == "":
                class_name = prev_class_name
            else:
                class_name = prev_class_name + '.' + prev_name
            checking_key = self.prefix + '.' + class_name + '.' + name + '.' if class_name != "" else self.prefix + '.' + name + '.'
            if Loading.is_load_module(child) and self.state_dict is not None:
                if any(checking_key in item for item in self.state_dict):
                    Loading.load(child, self.state_dict, checking_key, self.mp_group)
                else:
                    continue
            if len(child._buffers) != 0 and self.state_dict is not None:
                Loading.load_buffer(child, self.state_dict, checking_key)
            if child.__class__ in self.linear_policies:
                setattr(r_module, name, self.linear_policies[child.__class__](child, prev_name + '.' + name,
                                                                              self.conv_linear_layer))
            elif any(isinstance(child, lp) for lp in self.linear_policies):
                # Added for falcon model support
                # Note: isinstance will account for class inheritance, child.__class__ does not
                key = None
                for lp in self.linear_policies:
                    if isinstance(child, lp):
                        key = lp
                        break
                assert key is not None
                setattr(r_module, name, self.linear_policies[key](child, prev_name + '.' + name,
                                                                  self.conv_linear_layer))
            else:
                self.update_mp_params(child)
                self._replace_module(child, name, class_name)
        return r_module

    def get_model_num_kv_heads(self, config):
        num_kv_heads = None
        kv_head_names = ['num_kv_heads', 'num_key_value_heads', 'num_attention_heads', 'n_heads']
        for name in kv_head_names:
            if hasattr(config, name):
                num_kv_heads = getattr(config, name)
                if num_kv_heads is not None:
                    break
        return num_kv_heads

    def _replace_last_linear_module(self, r_module):
        if hasattr(r_module, "lm_head"):
            name = "lm_head"
            child = r_module.lm_head
        elif hasattr(r_module, "embed_out"):
            name = "embed_out"
            child = r_module.embed_out
        else:
            return r_module
        if child.__class__ in self.linear_policies:
            setattr(r_module, name, self.linear_policies[child.__class__](child, name, self.conv_linear_layer))
        return r_module<|MERGE_RESOLUTION|>--- conflicted
+++ resolved
@@ -13,11 +13,7 @@
 from deepspeed import comm as dist
 from .layers import LinearAllreduce, LinearLayer, LmHeadLinearAllreduce
 from deepspeed.accelerator import get_accelerator
-<<<<<<< HEAD
-from .fusedqkv_utils import require_tp_fused_qkvw, prepare_tp_fused_qkvw, shard_value_with_share_qk
-=======
-from .fusedqkv_utils import require_tp_fused_qkvw, prepare_tp_fused_qkvw, shard_chunk_mlp
->>>>>>> ebf82e8f
+from .fusedqkv_utils import require_tp_fused_qkvw, prepare_tp_fused_qkvw, shard_value_with_share_qk, shard_chunk_mlp
 from deepspeed.module_inject.tp_shard import get_shard_size, get_shard_size_list
 
 
@@ -137,12 +133,8 @@
         load_layers = [nn.Linear, nn.Embedding, nn.LayerNorm]
         load_layer_names = [
             "LPLayerNorm", "SharedEmbedding", "OPTLearnedPositionalEmbedding", "LlamaRMSNorm", "FalconLinear",
-<<<<<<< HEAD
-            "MistralRMSNorm", "T5LayerNorm", "MixtralRMSNorm", "YuanRMSNorm", "YuanRotaryEmbedding"
-=======
             "MistralRMSNorm", "T5LayerNorm", "MixtralRMSNorm", "Phi3RotaryEmbedding", "Phi3SuScaledRotaryEmbedding",
-            "Phi3RMSNorm"
->>>>>>> ebf82e8f
+            "Phi3RMSNorm", "YuanRMSNorm", "YuanRotaryEmbedding"
         ]
         return module.__class__ in load_layers or module._get_name() in load_layer_names
 
@@ -339,7 +331,6 @@
         # For mixtral-7x8b, need to skip MoE gate linear replace.
         if name == "block_sparse_moe.gate":
             return child
-<<<<<<< HEAD
         # For Yuan model
         if 'Yuan' in str(self.module):
             if 'v_proj' in name:
@@ -350,12 +341,10 @@
                 weight, bias = shard_value_with_share_qk(child.weight.data, child.bias, dist.get_rank(),
                                                          dist.get_world_size(), False)
                 return LinearAllreduce(weight, bias, self.mp_group)
-=======
         # for phi3.
         if 'gate_up_proj' in name:
             weight, bias = shard_chunk_mlp(child.weight.data, child.bias, dist.get_rank(), dist.get_world_size())
             return LinearLayer(weight=weight, bias=bias)
->>>>>>> ebf82e8f
         if name in self.all_reduce_linears:
             # if conv_linear_layer [weight_shape[1], weight_shape[0] // mp_size]
             # else [weight_shape[0], weight_shape[1] // mp_size]
