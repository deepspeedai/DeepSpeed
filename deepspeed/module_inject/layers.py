--- conflicted
+++ resolved
@@ -32,7 +32,6 @@
 
 class ColumnParallel(torch.autograd.Function):
 
-<<<<<<< HEAD
     @staticmethod
     def forward(ctx, group, input_):
         ctx.group = group
@@ -70,7 +69,25 @@
 
 
 class LinearAllreduce(Replaced_Layer):
-=======
+
+    def __init__(self, weight, bias=None, mp_group=None):
+        super(LinearAllreduce, self).__init__()
+        self.weight = weight
+        self.bias = bias
+        self.support_training = True
+        self.config_tp_training(self.weight)
+        if self.bias is not None:
+            self.config_tp_training(self.bias)
+
+        self.mp_group = mp_group
+
+    def forward(self, input):
+        output = torch.matmul(input, self.weight.transpose(-1, -2))
+        output = RowParallel.apply(self.mp_group, output)
+        if self.bias is not None:
+            output += self.bias
+        return output
+
 class TensorParallelConv2d(nn.Module):
 
     def __init__(self, conv, rank, world_size, shard_by_oc):
@@ -133,28 +150,6 @@
         return out
 
 
-class LinearAllreduce(nn.Module):
->>>>>>> dd402694
-
-    def __init__(self, weight, bias=None, mp_group=None):
-        super(LinearAllreduce, self).__init__()
-        self.weight = weight
-        self.bias = bias
-        self.support_training = True
-        self.config_tp_training(self.weight)
-        if self.bias is not None:
-            self.config_tp_training(self.bias)
-
-        self.mp_group = mp_group
-
-    def forward(self, input):
-        output = torch.matmul(input, self.weight.transpose(-1, -2))
-        output = RowParallel.apply(self.mp_group, output)
-        if self.bias is not None:
-            output += self.bias
-        return output
-
-
 class LmHeadLinearAllreduce(nn.Module):
 
     def __init__(
