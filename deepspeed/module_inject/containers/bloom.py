from .base import *
from .features.meta_tensor import MetaTensorContainer
from deepspeed.model_implementations.transformers.ds_bloom import DeepSpeedBloomInference
from ..policy import TransformerPolicy
from ..policy import transformer_param_names
from ..policy import maybe_copy

supported_models = {None}


class DS_BloomContainer(MetaTensorContainer, BaseTransformerContainer):
    def __init__(self, **kwargs):
        super().__init__(**kwargs)

        # All model specific things should be defined here instead of the base class.
        self.bigscience_bloom = True

    def create_module(self, config=None):
        _config = config if config is not None else self.ds_model_config

        self.module = DeepSpeedBloomInference(_config, mp_group=self.mp_group)
        self.module.config.scale_attention = self.scale_attention
        return self.module

    def attention_qkv_mp(self, mp_replace):
        self.module.attention.attn_qkvw = mp_replace.copy(
            self.module.attention.attn_qkvw,
            self.qkvw)
        self.module.attention.attn_qkvb = mp_replace.copy(
            self.module.attention.attn_qkvb,
            self.qkvb)

    def get_param_names(self):
        return 'self_attention.query_key_value.weight', \
               'self_attention.query_key_value.bias', \
               'self_attention.dense.weight', \
               'self_attention.dense.bias', \
               'mlp.dense_h_to_4h.weight', \
               'mlp.dense_h_to_4h.bias', \
               'mlp.dense_4h_to_h.weight', \
               'mlp.dense_4h_to_h.bias', \
               'input_layernorm.weight', \
               'input_layernorm.bias', \
               'post_attention_layernorm.weight', \
               'post_attention_layernorm.bias', \
               self.policy.use_load_prefix, \
               self.policy.split_qkv


class BLOOMLayerPolicy(TransformerPolicy):
    _orig_layer_class = None

    def __init__(self,
                 client_module,
                 inference=True,
                 use_load_prefix=True,
                 split_qkv=False):
        super().__init__(inference,
                         linear_layer=True,
                         use_load_prefix=use_load_prefix,
                         split_qkv=split_qkv)
        self.client_module = client_module
        try:
            import transformers
            BLOOMLayerPolicy._orig_layer_class = transformers.models.bloom.modeling_bloom.BloomBlock
            global supported_models
            supported_models.update(
                {transformers.models.bloom.modeling_bloom.BloomModel})
        except Exception as e:
            print(
                f"WARNING! Setting BLOOMLayerPolicy._orig_layer_class to None due to Exception: {e}"
            )
            BLOOMLayerPolicy._orig_layer_class = None

    def get_hidden_heads(self):
        return self.client_module.self_attention.hidden_size, \
                self.client_module.self_attention.num_heads

    def attention(self):
        return self.client_module.self_attention.query_key_value.weight, \
                self.client_module.self_attention.query_key_value.bias, \
                self.client_module.self_attention.dense.weight, \
                self.client_module.self_attention.dense.bias,

    def mlp(self):
        return self.client_module.mlp.dense_h_to_4h.weight, \
               self.client_module.mlp.dense_h_to_4h.bias, \
               self.client_module.mlp.dense_4h_to_h.weight, \
               self.client_module.mlp.dense_4h_to_h.bias

    def layernorm(self):
        return self.client_module.post_attention_layernorm.weight, \
               self.client_module.post_attention_layernorm.bias, \
               self.client_module.input_layernorm.weight, \
<<<<<<< HEAD
               self.client_module.input_layernorm.bias

    def load_params(self, module, sd, weight_quantizer, mp_replace, prefix):
        param_names = (
            'self_attention.query_key_value.weight', \
            'self_attention.query_key_value.bias', \
            'self_attention.dense.weight', \
            'self_attention.dense.bias', \
            'mlp.dense_h_to_4h.weight', \
            'mlp.dense_h_to_4h.bias', \
            'mlp.dense_4h_to_h.weight', \
            'mlp.dense_4h_to_h.bias', \
            'post_attention_layernorm.weight', \
            'post_attention_layernorm.bias', \
            'input_layernorm.weight', \
            'input_layernorm.bias'
        )
        for i in range(0, 2):
            maybe_copy(module.attention,
                       sd,
                       weight_quantizer,
                       mp_replace,
                       transformer_param_names[i],
                       prefix + param_names[i],
                       qkv=True,
                       megatron_v2=self.is_megatron_v2,
                       split_qkv=self.split_qkv)
        for i in range(2, 4):
            maybe_copy(module.attention,
                       sd,
                       weight_quantizer,
                       mp_replace,
                       transformer_param_names[i],
                       prefix + param_names[i])
        for i in range(4, 10):
            maybe_copy(module.mlp,
                       sd,
                       weight_quantizer,
                       mp_replace,
                       transformer_param_names[i],
                       prefix + param_names[i])
        for i in range(10, 12):
            maybe_copy(module,
                       sd,
                       weight_quantizer,
                       mp_replace,
                       transformer_param_names[i],
                       prefix + param_names[i])
=======
               self.client_module.input_layernorm.bias
>>>>>>> d038dbd2
<|MERGE_RESOLUTION|>--- conflicted
+++ resolved
@@ -30,21 +30,52 @@
             self.module.attention.attn_qkvb,
             self.qkvb)
 
-    def get_param_names(self):
-        return 'self_attention.query_key_value.weight', \
-               'self_attention.query_key_value.bias', \
-               'self_attention.dense.weight', \
-               'self_attention.dense.bias', \
-               'mlp.dense_h_to_4h.weight', \
-               'mlp.dense_h_to_4h.bias', \
-               'mlp.dense_4h_to_h.weight', \
-               'mlp.dense_4h_to_h.bias', \
-               'input_layernorm.weight', \
-               'input_layernorm.bias', \
-               'post_attention_layernorm.weight', \
-               'post_attention_layernorm.bias', \
-               self.policy.use_load_prefix, \
-               self.policy.split_qkv
+    def load_params(self, module, sd, weight_quantizer, mp_replace, prefix):
+        param_names = (
+            'self_attention.query_key_value.weight', \
+            'self_attention.query_key_value.bias', \
+            'self_attention.dense.weight', \
+            'self_attention.dense.bias', \
+            'mlp.dense_h_to_4h.weight', \
+            'mlp.dense_h_to_4h.bias', \
+            'mlp.dense_4h_to_h.weight', \
+            'mlp.dense_4h_to_h.bias', \
+            'post_attention_layernorm.weight', \
+            'post_attention_layernorm.bias', \
+            'input_layernorm.weight', \
+            'input_layernorm.bias'
+        )
+        for i in range(0, 2):
+            maybe_copy(module.attention,
+                       sd,
+                       weight_quantizer,
+                       mp_replace,
+                       transformer_param_names[i],
+                       prefix + param_names[i],
+                       qkv=True,
+                       megatron_v2=self.is_megatron_v2,
+                       split_qkv=self.split_qkv)
+        for i in range(2, 4):
+            maybe_copy(module.attention,
+                       sd,
+                       weight_quantizer,
+                       mp_replace,
+                       transformer_param_names[i],
+                       prefix + param_names[i])
+        for i in range(4, 10):
+            maybe_copy(module.mlp,
+                       sd,
+                       weight_quantizer,
+                       mp_replace,
+                       transformer_param_names[i],
+                       prefix + param_names[i])
+        for i in range(10, 12):
+            maybe_copy(module,
+                       sd,
+                       weight_quantizer,
+                       mp_replace,
+                       transformer_param_names[i],
+                       prefix + param_names[i])
 
 
 class BLOOMLayerPolicy(TransformerPolicy):
@@ -92,55 +123,4 @@
         return self.client_module.post_attention_layernorm.weight, \
                self.client_module.post_attention_layernorm.bias, \
                self.client_module.input_layernorm.weight, \
-<<<<<<< HEAD
-               self.client_module.input_layernorm.bias
-
-    def load_params(self, module, sd, weight_quantizer, mp_replace, prefix):
-        param_names = (
-            'self_attention.query_key_value.weight', \
-            'self_attention.query_key_value.bias', \
-            'self_attention.dense.weight', \
-            'self_attention.dense.bias', \
-            'mlp.dense_h_to_4h.weight', \
-            'mlp.dense_h_to_4h.bias', \
-            'mlp.dense_4h_to_h.weight', \
-            'mlp.dense_4h_to_h.bias', \
-            'post_attention_layernorm.weight', \
-            'post_attention_layernorm.bias', \
-            'input_layernorm.weight', \
-            'input_layernorm.bias'
-        )
-        for i in range(0, 2):
-            maybe_copy(module.attention,
-                       sd,
-                       weight_quantizer,
-                       mp_replace,
-                       transformer_param_names[i],
-                       prefix + param_names[i],
-                       qkv=True,
-                       megatron_v2=self.is_megatron_v2,
-                       split_qkv=self.split_qkv)
-        for i in range(2, 4):
-            maybe_copy(module.attention,
-                       sd,
-                       weight_quantizer,
-                       mp_replace,
-                       transformer_param_names[i],
-                       prefix + param_names[i])
-        for i in range(4, 10):
-            maybe_copy(module.mlp,
-                       sd,
-                       weight_quantizer,
-                       mp_replace,
-                       transformer_param_names[i],
-                       prefix + param_names[i])
-        for i in range(10, 12):
-            maybe_copy(module,
-                       sd,
-                       weight_quantizer,
-                       mp_replace,
-                       transformer_param_names[i],
-                       prefix + param_names[i])
-=======
-               self.client_module.input_layernorm.bias
->>>>>>> d038dbd2
+               self.client_module.input_layernorm.bias