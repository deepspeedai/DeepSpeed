--- conflicted
+++ resolved
@@ -74,11 +74,8 @@
     def get_hidden_heads(self):
         return self.client_module.attn.embed_dim, \
                 self.client_module.attn.num_attention_heads, \
-<<<<<<< HEAD
                 self.client_module.ln_1.eps, \
                 DEFAULT_INTERMEDIATE_SIZE
-=======
-                self.client_module.ln_1.eps
 
     def get_q_k_v(self):
         return self.client_module.attn.q_proj.weight, \
@@ -87,7 +84,6 @@
                None, \
                self.client_module.attn.v_proj.weight, \
                None
->>>>>>> 3e856464
 
     def attention(self, enable_training=False):
         qw = self.client_module.attn.q_proj.weight
@@ -111,9 +107,6 @@
         return None, \
                None, \
                self.client_module.ln_1.weight, \
-<<<<<<< HEAD
-               self.client_module.ln_1.bias
-=======
                self.client_module.ln_1.bias
 
     def get_lora_params(self):
@@ -127,5 +120,4 @@
             self.client_module.attn.out_proj, \
             ]:
             all_lora_params.append(maybe_get_lora(p))
-        return all_lora_params
->>>>>>> 3e856464
+        return all_lora_params