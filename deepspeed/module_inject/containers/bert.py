--- conflicted
+++ resolved
@@ -50,15 +50,8 @@
             attention_layernorm = self.client_module.attention.output.LayerNorm
         return self.client_module.attention.self.query.weight.shape[1], \
                 self.client_module.attention.self.num_attention_heads, \
-<<<<<<< HEAD
-                attention_layernorm.eps
-
-    def get_q_k_v(self):
-        return None
-=======
                 attention_layernorm.eps, \
                 DEFAULT_INTERMEDIATE_SIZE
->>>>>>> 22f38caa
 
     def attention(self, enable_training=False):
         qw = self.client_module.attention.self.query.weight
@@ -96,7 +89,4 @@
         return attention_layernorm.weight, \
                attention_layernorm.bias, \
                transformer_layernorm.weight, \
-               transformer_layernorm.bias
-
-    def get_lora_params(self):
-        return []+               transformer_layernorm.bias