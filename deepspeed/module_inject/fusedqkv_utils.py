--- conflicted
+++ resolved
@@ -40,11 +40,8 @@
         "MptBlock": 'glmtype',
         "BaichuanLayer": 'glmtype',
         "DecoderLayer": 'glmtype',
-<<<<<<< HEAD
-        "QWenBlock": 'qwentype'
-=======
+        "QWenBlock": 'qwentype',
         "GPTBigCodeBlock": 'bigcodetype'
->>>>>>> d058d4b3
     }
 
     def _codegen_type_transpose(input, mp_size, codegen_mp_num=4):
@@ -81,7 +78,6 @@
         split_fusedqkv = input.split(get_shard_size_list(shape[0], mp_size), dim=0)
         return split_fusedqkv[gpu_index]
 
-<<<<<<< HEAD
     def _qwen_type_transpose(input, mp_size, module):
         if not hasattr(module, "_ds_fusedqkv_entered"):
             # Adjust splitting absolute value variables
@@ -89,8 +85,6 @@
             module.attn.split_size = module.attn.split_size // mp_size
         return _glm_type_transpose(input, mp_size)
 
-    def _transpose_fused_qkvw(src, mp_size, fused_qkv_type=None, module=None):
-=======
     def _bigcode_type_transpose(input, mp_size):
         n_embd = get_n_embd()
         q = input[:n_embd]
@@ -99,8 +93,7 @@
         split_q = q.split(get_shard_size_list(shape[0], mp_size), dim=0)
         return torch.cat((split_q[gpu_index], kv), dim=0)
 
-    def _transpose_fused_qkvw(src, mp_size, fused_qkv_type=None):
->>>>>>> d058d4b3
+    def _transpose_fused_qkvw(src, mp_size, fused_qkv_type=None, module=None):
 
         # suppose num_heads=n, q(n)_w means the n-th q head linear weight, the weight format are as following
         # bloomtype: [q(1)_w,k(1)_w,v(1)_w,q(2)_w,k(2)_w,v(2)_w,...,q(n)_w,k(n)_w,v(n)_w]
@@ -113,13 +106,10 @@
             return _codegen_type_transpose(src, mp_size)
         elif fused_qkv_type == 'glmtype':
             return _glm_type_transpose(src, mp_size)
-<<<<<<< HEAD
         elif fused_qkv_type == 'qwentype':
             return _qwen_type_transpose(src, mp_size, module)
-=======
         elif fused_qkv_type == 'bigcodetype':
             return _bigcode_type_transpose(src, mp_size)
->>>>>>> d058d4b3
 
         raise ValueError("unknown fused_qkv_type")
 
