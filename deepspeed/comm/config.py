# Copyright (c) Microsoft Corporation.
# SPDX-License-Identifier: Apache-2.0

# DeepSpeed Team

from deepspeed.runtime.config_utils import DeepSpeedConfigModel


<<<<<<< HEAD
def get_comms_config(param_dict):
    return DeepSpeedCommsConfig(**param_dict.get("comms_logger", {}))
=======
class CommsConfig(BaseModel):

    class Config:
        validate_all = True
        validate_assignment = True
        use_enum_values = True
        extra = 'forbid'
>>>>>>> ab1d2f82


class DeepSpeedCommsConfig(DeepSpeedConfigModel):
    enabled: bool = False
    """ Whether communication logging is enabled. """

    prof_all: bool = True
    """ Whether to profile all operations. """

<<<<<<< HEAD
    prof_ops: list = []
    """ A list of communication operations to log (only the specified ops will be profiled). """
=======
class DeepSpeedCommsConfig:

    def __init__(self, ds_config):
        self.comms_logger_enabled = 'comms_logger' in ds_config
>>>>>>> ab1d2f82

    verbose: bool = False
    """ Whether to immediately print every communication operation. """

    debug: bool = False
    """ Appends the caller function to each communication operation's `log_name`. """<|MERGE_RESOLUTION|>--- conflicted
+++ resolved
@@ -6,18 +6,8 @@
 from deepspeed.runtime.config_utils import DeepSpeedConfigModel
 
 
-<<<<<<< HEAD
 def get_comms_config(param_dict):
     return DeepSpeedCommsConfig(**param_dict.get("comms_logger", {}))
-=======
-class CommsConfig(BaseModel):
-
-    class Config:
-        validate_all = True
-        validate_assignment = True
-        use_enum_values = True
-        extra = 'forbid'
->>>>>>> ab1d2f82
 
 
 class DeepSpeedCommsConfig(DeepSpeedConfigModel):
@@ -27,15 +17,8 @@
     prof_all: bool = True
     """ Whether to profile all operations. """
 
-<<<<<<< HEAD
     prof_ops: list = []
     """ A list of communication operations to log (only the specified ops will be profiled). """
-=======
-class DeepSpeedCommsConfig:
-
-    def __init__(self, ds_config):
-        self.comms_logger_enabled = 'comms_logger' in ds_config
->>>>>>> ab1d2f82
 
     verbose: bool = False
     """ Whether to immediately print every communication operation. """
