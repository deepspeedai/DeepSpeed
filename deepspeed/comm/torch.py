# Copyright (c) Microsoft Corporation.
# SPDX-License-Identifier: Apache-2.0

# DeepSpeed Team

from deepspeed import utils

from .utils import *
from .backend import *
from .comm import *

import torch


def is_torch_two():
    TORCH_MAJOR = int(torch.__version__.split('.')[0])
    if TORCH_MAJOR >= 2:
        return True
    else:
        return False


def get_coalescing_manager(group, device, reqs):
    if is_torch_two():
        return torch.distributed.distributed_c10d._coalescing_manager(group,
                                                                      device=device,
                                                                      reqs=reqs)
    else:
        return torch.distributed.distributed_c10d._coalescing_manager(group, reqs)


class TorchBackend(Backend):
    """
        A light-weight wrapper class for torch.distributed API.
        Only a subset of functions are wrapped. Once the init_process_group
        is initialized, standard torch.distributed.* can be used directly
        so no need to wrap all the functions. We can keep adding wrappers as
        needed.
    """

    def __init__(self, backend, timeout, init_method, rank=-1, world_size=-1, name='torch'):
        super(TorchBackend, self).__init__()
<<<<<<< HEAD
        self.torch_version_before_18 = older_torch()
        self.has_allgather_base = has_allgather_base()
        self.has_reduce_scatter_base = has_reduce_scatter_base()
        self.has_all_reduce_coalesced = has_all_reduce_coalesced()
        self.has_coalescing_manager = has_coalescing_manager()
        # assume if the coalescing_manager is available
        # we can construct the coalesced API
        self.has_all_gather_coalesced = has_coalescing_manager()
=======
>>>>>>> a748bfc6
        self.all_gather_function = self.get_all_gather_function()
        self.reduce_scatter_function = self.get_reduce_scatter_function()
        self.initialized = True
        self.name = name
        # Future functionality to support ds.initialize() on a single GPU
        # The idea is to fake that dist backend is initialized even when
        # it is not so we can run on a single GPU without doing any init_process_group
        self.single_gpu_mode = True
        self.init_process_group(backend, timeout, init_method, rank, world_size)

    @classmethod
    def get_all_gather_function(self):
        if hasattr(torch.distributed, "all_gather_into_tensor"):
            return torch.distributed.all_gather_into_tensor
        elif hasattr(torch.distributed, "_all_gather_base"):
            return torch.distributed._all_gather_base
        return None

    @classmethod
    def get_reduce_scatter_function(self):
        if hasattr(torch.distributed, "reduce_scatter_tensor"):
            return torch.distributed.reduce_scatter_tensor
        elif hasattr(torch.distributed, "_reduce_scatter_base"):
            return torch.distributed._reduce_scatter_base
        return None

    def has_all_gather_into_tensor(self):
        return self.all_gather_function is not None

    def has_reduce_scatter_tensor(self):
        return self.reduce_scatter_function is not None

    def init_process_group(self, backend, timeout, init_method, rank, world_size):
        if not torch.distributed.is_initialized():
            torch.distributed.init_process_group(backend,
                                                 timeout=timeout,
                                                 init_method=init_method,
                                                 rank=rank,
                                                 world_size=world_size)
        self.using_mpi = torch.distributed.get_backend() == 'mpi'

    def all_reduce(self, tensor, op=torch.distributed.ReduceOp.SUM, group=None, async_op=False):
        op = self._reduce_op(op)
        return torch.distributed.all_reduce(tensor=tensor, op=op, group=group, async_op=async_op)

    def all_reduce_coalesced(self,
                             tensors,
                             op=torch.distributed.ReduceOp.SUM,
                             group=None,
                             async_op=False):
        """ proxy func to torch.distributed.all_reduce_coalesced,
        which is included in PyTorch 1.13 and above
        """
        if not self.has_all_reduce_coalesced:
            raise RuntimeError(
                f"Current torch version does not have all_reduce_coalesced "
                f"api (torch.__version__: {torch.__version__})")
        op = self._reduce_op(op)
        return torch.distributed.all_reduce_coalesced(tensors=tensors,
                                                      op=op,
                                                      group=group,
                                                      async_op=async_op)

    def reduce(self, tensor, dst, op=ReduceOp.SUM, group=None, async_op=False):
        return torch.distributed.reduce(tensor=tensor, dst=dst, op=self._reduce_op(op), group=group, async_op=async_op)

    def reduce_scatter(self, output, input_list, op=ReduceOp.SUM, group=None, async_op=False):
        return torch.distributed.reduce_scatter(output=output,
                                                input_list=input_list,
                                                op=self._reduce_op(op),
                                                group=group,
                                                async_op=async_op)

    def broadcast(self, tensor, src, group=None, async_op=False):
        return torch.distributed.broadcast(tensor=tensor, src=src, group=group, async_op=async_op)

    def all_gather(self, tensor_list, tensor, group=None, async_op=False):
        return torch.distributed.all_gather(tensor_list=tensor_list, tensor=tensor, group=group, async_op=async_op)

    def all_gather_into_tensor(self, output_tensor, input_tensor, group=None, async_op=False):
        if self.has_all_gather_into_tensor():
            return self.all_gather_function(output_tensor=output_tensor,
                                            input_tensor=input_tensor,
                                            group=group,
                                            async_op=async_op)
        else:
            utils.logger.warning(
                "unable to find torch.distributed._all_gather_base. will fall back to "
                "torch.distributed.all_gather which will result in suboptimal performance. "
                "please consider upgrading your pytorch installation.")
            pass

    def all_gather_coalesced(self,
                             output_tensors,
                             input_tensors,
                             group=None,
                             async_op=False):
        """"""
        assert len(output_tensors) == len(input_tensors), ""
        if hasattr(torch.distributed.distributed_c10d, '_all_gather_base_coalesced'):
            # customized PyTorch
            return torch.distributed.distributed_c10d._all_gather_base_coalesced(
                output_tensors,
                input_tensors,
                group=group,
                async_op=async_op)
        elif has_coalescing_manager():
            reqs = []
            with get_coalescing_manager(group, input_tensors[0].device, reqs):
                for output, input in zip(output_tensors, input_tensors):
                    handle = torch.distributed.distributed_c10d.all_gather_into_tensor(
                        output,
                        input,
                        group=group,
                        async_op=True)
                    reqs.append(handle)
            if async_op:
                return reqs[-1]
            else:
                reqs[-1].wait()

    def reduce_scatter_tensor(self, output_tensor, input_tensor, op=ReduceOp.SUM, group=None, async_op=False):
        if self.has_reduce_scatter_tensor():
            return self.reduce_scatter_function(output_tensor,
                                                input_tensor,
                                                op=self._reduce_op(op),
                                                group=group,
                                                async_op=async_op)
        else:
            utils.logger.warning("unable to find torch.distributed.reduce_scatter_tensor. will fall back to "
                                 "torch.distributed.reduce_scatter which will result in suboptimal performance. "
                                 "please consider upgrading your pytorch installation.")
            pass

    def all_to_all_single(self,
                          output,
                          input,
                          output_split_sizes=None,
                          input_split_sizes=None,
                          group=None,
                          async_op=False):
        return torch.distributed.all_to_all_single(output=output,
                                                   input=input,
                                                   output_split_sizes=output_split_sizes,
                                                   input_split_sizes=input_split_sizes,
                                                   group=group,
                                                   async_op=async_op)

    def send(self, tensor, dst, group=None, tag=0):
        return torch.distributed.send(tensor=tensor, dst=dst, group=group, tag=tag)

    def recv(self, tensor, src=None, group=None, tag=0):
        return torch.distributed.recv(tensor=tensor, src=src, group=group, tag=tag)

    def isend(self, tensor, dst, group=None, tag=0):
        return torch.distributed.isend(tensor=tensor, dst=dst, group=group, tag=tag)

    def irecv(self, tensor, src=None, group=None, tag=0):
        return torch.distributed.irecv(tensor=tensor, src=src, group=group, tag=tag)

    def gather(self, tensor, gather_list=None, dst=0, group=None, async_op=False):
        return torch.distributed.gather(tensor=tensor,
                                        gather_list=gather_list,
                                        dst=dst,
                                        group=group,
                                        async_op=async_op)

    def scatter(self, tensor, scatter_list=None, src=0, group=None, async_op=False):
        return torch.distributed.scatter(tensor=tensor,
                                         scatter_list=scatter_list,
                                         src=src,
                                         group=group,
                                         async_op=async_op)

    def barrier(self, group=torch.distributed.GroupMember.WORLD, async_op=False, device_ids=None):
        if group is None:
            group = torch.distributed.GroupMember.WORLD
        return torch.distributed.barrier(group=group, async_op=async_op, device_ids=device_ids)

    def monitored_barrier(self, group=torch.distributed.GroupMember.WORLD, timeout=None, wait_all_ranks=False):
        if group is None:
            group = torch.distributed.GroupMember.WORLD
        return torch.distributed.monitored_barrier(group=group, timeout=timeout, wait_all_ranks=wait_all_ranks)

    def get_rank(self, group=None):
        return torch.distributed.get_rank(group=group)

    def get_world_size(self, group=None):
        return torch.distributed.get_world_size(group=group)

    def is_initialized(self):
        return torch.distributed.is_initialized()

    def get_backend(self, group=None):
        return torch.distributed.get_backend(group=group)

    def new_group(self, ranks):
        return torch.distributed.new_group(ranks)

    def get_global_rank(self, group, group_rank):
        if hasattr(torch.distributed.distributed_c10d, "get_global_rank"):
            from torch.distributed.distributed_c10d import get_global_rank as _get_global_rank
        else:
            from torch.distributed.distributed_c10d import _get_global_rank
        return _get_global_rank(group, group_rank)

    def get_world_group(self):
        return torch.distributed.group.WORLD

    def destroy_process_group(self, group=None):
        return torch.distributed.destroy_process_group(group=group)

    def _reduce_op(self, op):
        '''
            Helper function. If the op provided is not a torch.dist.ReduceOp, convert it and return
        '''
        if not isinstance(op, torch.distributed.ReduceOp):
            if op == ReduceOp.SUM:
                op = torch.distributed.ReduceOp.SUM
            elif op == ReduceOp.PRODUCT:
                op = torch.distributed.ReduceOp.PRODUCT
            elif op == ReduceOp.AVG:
                op = torch.distributed.ReduceOp.AVG
            elif op == ReduceOp.MIN:
                op = torch.distributed.ReduceOp.MIN
            elif op == ReduceOp.MAX:
                op = torch.distributed.ReduceOp.MAX
            elif op == ReduceOp.BAND:
                op = torch.distributed.ReduceOp.BAND
            elif op == ReduceOp.BOR:
                op = torch.distributed.ReduceOp.BOR
            elif op == ReduceOp.BXOR:
                op = torch.distributed.ReduceOp.BXOR
        return op


# This will become a light-weight wrapper around torch.distributed functions
# TODO: create some example to show how this wrapper can help profile communication
# TODO: make sure there is no performance regression with this approach
# TODO: explore monkey-patching if this does not work<|MERGE_RESOLUTION|>--- conflicted
+++ resolved
@@ -18,6 +18,16 @@
         return True
     else:
         return False
+
+
+def has_coalescing_manager():
+    has_c10d = hasattr(torch.distributed, 'distributed_c10d')
+    return has_c10d and hasattr(torch.distributed.distributed_c10d,
+                                '_coalescing_manager')
+
+
+def has_all_reduce_coalesced():
+    return hasattr(torch.distributed, "all_reduce_coalesced")
 
 
 def get_coalescing_manager(group, device, reqs):
@@ -40,17 +50,8 @@
 
     def __init__(self, backend, timeout, init_method, rank=-1, world_size=-1, name='torch'):
         super(TorchBackend, self).__init__()
-<<<<<<< HEAD
-        self.torch_version_before_18 = older_torch()
-        self.has_allgather_base = has_allgather_base()
-        self.has_reduce_scatter_base = has_reduce_scatter_base()
         self.has_all_reduce_coalesced = has_all_reduce_coalesced()
         self.has_coalescing_manager = has_coalescing_manager()
-        # assume if the coalescing_manager is available
-        # we can construct the coalesced API
-        self.has_all_gather_coalesced = has_coalescing_manager()
-=======
->>>>>>> a748bfc6
         self.all_gather_function = self.get_all_gather_function()
         self.reduce_scatter_function = self.get_reduce_scatter_function()
         self.initialized = True
