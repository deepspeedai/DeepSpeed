--- conflicted
+++ resolved
@@ -81,7 +81,6 @@
     def all_gather(self, tensor_list, tensor, group=None, async_op=False):
         return torch.distributed.all_gather(tensor_list=tensor_list, tensor=tensor, group=group, async_op=async_op)
 
-<<<<<<< HEAD
     def all_gather_into_tensor(self,
                                output_tensor,
                                input_tensor,
@@ -116,31 +115,6 @@
                 "unable to find torch.distributed.reduce_scatter_tensor. will fall back to "
                 "torch.distributed.reduce_scatter which will result in suboptimal performance. "
                 "please consider upgrading your pytorch installation.")
-=======
-    def all_gather_base(self, output_tensor, input_tensor, group=None, async_op=False):
-        if self.has_allgather_base:
-            return torch.distributed.distributed_c10d._all_gather_base(output_tensor=output_tensor,
-                                                                       input_tensor=input_tensor,
-                                                                       group=group,
-                                                                       async_op=async_op)
-        else:
-            utils.logger.warning("unable to find torch.distributed._all_gather_base. will fall back to "
-                                 "torch.distributed.reduce_scatter which will result in suboptimal performance. "
-                                 "please consider upgrading your pytorch installation.")
-            pass
-
-    def reduce_scatter_base(self, output_tensor, input_tensor, op=ReduceOp.SUM, group=None, async_op=False):
-        if self.has_reduce_scatter_base:
-            return torch.distributed._reduce_scatter_base(output_tensor,
-                                                          input_tensor,
-                                                          op=self._reduce_op(op),
-                                                          group=group,
-                                                          async_op=async_op)
-        else:
-            utils.logger.warning("unable to find torch.distributed._reduce_scatter_base. will fall back to "
-                                 "torch.distributed.reduce_scatter which will result in suboptimal performance. "
-                                 "please consider upgrading your pytorch installation.")
->>>>>>> 4b6d7c15
             pass
 
     def all_to_all_single(self,
