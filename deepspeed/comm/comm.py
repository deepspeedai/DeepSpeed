"""
    Copyright 2021 The Microsoft DeepSpeed Team

    DeepSpeed Communication Package: deepspeed.comm

    deepspeed.comm
        -- import and use deepspeeed.ops.comm
        -- use torch.distributed directly if both this package and torch.distributed use the same NCCL version
        -- use custom collectives
            -- can either use torch.dist or ds.ops.comm?

        Note: the old 1-bit compressed allreduce variants that resided in deepspeed.runtime.comm will be moved here as well.

    deepspeed.comm API
        -- must be kept fully compatible (same signatures) as torch.dist API to ensure backward/cross-framework compatibility.
        -- e.g. if a client code used
            from deepspeed import comm as dist

            instead of
            import torch.distributed as dist

            The code should work without breaking any of the public torch.distributed functionality

    Future:
        -- deepspeed groups API should be brought into ds.comm
"""

from enum import Enum
import torch
import os

from ..constants import TORCH_DISTRIBUTED_DEFAULT_PORT, default_pg_timeout
from .constants import *
from deepspeed.accelerator import get_accelerator


class ReduceOp(Enum):
    SUM = 0
    PRODUCT = 1
    MIN = 2
    MAX = 3
    BAND = 4
    BOR = 5
    BXOR = 6
    AVG = 7
    UNUSED = 8


from deepspeed.utils.comms_logging import CommsLogger
from deepspeed.utils import timer, get_caller_func
from deepspeed.comm.torch import TorchBackend

from deepspeed import utils
from datetime import timedelta

# Current deepspeed.comm backend (cdb) global object for simple access by client code
use_ds_backend = False
cdb = None

# Create global timer for ops
timers = timer.SynchronizedWallClockTimer()
timer_summary = {}

comms_logger = CommsLogger()

# Maintain objects of all initialized ds backends and assign them using the API functions in this file
nccl_backend = None
mpi_backend = None

# This should be set here so all rank/size information from the launcher can be propagated
from deepspeed.comm.utils import *


def _configure_using_config_file(config):
    if config.comms_logger_enabled:
        comms_logger.configure(config)


def configure(
    deepspeed_config=None,
    enabled=None,
    prof_all=None,
    prof_ops=None,
    verbose=None,
    debug=None,
):

    if deepspeed_config is not None:
        _configure_using_config_file(deepspeed_config.comms_config)

    if enabled is not None:
        comms_logger.enabled = enabled

    if prof_all is not None:
        comms_logger.prof_all = prof_all

    if prof_ops is not None:
        comms_logger.prof_ops = prof_ops

    if verbose is not None:
        comms_logger.verbose = verbose

    if debug is not None:
        comms_logger.debug = debug


# Logging wrapper for timing ops
def timed_op(func):
    def log_wrapper(*args, **kwargs):
        # Add enabled flag so that overhead to each comm op is two if conditions at most
        if comms_logger.enabled:
            if ('prof' in kwargs and kwargs['prof']) or comms_logger.prof_all or (
                    'log_name' in kwargs
                    and kwargs['log_name'] in comms_logger.prof_ops):
                # Need func args for their defaults
                func_args = get_default_args(func)
                func_args.update(kwargs)
                msg_size = get_msg_size_from_args(func, *args, **kwargs)
                log_name = get_debug_log_name(func_args, comms_logger.debug)
                timers(log_name).start()
        # Return the op, then stop the op's timer
        try:
            return func(*args, **kwargs)
        finally:
            if comms_logger.enabled:
                # Need to make op blocking for accurate logging
                get_accelerator().synchronize()
                # If we're using MPI, we can't simply sync the stream
                if cdb.using_mpi:
                    cdb.barrier()
                if ('prof' in kwargs and kwargs['prof']) or comms_logger.prof_all or (
                        'log_name' in kwargs
                        and kwargs['log_name'] in comms_logger.prof_ops):
                    log_name = get_debug_log_name(func_args, comms_logger.debug)
                    raw_name = func.__name__
                    timers(log_name).stop()
                    # need temp var since 'elapsed' resets events
                    time_elapsed = timers(log_name).elapsed(reset=False)
                    comms_logger.append(raw_name, log_name, time_elapsed, msg_size)

    return log_wrapper


# For compatibility with torch distributed's init_process_group, we shall retain the signature from PyTorch code.
# DeepSpeed NCCL/MPI backend may not need all these params as we will have our own implementation.
# Please read full torch.distributed API docs from https://pytorch.org/docs/stable/distributed.html


# UNUSED: Future helper function to initialize DS backends
def init_deepspeed_backend(ds_backend):
    global cdb
    global nccl_backend
    global mpi_backend
    global use_ds_backend

    if ds_backend == NCCL_BACKEND:
        utils.logger.warn("NCCL backend in DeepSpeed not yet implemented")
    elif ds_backend == MPI_BACKEND:
        utils.logger.warn("MPI backend in DeepSpeed not yet implemented")
    elif ds_backend == GLOO_BACKEND:
        utils.logger.warn("Gloo backend in DeepSpeed not yet implemented")
    else:
        utils.logger.warn(f"DeepSpeed does not support {ds_backend} backend")


def is_initialized():
    #assert cdb is not None, 'DeepSpeed backend not set, please initialize it using init_process_group()'
    if cdb is None:
        return False
    else:
        return cdb.is_initialized()


def destroy_process_group(group=None):
    global cdb
    return cdb.destroy_process_group(group=group)


def new_group(ranks):
    global cdb
    assert cdb is not None and cdb.is_initialized(), 'DeepSpeed backend not set, please initialize it using init_process_group()'
    return cdb.new_group(ranks)


def is_available() -> bool:

    # Returns ``True`` if the deepspeed comm package is available.

    # TODO: load other ops. Clients including deepspeed itself should use deepspeed.comm to import
    # any communication related primitives from this package.
    # use hasattr(deepspeed.csrc.ops, "_comm") or something
    return True


def set_backend(backend):
    if not use_ds_backend:
        utils.logger.error(
            "DeepSpeed communication backend is required. Please use deepspeed.comm.init_distributed(backend, use_deepspeed=True) to use this functionality"
        )
        raise RuntimeError(
            'Error: Custom DeepSpeed backend called without initializing DeepSpeed distributed.'
        )

    global cdb
    global nccl_backend
    global mpi_backend

    try:
        if backend_name == NCCL_BACKEND:
            if nccl_backend is not None and nccl_backend.is_initialized():
                cdb = nccl_backend
        elif backend_name == MPI_BACKEND:
            if mpi_backend is not None and mpi_backend.is_initialized():
                cdb = mpi_backend
    except Exception as inst:
        print(inst)


@timed_op
def broadcast(tensor,
              src,
              group=None,
              async_op=False,
              prof=False,
              log_name='broadcast',
              debug=get_caller_func()):
    global cdb
    return cdb.broadcast(tensor=tensor, src=src, group=group, async_op=async_op)


@timed_op
def all_gather(tensor_list,
               tensor,
               group=None,
               async_op=False,
               prof=False,
               log_name='all_gather',
               debug=get_caller_func()):
    global cdb
    return cdb.all_gather(tensor_list=tensor_list,
                          tensor=tensor,
                          group=group,
                          async_op=async_op)


def has_reduce_scatter_base():
    global cdb
    assert cdb is not None and cdb.is_initialized(), 'DeepSpeed backend not set, please initialize it using init_process_group()'
    assert cdb.has_reduce_scatter_base is not None, 'has_reduce_scatter_base is not yet defined'
    return cdb.has_reduce_scatter_base


def reduce_scatter_fn(output_tensor,
                      tensor,
                      op=ReduceOp.SUM,
                      group=None,
                      async_op=False,
                      prof=False,
                      debug=get_caller_func()):
    global cdb
    assert cdb is not None and cdb.is_initialized(), 'DeepSpeed backend not set, please initialize it using init_process_group()'
    if cdb.has_reduce_scatter_base:
        return reduce_scatter_base(output_tensor,
                                   tensor,
                                   op=op,
                                   group=group,
                                   async_op=async_op,
                                   prof=prof,
                                   debug=debug)
    else:
<<<<<<< HEAD
        if not has_warned_reduce_scatter:
            utils.logger.warning(
                "unable to find neither torch.distributed.reduce_scatter_tensor nor "
                "torch.distributed._reduce_scatter_base. will fall back to "
                "torch.distributed.all_gather which will result in suboptimal performance. "
                "please consider upgrading your pytorch installation.")
            has_warned_reduce_scatter = True
=======
        utils.logger.warning_once(
            "unable to find torch.distributed._reduce_scatter_base. will fall back to "
            "torch.distributed.all_gather which will result in suboptimal performance. "
            "please consider upgrading your pytorch installation.")
>>>>>>> ac2c9ffa
        input_tensor_lst = list(torch.chunk(tensor, cdb.get_world_size(group)))
        return reduce_scatter(output_tensor,
                              input_tensor_lst,
                              op=op,
                              group=group,
                              async_op=async_op,
                              prof=prof,
                              debug=debug)


@timed_op
def reduce_scatter_base(output_tensor,
                        tensor,
                        op=ReduceOp.SUM,
                        group=None,
                        async_op=False,
                        prof=False,
                        log_name='reduce_scatter_base',
                        debug=get_caller_func()):
    global cdb
    return cdb.reduce_scatter_base(output_tensor=output_tensor,
                                   input_tensor=tensor,
                                   op=op,
                                   group=group,
                                   async_op=async_op)


@timed_op
def all_gather_base(output_tensor,
                    tensor,
                    group=None,
                    async_op=False,
                    prof=False,
                    log_name='all_gather_base',
                    debug=get_caller_func()):
    global cdb
    return cdb.all_gather_base(output_tensor=output_tensor,
                               input_tensor=tensor,
                               group=group,
                               async_op=async_op)


def has_allgather_base():
    global cdb
    assert cdb is not None and cdb.is_initialized(), 'DeepSpeed backend not set, please initialize it using init_process_group()'
    assert cdb.has_allgather_base is not None, 'has_allgather_base is not yet defined'
    return cdb.has_allgather_base


def allgather_fn(output_tensor,
                 input_tensor,
                 group=None,
                 async_op=False,
                 debug=get_caller_func()):
    global cdb
    assert cdb is not None and cdb.is_initialized(), 'DeepSpeed backend not set, please initialize it using init_process_group()'
    if cdb.has_allgather_base:
        return all_gather_base(output_tensor,
                               input_tensor,
                               group=group,
                               async_op=async_op,
                               debug=debug)
    else:
        if get_rank() == 0:
            utils.logger.warning_once(
                "unable to find torch.distributed._all_gather_base. will fall back to "
                "torch.distributed.all_gather which will result in suboptimal performance. "
                "please consider upgrading your pytorch installation.")
        output_tensors = list(torch.chunk(output_tensor, cdb.get_world_size(group)))
        return all_gather(output_tensors,
                          input_tensor,
                          group=group,
                          async_op=async_op,
                          debug=debug)


@timed_op
def all_to_all_single(output,
                      tensor,
                      output_split_sizes=None,
                      input_split_sizes=None,
                      group=None,
                      async_op=False,
                      prof=False,
                      log_name='all_to_all_single',
                      debug=get_caller_func()):
    global cdb
    return cdb.all_to_all_single(output=output,
                                 input=tensor,
                                 output_split_sizes=output_split_sizes,
                                 input_split_sizes=input_split_sizes,
                                 group=group,
                                 async_op=async_op)


@timed_op
def send(tensor,
         dst,
         group=None,
         tag=0,
         prof=False,
         log_name='send',
         debug=get_caller_func()):
    global cdb
    return cdb.send(tensor=tensor, dst=dst, group=group, tag=tag)


@timed_op
def recv(tensor,
         src=None,
         group=None,
         tag=0,
         prof=False,
         log_name='recv',
         debug=get_caller_func()):
    global cdb
    return cdb.recv(tensor=tensor, src=src, group=group, tag=tag)


@timed_op
def isend(tensor,
          dst,
          group=None,
          tag=0,
          prof=False,
          log_name='isend',
          debug=get_caller_func()):
    global cdb
    return cdb.send(tensor=tensor, dst=dst, group=group, tag=tag)


@timed_op
def irecv(tensor,
          src=None,
          group=None,
          tag=0,
          prof=False,
          log_name='irecv',
          debug=get_caller_func()):
    global cdb
    return cdb.recv(tensor=tensor, src=src, group=group, tag=tag)


@timed_op
def gather(tensor,
           gather_list=None,
           dst=0,
           group=None,
           async_op=False,
           prof=False,
           log_name='gather',
           debug=get_caller_func()):
    global cdb
    return cdb.gather(tensor=tensor,
                      gather_list=gather_list,
                      dst=dst,
                      group=group,
                      async_op=async_op)


@timed_op
def scatter(tensor,
            scatter_list=None,
            src=0,
            group=None,
            async_op=False,
            prof=False,
            log_name='scatter',
            debug=get_caller_func()):
    global cdb
    return cdb.scatter(tensor=tensor,
                       scatter_list=scatter_list,
                       src=src,
                       group=group,
                       async_op=async_op)


@timed_op
def barrier(group=None,
            async_op=False,
            device_ids=None,
            prof=False,
            log_name='barrier',
            debug=get_caller_func()):
    global cdb
    return cdb.barrier(group=group, async_op=async_op, device_ids=device_ids)


@timed_op
def monitored_barrier(group=None,
                      timeout=None,
                      wait_all_ranks=False,
                      prof=False,
                      log_name='monitored_barrier',
                      debug=get_caller_func()):
    global cdb
    return cdb.barrier(group=group, timeout=timeout, wait_all_ranks=wait_all_ranks)


def log_summary():
    global cdb
    barrier(log_name='log_summary_barrier')
    if cdb.get_rank() == 0:
        comms_logger.log_all()
    barrier(log_name='log_summary_barrier')


@timed_op
def reduce(tensor,
           dst,
           op=ReduceOp.SUM,
           group=None,
           async_op=False,
           prof=False,
           log_name='reduce',
           debug=get_caller_func()):
    global cdb
    return cdb.reduce(tensor=tensor, dst=dst, op=op, group=group, async_op=async_op)


@timed_op
def reduce_scatter(output,
                   input_list,
                   op=ReduceOp.SUM,
                   group=None,
                   async_op=False,
                   prof=False,
                   log_name='reduce_scatter',
                   debug=get_caller_func()):
    global cdb
    return cdb.reduce_scatter(output=output,
                              input_list=input_list,
                              op=op,
                              group=group,
                              async_op=async_op)


@timed_op
def all_reduce(tensor,
               op=ReduceOp.SUM,
               group=None,
               async_op=False,
               prof=False,
               log_name='all_reduce',
               debug=get_caller_func()):
    #if profile_comm:
    # context of the timers?
    # timers.start()
    # TensorBoard logging for comm calls.?
    global cdb
    #print(f'op = {op}, cdb= {cdb.name}')
    return cdb.all_reduce(tensor, op, group, async_op)


def get_world_group():
    global cdb
    assert cdb is not None and cdb.is_initialized(), 'DeepSpeed backend not set, please initialize it using init_process_group()'
    return cdb.get_world_group()


def get_world_size(group=None) -> int:
    """
    Returns the number of processes in the current process group
    Args:
        group (ProcessGroup, optional): The process group to work on. If None,
            the default process group will be used.
    Returns:
        The world size of the process group
        -1, if not part of the group
    """
    global cdb

    assert cdb is not None and cdb.is_initialized(), 'DeepSpeed backend not set, please initialize it using init_process_group()'
    return cdb.get_world_size(group)


def get_rank(group=None):
    """
    Returns the rank of the current process in the provided ``group`` or the
    default group if none was provided.
    Rank is a unique identifier assigned to each process within a distributed
    process group. They are always consecutive integers ranging from 0 to
    ``world_size``.
    Args:
        group (ProcessGroup, optional): The process group to work on. If None,
            the default process group will be used.
    Returns:
        The rank of the process group
        -1, if not part of the group
    """
    global cdb
    assert cdb is not None and cdb.is_initialized(), 'DeepSpeed backend not set, please initialize it using init_process_group()'
    return cdb.get_rank(group)


def get_local_rank():
    """
        Helper function to get local rank after a backend has been set and initialized
        Args:
            None
        Returns:
            local rank (= GPU device ID)
    """
    global cdb
    assert cdb is not None and cdb.is_initialized(), 'DeepSpeed backend not set, please initialize it using init_process_group()'
    return get_local_rank_from_launcher()


def get_global_rank(group=None, group_rank=0):
    global cdb
    assert cdb is not None and cdb.is_initialized(), 'DeepSpeed backend not set, please initialize it using init_process_group()'
    return cdb.get_global_rank(group, group_rank)


# Main DeepSpeed Comms. public API.
def init_distributed(dist_backend=None,
                     auto_mpi_discovery=True,
                     distributed_port=TORCH_DISTRIBUTED_DEFAULT_PORT,
                     verbose=True,
                     timeout=default_pg_timeout,
                     init_method=None,
                     dist_init_required=None,
                     config=None,
                     rank=-1,
                     world_size=-1):
    ''' Initialize dist backend, potentially performing MPI discovery if needed

    Arguments:
        dist_backend: Optional (str). torch distributed backend, e.g., nccl, mpi, gloo
        auto_mpi_discovery Optional (bool). if distributed environment variables are not set, attempt to discover them from MPI
        distributed_port: Optional (int). torch distributed backend port
        verbose: Optional (bool). verbose logging
        timeout: Optional (timedelta). Timeout for operations executed against the process group. Default value equals 30 minutes.
        init_method: Optional (string). Torch distributed, URL specifying how to initialize the process group. Default is “env://” if no init_method or store is specified.
        config: Optional (dict). DeepSpeed configuration for setting up comms options (e.g. Comms profiling)
        rank: Optional (int). The current manually specified rank. Some init_method like “tcp://” need the rank and world_size as well (see: https://pytorch.org/docs/stable/distributed.html#tcp-initialization)
        world_size: Optional (int). Desired world_size for the TCP or Shared file-system initialization.
    '''
    global cdb

    configure(deepspeed_config=config)

    if dist_init_required is None:
        dist_init_required = cdb is None or not cdb.is_initialized()

    if cdb is None and torch.distributed.is_initialized():
        # The user initialized torch.dist themselves, create cdb and short-circuit
        cdb = TorchBackend(dist_backend, timeout, init_method)
        return

    if dist_init_required is False:
        assert (
            cdb is not None and cdb.is_initialized() is True
        ), "Distributed backend is not initialized. Please set dist_init_required to True or initialize before calling deepspeed.initialize()"
    else:
        # Initialize torch distributed if needed
        required_env = ["RANK", "WORLD_SIZE", "MASTER_ADDR", "MASTER_PORT", "LOCAL_RANK"]
        if auto_mpi_discovery and not all(map(lambda v: v in os.environ, required_env)):
            if verbose:
                utils.logger.info(
                    "Not using the DeepSpeed or dist launchers, attempting to detect MPI environment..."
                )
            if in_aml() and not in_dlts():
                patch_aml_env_for_torch_nccl_backend(verbose=verbose)
            elif in_aws_sm():
                patch_aws_sm_env_for_torch_nccl_backend(verbose=verbose)
            else:
                mpi_discovery(distributed_port=distributed_port, verbose=verbose)

        if cdb is not None and cdb.is_initialized():
            if int(os.getenv('RANK', '0')) == 0:
                utils.logger.info('Distributed backend already initialized')
        else:
            assert isinstance(timeout, timedelta)
            if dist_backend == None:
                dist_backend = get_accelerator().communication_backend_name()
            if int(os.getenv('RANK', '0')) == 0:
                utils.logger.info(
                    'Initializing TorchBackend in DeepSpeed with backend {}'.format(
                        dist_backend))
            # Create a torch backend object, initialize torch distributed, and assign to cdb
            cdb = TorchBackend(dist_backend, timeout, init_method, rank, world_size)


def mpi_discovery(distributed_port=TORCH_DISTRIBUTED_DEFAULT_PORT, verbose=True):
    '''
    Discovery MPI environment via mpi4py and map to relevant dist state
    '''
    from mpi4py import MPI
    import subprocess
    comm = MPI.COMM_WORLD
    rank = comm.Get_rank()
    world_size = comm.Get_size()

    master_addr = None
    if rank == 0:
        hostname_cmd = ["hostname -I"]
        result = subprocess.check_output(hostname_cmd, shell=True)
        master_addr = result.decode('utf-8').split()[0]
    master_addr = comm.bcast(master_addr, root=0)

    # Determine local rank by assuming hostnames are unique
    proc_name = MPI.Get_processor_name()
    all_procs = comm.allgather(proc_name)
    local_rank = sum([i == proc_name for i in all_procs[:rank]])

    os.environ['RANK'] = str(rank)
    os.environ['WORLD_SIZE'] = str(world_size)
    os.environ['LOCAL_RANK'] = str(local_rank)
    os.environ['MASTER_ADDR'] = master_addr
    os.environ['MASTER_PORT'] = str(distributed_port)

    if verbose:
        utils.logger.info(
            "Discovered MPI settings of world_rank={}, local_rank={}, world_size={}, master_addr={}, master_port={}"
            .format(os.environ['RANK'],
                    os.environ['LOCAL_RANK'],
                    os.environ['WORLD_SIZE'],
                    os.environ['MASTER_ADDR'],
                    os.environ['MASTER_PORT']))

    if cdb is not None and cdb.is_initialized():
        assert cdb.get_rank() == rank, "MPI rank {} does not match torch rank {}".format(
            rank, cdb.get_rank())
        assert cdb.get_world_size() == world_size, "MPI world size {} does not match torch world size {}".format(
            world_size, cdb.get_world_size())


def in_aml():
    # Are we running inside an Azure Machine Learning (AML) environment?
    return 'AZUREML_EXPERIMENT_ID' in os.environ


def in_aws_sm():
    # Are we running inside an AWS SageMaker environment?
    return 'SM_TRAINING_ENV' in os.environ


def in_dlts():
    # Are we running on a DLTS cluster?
    return 'DLTS_JOB_ID' in os.environ


def patch_aml_env_for_torch_nccl_backend(master_port=6105, verbose=True):
    """Helper routine to get and set environment variables.
    This is adapted from Azure ML's documentation available from:
    https://azure.github.io/azureml-web/docs/cheatsheet/distributed-training/#environment-variables-from-openmpi
    """
    os.environ["RANK"] = os.environ["OMPI_COMM_WORLD_RANK"]
    os.environ["WORLD_SIZE"] = os.environ["OMPI_COMM_WORLD_SIZE"]
    single_node = int(os.environ["OMPI_COMM_WORLD_LOCAL_SIZE"]) == int(
        os.environ["WORLD_SIZE"])

    if not single_node:
        master_node_params = os.environ["AZ_BATCH_MASTER_NODE"].split(":")
        os.environ["MASTER_ADDR"] = master_node_params[0]
        # Do not overwrite master port with that defined in AZ_BATCH_MASTER_NODE
        if "MASTER_PORT" not in os.environ:
            os.environ["MASTER_PORT"] = str(master_port)
    else:
        os.environ["MASTER_ADDR"] = os.environ["AZ_BATCHAI_MPI_MASTER_NODE"]
        os.environ["MASTER_PORT"] = DEFAULT_AML_MASTER_PORT

    if verbose:
        utils.logger.info("NCCL_SOCKET_IFNAME original value = {}".format(
            os.environ["NCCL_SOCKET_IFNAME"]))

    os.environ["NCCL_SOCKET_IFNAME"] = DEFAULT_AML_NCCL_SOCKET_IFNAME
    os.environ['LOCAL_RANK'] = os.environ["OMPI_COMM_WORLD_LOCAL_RANK"]

    if verbose:
        utils.logger.info(
            "Discovered AzureML settings of world_rank={}, local_rank={}, world_size={}, master_addr={}, master_port={}"
            .format(os.environ['RANK'],
                    os.environ['LOCAL_RANK'],
                    os.environ['WORLD_SIZE'],
                    os.environ['MASTER_ADDR'],
                    os.environ['MASTER_PORT']))


def patch_aws_sm_env_for_torch_nccl_backend(verbose=True):
    """Helper routine to get and set environment variables when running inside an AWS SageMaker environment.
    """
    os.environ["RANK"] = os.environ["OMPI_COMM_WORLD_RANK"]
    os.environ['LOCAL_RANK'] = os.environ["OMPI_COMM_WORLD_LOCAL_RANK"]
    os.environ["WORLD_SIZE"] = os.environ["OMPI_COMM_WORLD_SIZE"]

    if verbose:
        utils.logger.info(
            "Discovered AWS SageMaker settings of world_rank={}, local_rank={}, world_size={}, master_addr={}, master_port={}"
            .format(os.environ['RANK'],
                    os.environ['LOCAL_RANK'],
                    os.environ['WORLD_SIZE'],
                    os.environ['MASTER_ADDR'],
                    os.environ['MASTER_PORT']))<|MERGE_RESOLUTION|>--- conflicted
+++ resolved
@@ -268,20 +268,11 @@
                                    prof=prof,
                                    debug=debug)
     else:
-<<<<<<< HEAD
-        if not has_warned_reduce_scatter:
-            utils.logger.warning(
+        utils.logger.warning_once(
                 "unable to find neither torch.distributed.reduce_scatter_tensor nor "
                 "torch.distributed._reduce_scatter_base. will fall back to "
                 "torch.distributed.all_gather which will result in suboptimal performance. "
                 "please consider upgrading your pytorch installation.")
-            has_warned_reduce_scatter = True
-=======
-        utils.logger.warning_once(
-            "unable to find torch.distributed._reduce_scatter_base. will fall back to "
-            "torch.distributed.all_gather which will result in suboptimal performance. "
-            "please consider upgrading your pytorch installation.")
->>>>>>> ac2c9ffa
         input_tensor_lst = list(torch.chunk(tensor, cdb.get_world_size(group)))
         return reduce_scatter(output_tensor,
                               input_tensor_lst,
