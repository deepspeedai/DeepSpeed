'''
Copyright 2020 The Microsoft DeepSpeed Team
'''
import json
import math
import importlib
import torch
from torch import nn
from torch.autograd import Function
import time
from ... import op_builder
#from ...inference.engine import inference_cuda_module, specialized_mode
# Cuda modules will be imported if needed
inference_cuda_module = None
specialized_mode = None
import torch.nn as nn


class TransformerConfig():
    def __init__(self, hidden_size, intermediate_size, heads, num_hidden_layers):
        self.layer_id = -1
        self.hidden_size = hidden_size
        self.intermediate_size = intermediate_size
        self.heads = heads
        self.num_hidden_layers = num_hidden_layers


class DeepSpeedInferenceConfig(TransformerConfig):
    """Initialize the DeepSpeed Transformer Config.
        Arguments:
            hidden_size: The hidden size of the transformer layer
            intermediate_size: The intermediate size of the feed-forward part of transformer layer
            heads: The number of heads in the self-attention of the transformer layer
            num_hidden_layers: The number of transformer layers
            layer_norm_eps: The epsilon value for the layer norm
            local_rank: Optional: The rank of GPU running the transformer kernel, it is not required
                to use if the model already set the current device, otherwise need to set it
                so that the transformer kernel can work on the right device
            mp_size (optional): This argument is mainly used to create the parameters on the kernel side
                using model-parallel architecture. If the client model already takes care of this, there is no
                need to pass this argument.
            fp16: Enable half-precision computation
            pre_layer_norm: Select between Pre-LN or Post-LN transformer architecture
            stochastic_mode:  Enable for high performance, please note that this flag has some level of
                non-determinism and can produce different results on different runs.  However, we have seen
                that by enabling it, the pretraining tasks such as BERT are not affected and can obtain
                a high accuracy level. On the other hand, for the downstream tasks, such as fine-tuning, we recommend
                to turn it off in order to be able to reproduce the same result through the regular kernel execution.
<<<<<<< HEAD
            encoder_decoder: DeepSpeed-Inference currently support the encoder-only architecture! We will add
                the required features to support both soon!
            scale_attention: If true, both q and k are scaled by 1/sqrt(attention_heads) before attention computation.
=======

            scale_attention: If true, both q and k are scaled by 1/sqrt(attention_heads) before attention computation.
            return_tuple: if True, returns the transformer output as a tuple, otherwise returns as a tensor
>>>>>>> ee6a92c0
    """
    def __init__(self,
                 hidden_size=-1,
                 intermediate_size=-1,
                 heads=-1,
                 num_hidden_layers=-1,
                 layer_norm_eps=1e-12,
                 local_rank=-1,
                 mp_size=1,
                 fp16=False,
                 q_int8=False,
                 pre_layer_norm=True,
                 stochastic_mode=False,
                 scale_attention=True,
                 triangular_masking=True,
                 local_attention=False,
                 window_size=256,
                 return_tuple=True):
        super(DeepSpeedInferenceConfig,
              self).__init__(
                  hidden_size,
                  (intermediate_size if intermediate_size > 0 else 4 * hidden_size),
                  heads,
                  num_hidden_layers)
        self.fp16 = fp16
        self.pre_layer_norm = pre_layer_norm
        self.local_rank = local_rank
        self.stochastic_mode = stochastic_mode
        self.epsilon = layer_norm_eps
        self.mp_size = mp_size
        self.q_int8 = q_int8
        self.scale_attention = scale_attention
        self.specialized_mode = None
        self.triangular_masking = triangular_masking
        self.local_attention = local_attention
        self.window_size = window_size
        self.return_tuple = return_tuple

    @classmethod
    def from_dict(cls, json_object):
        config = DeepSpeedInferenceConfig()
        for key, value in json_object.items():
            config.__dict__[key] = value
        return config

    @classmethod
    def from_json_file(cls, json_file):
        with open(json_file, "r", encoding='utf-8') as reader:
            text = reader.read()
        return cls.from_dict(json.loads(text))


class DeepSpeedSelfAttentionFunction(Function):
    @staticmethod
    def forward(ctx,
                input,
                input_mask,
                head_mask,
                layer_past,
                get_present,
                encoder_hidden_states,
                encoder_attention_mask,
                output_attentions,
                norm_w,
                norm_b,
                config,
                attn_qkvw,
                attn_qkvb,
                num_attention_heads_per_partition,
                norm_factor,
                hidden_size_per_partition,
                attn_ow,
                attn_ob,
                mp_group,
                q_scales,
                q_groups,
                merge_count,
                qkv_merging):
        def _transpose_for_scores(x, key=False, reshape=False):
            attention_head_size = x.shape[-1] // num_attention_heads_per_partition
            new_x_shape = x.size()[:-1] + (num_attention_heads_per_partition,
                                           attention_head_size)
            x_1 = x.view(*new_x_shape)
            if key:
                x_1 = x_1.permute(0, 2, 3, 1)
            else:
                x_1 = x_1.permute(0, 2, 1, 3)
            if reshape:
                return x_1.reshape(x.shape)
            return x_1

        def _transpose_for_context(x):
            x = x.permute(0, 2, 1, 3).contiguous()
            new_x_layer_shape = x.size()[:-2] + \
                                      (hidden_size_per_partition,)
            return x.view(*new_x_layer_shape)

        def compute_attention(qkv_out, input_mask):
            score_context_func = inference_cuda_module.softmax_context_fp32 if (not config.fp16) else \
                                    inference_cuda_module.softmax_context_fp16

            if merge_count > 0 and config.q_int8:
                split_dim = (qkv_out.dim() - 1)
                qkv_split = torch.split(qkv_out,
                                        (qkv_out.shape[-1] // (2**merge_count)),
                                        dim=split_dim)
                qkv_split = [
                    torch.split(s,
                                (s.shape[-1] // 3),
                                dim=split_dim) for s in qkv_split
                ]
                (mixed_query,
                 key_layer,
                 value_layer) = [
                     torch.cat([s[i] for s in qkv_split],
                               axis=-1) for i in range(len(qkv_split[0]))
                 ]
            else:
                (mixed_query,
                 key_layer,
                 value_layer) = torch.split(qkv_out,
                                            (qkv_out.shape[-1] // 3),
                                            dim=(qkv_out.dim() - 1))
            no_masking = input_mask is None
            if no_masking:
                input_mask = torch.empty(1)
            head_size = (mixed_query.shape[-1] // num_attention_heads_per_partition)

            unfused_mode = not config.specialized_mode or \
                                mixed_query.shape[1] >= 32 or head_size > 128

            if layer_past is not None:
                past_key, past_value = layer_past
                if unfused_mode:
                    key_layer = torch.cat((past_key.type_as(key_layer),
                                           key_layer),
                                          dim=-2)
                    value_layer = torch.cat((past_value.type_as(value_layer),
                                             value_layer),
                                            dim=-2)
            if unfused_mode:
                mixed_query = _transpose_for_scores(mixed_query, False, True)
                key_layer1 = _transpose_for_scores(
                    key_layer,
                    True,
                    True) / (norm_factor if config.scale_attention else 1.0)
                value_layer1 = _transpose_for_scores(value_layer, False, True)

            if layer_past is None:
                attn_key_value = score_context_func(
                    mixed_query,
                    (key_layer1 if unfused_mode else key_layer),
                    torch.empty(1),
                    (input_mask),
                    (value_layer1 if unfused_mode else value_layer),
                    torch.empty(1),
                    num_attention_heads_per_partition,
                    (1 / norm_factor if config.scale_attention else 1.0),
                    (not unfused_mode),
                    config.triangular_masking,
                    config.local_attention,
                    config.window_size,
                    no_masking)
            else:
                attn_key_value = score_context_func(
                    mixed_query,
                    (key_layer1 if unfused_mode else past_key.type_as(key_layer)),
                    (key_layer1 if unfused_mode else key_layer),
                    (input_mask),
                    (value_layer1 if unfused_mode else past_value.type_as(value_layer)),
                    (value_layer1 if unfused_mode else value_layer),
                    num_attention_heads_per_partition,
                    (1 / norm_factor if config.scale_attention else 1.0),
                    (not unfused_mode),
                    config.triangular_masking,
                    config.local_attention,
                    config.window_size,
                    no_masking)
            if unfused_mode:
                context_layer, _, _ = attn_key_value
            else:
                context_layer, key_layer, value_layer = attn_key_value

            # Transpose Context
            context_layer = _transpose_for_context(context_layer)

            return context_layer, key_layer, value_layer

        def selfAttention_fp():
            vector_matmul_func = inference_cuda_module.vector_matmul_fp16 if config.fp16 else \
                                    inference_cuda_module.vector_matmul_fp32
            if not config.pre_layer_norm:
                linear_func = inference_cuda_module.linear_layer_fp16 if config.fp16 else \
                                    inference_cuda_module.linear_layer_fp32

                qkv_out = linear_func(input, attn_qkvw, attn_qkvb)
            else:
                qkv_func = inference_cuda_module.qkv_gemm_fp16 if config.fp16 else \
                                    inference_cuda_module.qkv_gemm_fp32
                print(input.shape)
                qkv_out = qkv_func(input,
                                   attn_qkvw,
                                   (attn_qkvb if attn_qkvb is not None else norm_b),
                                   norm_w,
                                   norm_b,
                                   config.epsilon,
                                   (attn_qkvb is not None))
            context_layer, key_layer, value_layer = compute_attention(qkv_out, input_mask)
            output = vector_matmul_func(context_layer, attn_ow)

            return output, key_layer, value_layer, context_layer

        def selfAttention_int8():
            if not config.pre_layer_norm:
                qkv_out = inference_cuda_module.linear_layer_int8(
                    input,
                    attn_qkvw,
                    attn_qkvb,
                    q_scales[0],
                    (q_groups * (3 if qkv_merging else 1) * (2**merge_count)))
            else:
                qkv_out = inference_cuda_module.qkv_gemm_int8(
                    input,
                    attn_qkvw,
                    attn_qkvb,
                    norm_w,
                    norm_b,
                    config.epsilon,
                    q_scales[0],
                    (q_groups * (3 if qkv_merging else 1) * (2**merge_count)),
                    (attn_qkvb is not None))
            context_layer, key_layer, value_layer = compute_attention(qkv_out)
            output = inference_cuda_module.vector_matmul_int8(context_layer,
                                                              attn_ow,
                                                              q_scales[1],
                                                              q_groups,
                                                              (merge_count))
            return output, key_layer, value_layer, context_layer

        if config.q_int8:
            output, key_layer, value_layer, context_layer = selfAttention_int8()
        else:
            output, key_layer, value_layer, context_layer = selfAttention_fp()

        if mp_group is not None and torch.distributed.get_world_size(group=mp_group) > 1:
            torch.distributed.all_reduce(output, group=mp_group)

        return (output, key_layer, value_layer, context_layer)

    @staticmethod
    def backward(ctx, grad_output, grad_output1, grad_output2, grad_output3):
        raise RuntimeError('You are running with DeepSpeed Inference mode. \
                            Please switch to Training mode for running backward!')


class DeepSpeedSelfAttention(nn.Module):
    def __init__(self,
                 config,
                 mp_group=None,
                 q_scales=None,
                 q_groups=1,
                 merge_count=1,
                 qkv_merging=False):
        super(DeepSpeedSelfAttention, self).__init__()
        self.config = config

        self.attn_qkvw = nn.Parameter(
            torch.Tensor(self.config.hidden_size,
                         (self.config.hidden_size // self.config.mp_size) * 3))
        self.attn_qkvb = nn.Parameter(
            torch.Tensor((self.config.hidden_size // self.config.mp_size) * 3))

        self.attn_ow = nn.Parameter(
            torch.Tensor(self.config.hidden_size // self.config.mp_size,
                         self.config.hidden_size))

        self.attn_ob = nn.Parameter(torch.Tensor(self.config.hidden_size))

        self.num_attention_heads_per_partition = self.config.heads // self.config.mp_size
        self.hidden_size_per_partition = self.config.hidden_size // self.config.mp_size
        self.hidden_size_per_attention_head = self.config.hidden_size // self.config.heads

        self.mp_group = mp_group

        # used for quantization
        self.q_scales = q_scales
        self.q_groups = q_groups
        self.merge_count = int(math.log2(merge_count))

        self.norm_factor = math.sqrt(
            math.sqrt(self.config.hidden_size // self.config.heads))
        self.qkv_merging = qkv_merging

    def forward(self,
                input,
                input_mask,
                head_mask=None,
                layer_past=None,
                get_present=False,
                encoder_hidden_states=None,
                encoder_attention_mask=None,
                output_attentions=False,
                norm_w=None,
                norm_b=None):
        output = DeepSpeedSelfAttentionFunction.apply(
            input,
            input_mask,
            head_mask,
            layer_past,
            get_present,
            encoder_hidden_states,
            encoder_attention_mask,
            output_attentions,
            norm_w,
            norm_b,
            self.config,
            self.attn_qkvw,
            self.attn_qkvb,
            self.num_attention_heads_per_partition,
            self.norm_factor,
            self.hidden_size_per_partition,
            self.attn_ow,
            self.attn_ob,
            self.mp_group,
            self.q_scales,
            self.q_groups,
            self.merge_count,
            self.qkv_merging)

        return output


class DeepSpeedMLPFunction(Function):
    @staticmethod
    def forward(ctx,
                input,
                residual,
                bias,
                inter_w,
                inter_b,
                attn_nw,
                attn_nb,
                config,
                mp_group,
                output_b,
                output_w,
                q_scales,
                q_groups,
                merge_count):
        if config.q_int8:

            (intermediate,
             residual_add) = inference_cuda_module.mlp_gemm_int8(
                 input,
                 residual,
                 bias,
                 inter_w,
                 inter_b,
                 attn_nw,
                 attn_nb,
                 config.epsilon,
                 q_scales[2],
                 (q_groups * (2**merge_count)),
                 config.pre_layer_norm)
            output = inference_cuda_module.vector_matmul_int8(intermediate,
                                                              output_w,
                                                              q_scales[3],
                                                              q_groups,
                                                              (merge_count))
        else:
            mlp_gemm_func = inference_cuda_module.mlp_gemm_fp16 if config.fp16 else \
                                    inference_cuda_module.mlp_gemm_fp32
            vector_matmul_func = inference_cuda_module.vector_matmul_fp16 if config.fp16 else \
                                    inference_cuda_module.vector_matmul_fp32
            (intermediate,
             residual_add) = mlp_gemm_func(input,
                                           residual,
                                           bias,
                                           inter_w,
                                           inter_b,
                                           attn_nw,
                                           attn_nb,
                                           config.epsilon,
                                           config.pre_layer_norm)
            output = vector_matmul_func(intermediate, output_w)

        if mp_group is not None and torch.distributed.get_world_size(group=mp_group) > 1:
            torch.distributed.all_reduce(output, group=mp_group)

        bias_residual_func = inference_cuda_module.bias_residual_fp16 if config.fp16 or config.q_int8 else \
                                    inference_cuda_module.bias_residual_fp32

        output = bias_residual_func(output, residual_add, output_b)

        return output

    @staticmethod
    def backward(ctx, grad_output):
        raise RuntimeError('You are running with DeepSpeed Inference mode. \
                            Please switch to Training mode for running backward!')


class DeepSpeedMLP(nn.Module):
    def __init__(self,
                 config,
                 mp_group=None,
                 q_scales=None,
                 q_groups=1,
                 merge_count=1,
                 mlp_extra_grouping=False):
        super(DeepSpeedMLP, self).__init__()

        self.config = config
        self.attn_nw = nn.Parameter(torch.Tensor(self.config.hidden_size))
        self.attn_nb = nn.Parameter(torch.Tensor(self.config.hidden_size))
        self.inter_w = nn.Parameter(
            torch.Tensor(self.config.hidden_size,
                         self.config.intermediate_size // self.config.mp_size))
        self.inter_b = nn.Parameter(
            torch.Tensor(self.config.intermediate_size // self.config.mp_size))
        self.output_w = nn.Parameter(
            torch.Tensor((self.config.intermediate_size // self.config.mp_size),
                         self.config.hidden_size))
        self.output_b = nn.Parameter(torch.Tensor(self.config.hidden_size))

        # used for quantization
        self.q_scales = q_scales
        self.q_groups = q_groups * 2 if mlp_extra_grouping else q_groups
        self.merge_count = int(math.log2(merge_count))

        self.mp_group = mp_group

    def forward(self, input, residual, bias):
        return DeepSpeedMLPFunction.apply(input,
                                          residual,
                                          bias,
                                          self.inter_w,
                                          self.inter_b,
                                          self.attn_nw,
                                          self.attn_nb,
                                          self.config,
                                          self.mp_group,
                                          self.output_b,
                                          self.output_w,
                                          self.q_scales,
                                          self.q_groups,
                                          self.merge_count)


class DeepSpeedTransformerInference(nn.Module):
    """Initialize the DeepSpeed Transformer Layer.
        Arguments:
            layer_id: The layer index starting from 0, e.g. if model has 24 transformer layers,
                layer_id will be 0,1,2...23 when each layer object is instantiated
            config: An object of DeepSpeedInferenceConfig
            mp_group: Model parallelism group initialized on the modeling side.
            quantize_scales: This argument groups all the layers' scales used for quantization
            quantize_groups: Number of groups used for quantizing the model
            merge_count: Shows the number of model-parallel checkpoints merged before running inference.
                We use this argument to control the quantization scale for the model parameters if a bigger
                quantize-grouping than 1 is used.
            mlp_extra_grouping: This flag is used to show a 2x higher number of groups used for the MLP part
                of a Transformer layer. We use this feature for quantization to reduce the convergence impact
                for specific downstream tasks.
    """
    layer_id = 0

    def __init__(self,
                 config,
                 mp_group=None,
                 quantize_scales=None,
                 quantize_groups=1,
                 merge_count=1,
                 mlp_extra_grouping=False,
                 qkv_merging=False):
        super(DeepSpeedTransformerInference, self).__init__()

        self.config = config
        self.config.layer_id = DeepSpeedTransformerInference.layer_id
        DeepSpeedTransformerInference.layer_id += 1
        self.attention = DeepSpeedSelfAttention(self.config,
                                                mp_group,
                                                quantize_scales,
                                                quantize_groups,
                                                merge_count,
                                                qkv_merging)
        self.mlp = DeepSpeedMLP(self.config,
                                mp_group,
                                quantize_scales,
                                quantize_groups,
                                merge_count,
                                mlp_extra_grouping)

        self.norm_w = nn.Parameter(torch.Tensor(self.config.hidden_size))
        self.norm_b = nn.Parameter(torch.Tensor(self.config.hidden_size))

        global inference_cuda_module
        global specialized_mode
        if inference_cuda_module is None:
            specialized_mode = False
            if hasattr(op_builder, 'InferenceSpecializedBuilder'):
                builder = op_builder.InferenceSpecializedBuilder()
                if builder.is_compatible():
                    inference_cuda_module = builder.load()
                    specialized_mode = True
                else:
                    inference_cuda_module = op_builder.InferenceBuilder().load()
            else:
                inference_cuda_module = op_builder.InferenceBuilder().load()
        self.config.specialized_mode = specialized_mode
        print("DeepSpeed Transformer Inference config is ", self.config.__dict__)

    def forward(self,
                input,
                input_mask=None,
                attention_mask=None,
                head_mask=None,
                layer_past=None,
                get_key_value=False,
                get_present=False,
                encoder_output=None,
                enc_dec_attn_mask=None,
                encoder_hidden_states=None,
                encoder_attention_mask=None,
                use_cache=False,
                output_attentions=False):
        get_present = (get_present or get_key_value or use_cache)
        input_mask = input_mask if attention_mask is None else attention_mask

        input_type = input.dtype

        if (self.config.fp16 or self.config.q_int8) \
            and input.dtype == torch.float:
            input = input.half()

        with torch.no_grad():
            attention_output = self.attention(input,
                                              input_mask,
                                              head_mask,
                                              layer_past,
                                              get_present,
                                              encoder_hidden_states,
                                              encoder_attention_mask,
                                              output_attentions,
                                              self.norm_w,
                                              self.norm_b)

            if get_present:
                attention_output, p_key, p_value, _ = attention_output
                presents = (p_key, p_value)
            elif output_attentions:
                attention_output, _, _, context_output = attention_output
            else:
                attention_output, _, _, _ = attention_output
            output = self.mlp(attention_output, input, self.attention.attn_ob)

            if not self.config.pre_layer_norm:
                ds_layernorm = inference_cuda_module.layer_norm_fp16 if self.config.fp16 or self.config.q_int8 else \
                                        inference_cuda_module.layer_norm_fp32
                output = ds_layernorm(output,
                                      self.norm_w,
                                      self.norm_b,
                                      self.config.epsilon)

            if input_type != output.dtype:
                output = output.to(input_type)

        if get_present:
            output = (output, presents)

        if self.config.return_tuple:
            return (output, )
        else:
            return output<|MERGE_RESOLUTION|>--- conflicted
+++ resolved
@@ -46,15 +46,9 @@
                 that by enabling it, the pretraining tasks such as BERT are not affected and can obtain
                 a high accuracy level. On the other hand, for the downstream tasks, such as fine-tuning, we recommend
                 to turn it off in order to be able to reproduce the same result through the regular kernel execution.
-<<<<<<< HEAD
-            encoder_decoder: DeepSpeed-Inference currently support the encoder-only architecture! We will add
-                the required features to support both soon!
-            scale_attention: If true, both q and k are scaled by 1/sqrt(attention_heads) before attention computation.
-=======
 
             scale_attention: If true, both q and k are scaled by 1/sqrt(attention_heads) before attention computation.
             return_tuple: if True, returns the transformer output as a tuple, otherwise returns as a tensor
->>>>>>> ee6a92c0
     """
     def __init__(self,
                  hidden_size=-1,
