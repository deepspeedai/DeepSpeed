--- conflicted
+++ resolved
@@ -24,31 +24,16 @@
     def forward(self, attn_scores: torch.Tensor, attn_mask: torch.Tensor, alibi: torch.Tensor, triangular: bool,
                 recompute: bool, local_attention: bool, window_size: int, async_op: bool, layer_scale: float,
                 head_offset: int):
-<<<<<<< HEAD
         if self.softmax_func != None:
-            output = self.softmax_func(attn_scores,
-                                       attn_mask,
-                                       alibi,
-                                       triangular,
-                                       recompute,
-                                       local_attention,
-                                       window_size,
-                                       async_op,
-                                       layer_scale,
-                                       head_offset,
-                                       self.config.mp_size)
+            output = self.softmax_func(attn_scores, attn_mask, alibi, triangular, recompute, local_attention,
+                                       window_size, async_op, layer_scale, head_offset, self.config.mp_size)
         else:
             # fallback
-            alibi = alibi[head_offset:head_offset +
-                          self.num_attention_heads_per_partition]
+            alibi = alibi[head_offset:head_offset + self.num_attention_heads_per_partition]
             input_dtype = attn_scores.dtype
             if (triangular):
-                tri = ~torch.tril(
-                    torch.ones(attn_scores.size(),
-                               device=attn_scores.device)).to(bool)
-                attn_scores = torch.masked_fill(attn_scores * layer_scale,
-                                                tri,
-                                                torch.finfo(input_dtype).min)
+                tri = ~torch.tril(torch.ones(attn_scores.size(), device=attn_scores.device)).to(bool)
+                attn_scores = torch.masked_fill(attn_scores * layer_scale, tri, torch.finfo(input_dtype).min)
             if alibi is not None:
                 attn_scores += alibi
             if attn_mask is not None:
@@ -57,8 +42,4 @@
                 attn_scores += attn_mask
             output = F.softmax(attn_scores, dim=-1, dtype=torch.float32).to(input_dtype)
 
-=======
-        output = self.softmax_func(attn_scores, attn_mask, alibi, triangular, recompute, local_attention, window_size,
-                                   async_op, layer_scale, head_offset, self.config.mp_size)
->>>>>>> 9726bd46
         return output