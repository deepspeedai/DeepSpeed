# Copyright (c) Microsoft Corporation.
# SPDX-License-Identifier: Apache-2.0

# DeepSpeed Team

import torch
from ..config import DeepSpeedInferenceConfig
from .base import BaseOp


class GELUGemmOp(BaseOp):

    def __init__(self, config: DeepSpeedInferenceConfig):
        super(GELUGemmOp, self).__init__(config)
        try:
            if self.config.fp16:
                self.fused_gemm_gelu = self.inference_module.fused_gemm_gelu_fp16
            elif self.config.bf16:
                self.fused_gemm_gelu = self.inference_module.fused_gemm_gelu_bf16
            else:
                self.fused_gemm_gelu = self.inference_module.fused_gemm_gelu_fp32
        except AttributeError:
            self.fused_gemm_gelu = None

    def forward(self,
                input: torch.Tensor,
                weight: torch.Tensor,
                bias: torch.Tensor,
                weight_out: torch.Tensor,
                async_op: bool = False):
<<<<<<< HEAD
        if self.fused_gemm_gelu != None:
            output = self.fused_gemm_gelu(input, weight, weight.scale, bias, weight_out, weight_out.scale,
                                          self.config.epsilon, self.config.pre_layer_norm, self.config.q_int8,
                                          async_op)
        else:
            # fallback
            raise NotImplementedError
=======
        output = self.fused_gemm_gelu(input, weight, weight.scale, bias, weight_out, weight_out.scale,
                                      self.config.epsilon, self.config.pre_layer_norm, self.config.q_int8, async_op,
                                      self.config.transposed_mode)
>>>>>>> 0b5252bb
        return output<|MERGE_RESOLUTION|>--- conflicted
+++ resolved
@@ -28,17 +28,11 @@
                 bias: torch.Tensor,
                 weight_out: torch.Tensor,
                 async_op: bool = False):
-<<<<<<< HEAD
         if self.fused_gemm_gelu != None:
             output = self.fused_gemm_gelu(input, weight, weight.scale, bias, weight_out, weight_out.scale,
                                           self.config.epsilon, self.config.pre_layer_norm, self.config.q_int8,
-                                          async_op)
+                                          async_op, self.config.transposed_mode)
         else:
             # fallback
             raise NotImplementedError
-=======
-        output = self.fused_gemm_gelu(input, weight, weight.scale, bias, weight_out, weight_out.scale,
-                                      self.config.epsilon, self.config.pre_layer_norm, self.config.q_int8, async_op,
-                                      self.config.transposed_mode)
->>>>>>> 0b5252bb
         return output