--- conflicted
+++ resolved
@@ -25,23 +25,11 @@
                 bias: torch.Tensor,
                 weight_out: torch.Tensor,
                 async_op: bool = False):
-<<<<<<< HEAD
         if self.fused_gemm_gelu != None:
-            output = self.fused_gemm_gelu(input,
-                                          weight,
-                                          weight.scale,
-                                          bias,
-                                          weight_out,
-                                          weight_out.scale,
-                                          self.config.epsilon,
-                                          self.config.pre_layer_norm,
-                                          self.config.q_int8,
+            output = self.fused_gemm_gelu(input, weight, weight.scale, bias, weight_out, weight_out.scale,
+                                          self.config.epsilon, self.config.pre_layer_norm, self.config.q_int8,
                                           async_op)
         else:
             # fallback
             raise NotImplementedError
-=======
-        output = self.fused_gemm_gelu(input, weight, weight.scale, bias, weight_out, weight_out.scale,
-                                      self.config.epsilon, self.config.pre_layer_norm, self.config.q_int8, async_op)
->>>>>>> 9726bd46
         return output