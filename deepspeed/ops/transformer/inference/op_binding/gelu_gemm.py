# Copyright (c) Microsoft Corporation.
# SPDX-License-Identifier: Apache-2.0

# DeepSpeed Team

import torch
from ..config import DeepSpeedInferenceConfig
from .base import BaseOp


class GELUGemmOp(BaseOp):

    def __init__(self, config: DeepSpeedInferenceConfig):
        super(GELUGemmOp, self).__init__(config)
        try:
            if self.config.fp16:
                self.fused_gemm_gelu = self.inference_module.fused_gemm_gelu_fp16
            elif self.config.bf16:
                self.fused_gemm_gelu = self.inference_module.fused_gemm_gelu_bf16
            else:
                self.fused_gemm_gelu = self.inference_module.fused_gemm_gelu_fp32
        except AttributeError:
            self.fused_gemm_gelu = None

    def forward(self,
                input: torch.Tensor,
                weight: torch.Tensor,
                bias: torch.Tensor,
                weight_out: torch.Tensor,
                async_op: bool = False):
<<<<<<< HEAD
        if self.fused_gemm_gelu != None:
            output = self.fused_gemm_gelu(input, weight, weight.scale, bias, weight_out, weight_out.scale,
                                          self.config.epsilon, self.config.pre_layer_norm, self.config.q_int8,
                                          async_op, self.config.transposed_mode)
        else:
            # fallback
            raise NotImplementedError
=======
        output = self.fused_gemm_gelu(input, weight, weight.scale if hasattr(weight, "scale") else torch.empty(1),
                                      bias, weight_out,
                                      weight_out.scale if hasattr(weight_out, "scale") else torch.empty(1),
                                      self.config.epsilon, self.config.pre_layer_norm, self.config.q_int8, async_op,
                                      self.config.transposed_mode)
>>>>>>> 2f8d384e
        return output<|MERGE_RESOLUTION|>--- conflicted
+++ resolved
@@ -28,19 +28,13 @@
                 bias: torch.Tensor,
                 weight_out: torch.Tensor,
                 async_op: bool = False):
-<<<<<<< HEAD
         if self.fused_gemm_gelu != None:
-            output = self.fused_gemm_gelu(input, weight, weight.scale, bias, weight_out, weight_out.scale,
+            output = self.fused_gemm_gelu(input, weight, weight.scale if hasattr(weight, "scale") else torch.empty(1),
+                                          bias, weight_out,
+                                          weight_out.scale if hasattr(weight_out, "scale") else torch.empty(1),
                                           self.config.epsilon, self.config.pre_layer_norm, self.config.q_int8,
                                           async_op, self.config.transposed_mode)
         else:
             # fallback
             raise NotImplementedError
-=======
-        output = self.fused_gemm_gelu(input, weight, weight.scale if hasattr(weight, "scale") else torch.empty(1),
-                                      bias, weight_out,
-                                      weight_out.scale if hasattr(weight_out, "scale") else torch.empty(1),
-                                      self.config.epsilon, self.config.pre_layer_norm, self.config.q_int8, async_op,
-                                      self.config.transposed_mode)
->>>>>>> 2f8d384e
         return output