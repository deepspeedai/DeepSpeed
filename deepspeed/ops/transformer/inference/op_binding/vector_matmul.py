--- conflicted
+++ resolved
@@ -25,13 +25,11 @@
     def forward(self, input: torch.Tensor, weight: torch.Tensor, async_op: bool = False):
         q_scale = weight.scale if hasattr(weight, 'scale') else torch.empty(1)
         q_int8 = self.config.q_int8
-<<<<<<< HEAD
         if self.vector_matmul_func != None:
-            output = self.vector_matmul_func(input, weight, async_op, q_scale, q_int8)
-        else:
+            output = self.vector_matmul_func(input, weight, async_op, q_scale, q_int8, self.config.transposed_mode)
+        elif not self.config.transposed_mode:
             # fallback
             output = torch.matmul(input, weight)
-=======
-        output = self.vector_matmul_func(input, weight, async_op, q_scale, q_int8, self.config.transposed_mode)
->>>>>>> 0b5252bb
+        else:
+            raise NotImplementedError
         return output