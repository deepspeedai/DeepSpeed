'''Copyright The Microsoft DeepSpeed Team'''

import torch
import torch.nn.functional as F
from ..config import DeepSpeedInferenceConfig
from .base import BaseOp
from deepspeed import comm as dist


class QKVGemmOp(BaseOp):

    def __init__(self, config: DeepSpeedInferenceConfig):
        super(QKVGemmOp, self).__init__(config)
        try:
            if self.config.fp16:
                self.qkv_gemm_func = self.inference_module.qkv_gemm_fp16
            elif self.config.bf16:
                self.qkv_gemm_func = self.inference_module.qkv_gemm_bf16
            else:
                self.qkv_gemm_func = self.inference_module.qkv_gemm_fp32
        except AttributeError:
            self.qkv_gemm_func = None

    def forward(self,
                input: torch.Tensor,
                weight: torch.Tensor,
                bias: torch.Tensor,
                gamma: torch.Tensor,
                beta: torch.Tensor,
                add_bias: bool,
                num_layers: int,
                num_heads: int = None,
                max_out_tokens: int = None):
        q_scale = weight.scale
        external_cache = self.config.bigscience_bloom
        rank = dist.get_rank() if dist.is_initialized() else 0
        q_int8 = self.config.q_int8
<<<<<<< HEAD
        if self.qkv_gemm_func != None:
            output = self.qkv_gemm_func(input,
                                        weight,
                                        q_scale,
                                        bias,
                                        gamma,
                                        beta,
                                        self.config.epsilon,
                                        add_bias,
                                        num_layers,
                                        external_cache,
                                        self.config.mp_size,
                                        rank,
                                        q_int8)
        else:
            # fallback
            inp_norm = F.layer_norm(input,
                                    (input.shape[2],
                                     ),
                                    gamma,
                                    beta,
                                    self.config.epsilon)
            tmp = torch.matmul(inp_norm, weight)
            if add_bias:
                tmp += bias
            output = [tmp, inp_norm]

=======
        output = self.qkv_gemm_func(input, weight, q_scale, bias, gamma, beta, self.config.epsilon, add_bias,
                                    num_layers, external_cache, self.config.mp_size, rank, q_int8)
>>>>>>> 9726bd46
        return output<|MERGE_RESOLUTION|>--- conflicted
+++ resolved
@@ -35,36 +35,15 @@
         external_cache = self.config.bigscience_bloom
         rank = dist.get_rank() if dist.is_initialized() else 0
         q_int8 = self.config.q_int8
-<<<<<<< HEAD
         if self.qkv_gemm_func != None:
-            output = self.qkv_gemm_func(input,
-                                        weight,
-                                        q_scale,
-                                        bias,
-                                        gamma,
-                                        beta,
-                                        self.config.epsilon,
-                                        add_bias,
-                                        num_layers,
-                                        external_cache,
-                                        self.config.mp_size,
-                                        rank,
-                                        q_int8)
+            output = self.qkv_gemm_func(input, weight, q_scale, bias, gamma, beta, self.config.epsilon, add_bias,
+                                        num_layers, external_cache, self.config.mp_size, rank, q_int8)
         else:
             # fallback
-            inp_norm = F.layer_norm(input,
-                                    (input.shape[2],
-                                     ),
-                                    gamma,
-                                    beta,
-                                    self.config.epsilon)
+            inp_norm = F.layer_norm(input, (input.shape[2], ), gamma, beta, self.config.epsilon)
             tmp = torch.matmul(inp_norm, weight)
             if add_bias:
                 tmp += bias
             output = [tmp, inp_norm]
 
-=======
-        output = self.qkv_gemm_func(input, weight, q_scale, bias, gamma, beta, self.config.epsilon, add_bias,
-                                    num_layers, external_cache, self.config.mp_size, rank, q_int8)
->>>>>>> 9726bd46
         return output