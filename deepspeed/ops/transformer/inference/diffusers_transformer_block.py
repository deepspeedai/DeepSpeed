'''
Copyright 2022 The Microsoft DeepSpeed Team
'''

import torch
import torch.nn as nn
<<<<<<< HEAD
from ....module_inject import GroupQuantizer
=======
from ... import op_builder
>>>>>>> 35eabb0a

from deepspeed import module_inject
from .diffusers_attention import DeepSpeedDiffusersAttention
from .bias_add import nhwc_bias_add
from .diffusers_2d_transformer import Diffusers2DTransformerConfig
from deepspeed.accelerator import get_accelerator
from deepspeed.ops.op_builder.builder_names import InferenceBuilder, SpatialInferenceBuilder

# Ops will be loaded on demand
transformer_cuda_module = None
spatial_cuda_module = None


def load_transformer_module():
    global transformer_cuda_module
    if transformer_cuda_module is None:
        transformer_cuda_module = get_accelerator().create_op_builder(
            InferenceBuilder).load()
    return transformer_cuda_module


def load_spatial_module():
    global spatial_cuda_module
    if spatial_cuda_module is None:
        spatial_cuda_module = get_accelerator().create_op_builder(
            SpatialInferenceBuilder).load()
    return spatial_cuda_module


class DeepSpeedDiffusersTransformerBlock(nn.Module):
    def __init__(self,
                 equivalent_module: nn.Module,
                 config: Diffusers2DTransformerConfig):
        super(DeepSpeedDiffusersTransformerBlock, self).__init__()
        self.quantizer = module_inject.GroupQuantizer(q_int8=config.int8_quantization)
        # Ensure ops are built by the time we start running
        self.config = config

        self.ff1_w = self.quantizer.quantize(
            nn.Parameter(equivalent_module.ff.net[0].proj.weight.data,
                         requires_grad=False))
        self.ff1_b = nn.Parameter(equivalent_module.ff.net[0].proj.bias.data,
                                  requires_grad=False)
        self.ff2_w = self.quantizer.quantize(
            nn.Parameter(equivalent_module.ff.net[2].weight.data,
                         requires_grad=False))
        self.ff2_b = nn.Parameter(equivalent_module.ff.net[2].bias.data,
                                  requires_grad=False)

        self.norm1_g = nn.Parameter(equivalent_module.norm1.weight.data,
                                    requires_grad=False)
        self.norm1_b = nn.Parameter(equivalent_module.norm1.bias.data,
                                    requires_grad=False)
        self.norm1_eps = equivalent_module.norm1.eps

        self.norm2_g = nn.Parameter(equivalent_module.norm2.weight.data,
                                    requires_grad=False)
        self.norm2_b = nn.Parameter(equivalent_module.norm2.bias.data,
                                    requires_grad=False)
        self.norm2_eps = equivalent_module.norm2.eps

        self.norm3_g = nn.Parameter(equivalent_module.norm3.weight.data,
                                    requires_grad=False)
        self.norm3_b = nn.Parameter(equivalent_module.norm3.bias.data,
                                    requires_grad=False)
        self.norm3_eps = equivalent_module.norm3.eps

        self.attn_1 = equivalent_module.attn1
        self.attn_2 = equivalent_module.attn2

        # Pull the bias in if we can
        if isinstance(self.attn_1, DeepSpeedDiffusersAttention):
            self.attn_1.do_out_bias = False
            self.attn_1_bias = self.attn_1.attn_ob
        else:
            self.attn_1_bias = nn.Paramaeter(torch.zeros_like(self.norm2_g),
                                             requires_grad=False)

        # Pull the bias in if we can
        if isinstance(self.attn_2, DeepSpeedDiffusersAttention):
            self.attn_2.do_out_bias = False
            self.attn_2_bias = self.attn_2.attn_ob
        else:
            self.attn_2_bias = nn.Paramaeter(torch.zeros_like(self.norm3_g),
                                             requires_grad=False)

        self.transformer_cuda_module = load_transformer_module()
        load_spatial_module()

    def forward(self, hidden_states, context=None, timestep=None):

        out_norm_1 = self.transformer_cuda_module.layer_norm(hidden_states,
                                                             self.norm1_g,
                                                             self.norm1_b,
                                                             self.norm1_eps)
        out_attn_1 = self.attn_1(out_norm_1)

        out_norm_2, out_attn_1 = self.transformer_cuda_module.layer_norm_residual_store(out_attn_1,
                                                                 self.attn_1_bias,
                                                                 hidden_states,
                                                                 self.norm2_g,
                                                                 self.norm2_b,
                                                                 self.norm2_eps)
        out_attn_2 = self.attn_2(out_norm_2, context=context)
        out_norm_3, out_attn_2 = self.transformer_cuda_module.layer_norm_residual_store(out_attn_2,
                                                                 self.attn_2_bias,
                                                                 out_attn_1,
                                                                 self.norm3_g,
                                                                 self.norm3_b,
                                                                 self.norm3_eps)

        out_ff1 = nn.functional.linear(out_norm_3, self.ff1_w)
        out_geglu = self.transformer_cuda_module.bias_geglu(out_ff1, self.ff1_b)

        out_ff2 = nn.functional.linear(out_geglu, self.ff2_w)
        return nhwc_bias_add(out_ff2, self.ff2_b, other=out_attn_2)<|MERGE_RESOLUTION|>--- conflicted
+++ resolved
@@ -4,11 +4,6 @@
 
 import torch
 import torch.nn as nn
-<<<<<<< HEAD
-from ....module_inject import GroupQuantizer
-=======
-from ... import op_builder
->>>>>>> 35eabb0a
 
 from deepspeed import module_inject
 from .diffusers_attention import DeepSpeedDiffusersAttention
