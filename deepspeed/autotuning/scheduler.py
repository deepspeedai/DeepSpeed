# Copyright (c) Microsoft Corporation.
# SPDX-License-Identifier: Apache-2.0

# DeepSpeed Team

import copy

import json
import subprocess
import sys
import threading
import time
import base64

import os
import hjson
from tqdm import tqdm

from ..utils import logger
<<<<<<< HEAD
from ..launcher.constants import MVAPICH_LAUNCHER, PDSH_LAUNCHER, OPENMPI_LAUNCHER, SLURM_LAUNCHER
from .constants import *
from .constants import AUTOTUNING, AUTOTUNING_METRIC_PATH
=======
from .constants import AUTOTUNING, AUTOTUNING_METRIC_PATH, BUFSIZE
>>>>>>> c2c81993
from .utils import get_val_by_key, search_error, was_interruptted
"""
thread-0: loop over experiment queue dispatching experiments if they become available
thread-N: start each experiment in its own thread
"""

from deepspeed import comm as dist

TIMEOUT = 5


class ResourceManager:

    def __init__(self, args, hosts, num_gpus_per_node, results_dir, exps_dir, arg_mappings):
        self.results_dir = results_dir
        self.exps_dir = exps_dir

        self.nodes = []
        self.num_gpus_per_node = num_gpus_per_node
        for host in hosts:
            self.nodes.append(Node(host, num_gpus_per_node))

        self.experiment_queue = []
        self.running_experiments = {}
        self.finished_experiments = {}
        self.experiment_count = 0
        self.exp_paths = set()
        self.args = args

        self.arg_mappings = {}
        if arg_mappings is not None:
            for k, v in arg_mappings.items():
                k = k.strip()
                v = v.strip()
                if k not in self.arg_mappings:
                    self.arg_mappings[k] = v

    def schedule_experiments(self, exp_paths):
        for exp_path in exp_paths:
            if exp_path in self.exp_paths:
                continue
            else:
                self.exp_paths.add(exp_path)
                with open(exp_path, "r") as fd:
                    exp = hjson.load(fd)
                    exp["exp_id"] = self.experiment_count
                    self.experiment_count += 1

                    result_dir = exp["result_dir"] = os.path.join(self.results_dir, exp['name'])
                    if AUTOTUNING in exp["ds_config"]:
                        metric_file = os.path.join(result_dir, "metrics.json")
                        exp["ds_config"][AUTOTUNING][AUTOTUNING_METRIC_PATH] = metric_file
                    stderr_file = os.path.join(result_dir, "stderr.log")
                    model_info_file = os.path.join(result_dir, "model_info.json")
                    metric_file = os.path.join(result_dir, "metrics.json")

                    # skip existing experiments (except for the ones that were interrupted)
                    if os.path.exists(result_dir) and os.path.exists(stderr_file):
                        if not was_interruptted(stderr_file):
                            err = search_error(stderr_file)
                            exp_id = exp["exp_id"]
                            self.finished_experiments[exp_id] = (exp, err)
                            if err or os.path.exists(metric_file) or os.path.exists(model_info_file):
                                logger.info(f"Skipping exp {exp['name']} whose result already exists")
                                continue

                    self.experiment_queue.append(exp)

    def run_job(self, exp: dict, reservations):
        exp_id = exp["exp_id"]
        exp["master_addr"] = self.args.master_addr
        exp["master_port"] = self.args.master_port + exp_id
        exp["result_dir"] = os.path.join(self.results_dir, exp['name'])
        exp["hostfile"] = self.args.hostfile
        exp["launcher"] = self.args.launcher
        exp["no_ssh_check"] = self.args.no_ssh_check
        if self.args.launcher == 'slurm' and hasattr(self.args, 'comment'):
            exp["comment"] = self.args.comment
        user_script = self.args.user_script
        user_args = self.args.user_args

        # overwrite the user arg in the arg_mappings
        for key, val in self.arg_mappings.items():
            nval = get_val_by_key(exp, key)
            if nval and str(nval) != "auto":
                if val in user_args:
                    idx = user_args.index(val)
                    user_args[idx + 1] = str(nval)
                else:
                    user_args.append(val)
                    user_args.append(str(nval))

        t = threading.Thread(target=run_experiment, args=(exp, reservations, user_script, user_args))
        t.start()
        self.running_experiments[exp_id] = (t, exp, reservations, time.time())

    def experiment_check(self, pbar):
        finished_exps = []
        for exp_id, exp_data in self.running_experiments.items():
            thread, exp_json, reservations, start_time = exp_data
            logger.debug(f"Checking exp_id = {exp_id}, alive = {thread.is_alive()}")
            thread.join(timeout=TIMEOUT)
            if not thread.is_alive():
                exp_dir = exp_json["result_dir"]
                stderr_file = os.path.join(exp_dir, "stderr.log")
                err = search_error(stderr_file)
                finished_exps.append((exp_id, reservations))
                self.finished_experiments[exp_id] = (exp_json, err)
                duration = time.time() - start_time
                logger.debug(f"Finished exp_id = {exp_id}, duration={duration:.2f} sec")
                pbar.update(len(finished_exps))
        for exp_id, reservations in finished_exps:
            for reservation in reservations:
                reservation.restore_slots()
            self.running_experiments.pop(exp_id)
        time.sleep(TIMEOUT)

    def resource_request(self, exp):
        num_gpus, num_nodes = exp['num_gpus'], exp['num_nodes']
        slot_request = num_gpus
        reservations = []
        for node in self.nodes:
            if num_nodes == 0:
                break
            slots = node.reserve_slots(slot_request=slot_request)
            if slots:
                reservations.append(Reservation(node=node, slots=slots))
                num_nodes -= 1

        if num_nodes == 0:
            # request satisfied
            return reservations
        else:
            # request not satisfied
            for reservation in reservations:
                reservation.restore_slots()

    def status(self):
        status = ""
        for node in self.nodes:
            status += f"{node.host} ({len(node.idle_slots)} idle gpus), "
        return status[:-1]

    def run(self):
        pbar = tqdm(total=len(self.experiment_queue))

        while len(self.experiment_queue) > 0:
            exp = self.experiment_queue.pop(0)
            logger.debug(f'Popped exp_id = {exp["exp_id"]} from the queue')
            logger.debug(f'Resource status: {self.status()}')
            reservations = self.resource_request(exp)

            if not reservations:
                logger.debug(f'Unable to schedule exp_id = {exp["exp_id"]}')
                self.experiment_queue.insert(0, exp)
                logger.debug(f'Put exp_id = {exp["exp_id"]} back into the queue')
                self.experiment_check(pbar)
            else:
                desc = ""
                for reservation in reservations:
                    reservation.slots.sort()
                    slots = ",".join(map(str, reservation.slots))
                    desc += f"{reservation.node.host}:{slots}@"
                desc = desc[:-1]
                logger.debug(f'Running exp_id = {exp["exp_id"]} on {desc}')
                self.run_job(exp, reservations)

        # All pending experiments are scheduled, waiting for them to complete
        while len(self.running_experiments) > 0:
            self.experiment_check(pbar)

    def save_exp_results_to_database(self, message, ranks=None, path=None):
        """Print message when one of following condition meets

        + not dist.is_initialized()
        + dist.get_rank() in ranks if ranks is not None or ranks = [-1]

    Args:
            message (str)
            ranks (list)
            path (str)

        """
        should_log = not dist.is_initialized()
        ranks = ranks or []
        my_rank = dist.get_rank() if dist.is_initialized() else -1
        if ranks and not should_log:
            should_log = ranks[0] == -1
            should_log = should_log or (my_rank in set(ranks))
        logger.debug(f"*** Should log: {should_log}")
        if should_log:
            message['rank'] = my_rank
            with open(path, 'a') as outfile:
                json.dump(message, outfile)
                outfile.write('\n')

    def parse_results(self, metric):
        """ Parses the metric file of the finished experiments to select the optimal DeepSpeed configuration.

        Args:
            finished_experiments (dcit): a dictionary of experiment id and experiment description.

        Returns:
            The path to the result folder of the experiment with the optimal configuration.
        """
        max_throughput = sys.float_info.min
        best_exp_id = -1
        for exp_id, (exp, err) in self.finished_experiments.items():
            if err:
                logger.info(
                    f"The experiment exp_id = {exp_id}, exp_name = {exp['name']}, did not run successfully with error = {err}, thus a metrics.txt does not exist for it. Check the stderr.log in {exp['result_dir']}"
                )
                continue

            metric_file = exp["ds_config"][AUTOTUNING][AUTOTUNING_METRIC_PATH]

            if os.path.exists(metric_file):
                with open(metric_file, 'r') as f:
                    results = hjson.load(f)
                    curr_throughput = results[metric]
                    if curr_throughput > max_throughput:
                        max_throughput = curr_throughput
                        best_exp_id = exp_id
                    exp['results'] = results

        if best_exp_id != -1:
            best_exp, _ = self.finished_experiments[best_exp_id]
            return best_exp, max_throughput

        return exp, None

    def clear(self):
        """Clear experiment queues, does not reset self.experiment_count
        """
        self.experiment_queue = []
        # clean up the running experiments
        for exp_id, exp_data in self.running_experiments.items():
            thread, exp_json, reservations, start_time = exp_data
            clean_up(exp_json, reservations)
        self.running_experiments = {}
        self.finished_experiments = {}
        self.exp_paths = set()


class Node:

    def __init__(self, host, max_slots):
        self.host = host
        self.max_slots = max_slots
        self.idle_slots = list(range(max_slots))

    def reserve_slots(self, slot_request: int) -> list:
        if len(self.idle_slots) >= slot_request:
            return [self.idle_slots.pop(0) for _ in range(slot_request)]

    def restore_slots(self, slots: list):
        self.idle_slots += slots


class Reservation:

    def __init__(self, node, slots):
        self.node = node
        self.slots = slots

    def restore_slots(self):
        self.node.restore_slots(self.slots)

    def desc(self):
        slots = ",".join(map(str, self.slots))
        return f"{self.node.host}:{slots}@"


def get_job_id():
    # Infrastructure-specific job-id
    infra_job_id = None
    if "DLWS_JOB_ID" in os.environ:
        infra_job_id = os.environ["DLWS_JOB_ID"]
    elif "DLTS_JOB_ID" in os.environ:
        infra_job_id = os.environ["DLTS_JOB_ID"]
    else:
        infra_job_id = "unknown-job-id"

    return infra_job_id


def get_user():
    user = None
    if "USER" in os.environ:
        user = os.environ["USER"]
    else:
        user = "unknown-user"
    return user


def run_experiment(exp: dict, reservations, user_script, user_args):
    include_str = ""
    for reservation in reservations:
        reservation.slots.sort()
        slots = ",".join(map(str, reservation.slots))
        include_str += f"{reservation.node.host}:{slots}@"
    include_str = include_str[:-1]
    master_addr = exp["master_addr"]
    master_port = exp["master_port"]
    hostfile = exp["hostfile"]
<<<<<<< HEAD
    launcher_args = ["--launcher", exp["launcher"]]
    if master_addr:
        launcher_args += ["--master_addr", master_addr]
    if exp["launcher"] not in (MVAPICH_LAUNCHER, OPENMPI_LAUNCHER, SLURM_LAUNCHER):
        launcher_args += [
            "--include",
            f"{include_str}",
            "--master_port",
            str(master_port),
        ]
    if hostfile != '':
        launcher_args += ["--hostfile", hostfile]
    if 'comment' in exp:
        launcher_args += ["--comment", exp["comment"]]
    if exp['no_ssh_check']:
        launcher_args += ["--no_ssh_check"]
    exp["launcher_args"] = launcher_args
=======
    exp["launcher_args"] = [
        "--hostfile",
        f"{hostfile}",
        "--include",
        f"{include_str}",
        "--master_port",
        str(master_port),
    ]
>>>>>>> c2c81993
    logger.debug(f'launcher args={exp["launcher_args"]}')

    exp["user"] = get_user()
    exp["job_id"] = get_job_id()
    exp_dir = exp["result_dir"]
    os.makedirs(exp_dir, exist_ok=True)
    ds_config_path = os.path.join(exp_dir, "ds_config.json")
    exp["ds_config_path"] = ds_config_path

    ds_config = copy.deepcopy(exp["ds_config"])
    ds_config_json = json.dumps(ds_config).encode('utf-8')

    exp["ds_config_base64"] = base64.urlsafe_b64encode(ds_config_json).decode('utf-8')

    with open(exp["ds_config_path"], "w", buffering=BUFSIZE) as fd:
        json.dump(ds_config, fd)
        fd.flush()
        os.fsync(fd)
        path = exp["ds_config_path"]
        logger.info(f"Scheduler wrote ds_config to {path}, {os.path.abspath(path)}")

    with open(os.path.join(exp_dir, "exp.json"), "w", buffering=BUFSIZE) as fd:
        json.dump(exp, fd)
        fd.flush()
        os.fsync(fd)
        path = os.path.join(exp_dir, "exp.json")
        logger.info(f"Scheduler wrote exp to {path}, {os.path.abspath(path)}")

    # remove "--deepspeed_config ds_config.json" from user_args
    if user_args:
        if "--deepspeed_config" in user_args:
            idx = user_args.index("--deepspeed_config")
        # "--deepspeed_config" is omitted in HF
        elif "--deepspeed" in user_args:
            idx = user_args.index("--deepspeed")
        assert idx < len(user_args), "there is no ds_config file specified after --deepspeed_config or --deepspeed"
        # user_args[idx + 1] = exp["ds_config_path"]
        # pass base64 serialized ds_config to launcher
        user_args[idx + 1] = exp["ds_config_base64"]

    exp["user_script"] = user_script
    exp["user_args"] = user_args

    cmd = ["deepspeed"] + exp["launcher_args"] + [user_script] + user_args

    assert len(exp["launcher_args"]) > 0, "must provide launcher args"

    with open(os.path.join(exp_dir, "cmd.txt"), "w", buffering=BUFSIZE) as fd:
        fd.write(" ".join(cmd))
        fd.write("\n")
        fd.flush()
        os.fsync(fd)

    logger.info(
        f"Launching exp_id = {exp['exp_id']}, exp_name = {exp['name']}, with resource = {include_str}, and ds_config = {os.path.abspath(ds_config_path)}"
    )

    with open(os.path.join(exp_dir, "stdout.log"), "wb") as out, open(os.path.join(exp_dir, "stderr.log"),
                                                                      "wb") as err:
        result = subprocess.Popen(cmd, stdout=out, stderr=err)
        result.wait()
        out.flush()
        err.flush()
        os.fsync(out)
        os.fsync(err)
    
    clean_up(exp, reservations)

    logger.info(f"Done running exp_id = {exp['exp_id']}, exp_name = {exp['name']}, with resource = {include_str}")


PDSH_MAX_FAN_OUT = 1024


def clean_up(exp: dict, reservations):
    env = os.environ.copy()
    env['PDSH_RCMD_TYPE'] = 'ssh'

    nodes_str = ""
    for reservation in reservations:
        nodes_str += f"{reservation.node.host},"
    nodes_str = nodes_str[:-1]
    logger.debug(f"Cleaning up exp_id = {exp['exp_id']} on the following workers: {nodes_str}")


    if exp['launcher'] == 'slurm':
        runner_cmd = ['srun', '-w', nodes_str]
        if 'comment' in exp:
            runner_cmd += ['--comment', exp['comment']]
    else:
        # PDSH flags for max node fan out and specific hosts to launch on
        # See https://linux.die.net/man/1/pdsh for flag details
        runner_cmd = ['pdsh', '-f', str(PDSH_MAX_FAN_OUT), '-w', nodes_str]

    kill_cmd = [
        'pkill',
        '-f',
        exp['name'],
    ]
    cmd = runner_cmd + kill_cmd
    logger.debug("cmd = {}".format(' '.join(cmd)))

    result = subprocess.Popen(cmd, env=env)
    result.wait()

    # In case of failure must propagate the error-condition back to the caller (usually shell). The
    # actual error and traceback should have been printed in the subprocess, so in order to avoid
    # unnecessary noise we just quietly exit here with the same code as the subprocess
    if result.returncode > 0:
        sys.exit(result.returncode)

    logger.info(f"Done cleaning up exp_id = {exp['exp_id']} on the following workers: {nodes_str}")<|MERGE_RESOLUTION|>--- conflicted
+++ resolved
@@ -17,13 +17,9 @@
 from tqdm import tqdm
 
 from ..utils import logger
-<<<<<<< HEAD
 from ..launcher.constants import MVAPICH_LAUNCHER, PDSH_LAUNCHER, OPENMPI_LAUNCHER, SLURM_LAUNCHER
 from .constants import *
 from .constants import AUTOTUNING, AUTOTUNING_METRIC_PATH
-=======
-from .constants import AUTOTUNING, AUTOTUNING_METRIC_PATH, BUFSIZE
->>>>>>> c2c81993
 from .utils import get_val_by_key, search_error, was_interruptted
 """
 thread-0: loop over experiment queue dispatching experiments if they become available
@@ -329,7 +325,6 @@
     master_addr = exp["master_addr"]
     master_port = exp["master_port"]
     hostfile = exp["hostfile"]
-<<<<<<< HEAD
     launcher_args = ["--launcher", exp["launcher"]]
     if master_addr:
         launcher_args += ["--master_addr", master_addr]
@@ -347,16 +342,6 @@
     if exp['no_ssh_check']:
         launcher_args += ["--no_ssh_check"]
     exp["launcher_args"] = launcher_args
-=======
-    exp["launcher_args"] = [
-        "--hostfile",
-        f"{hostfile}",
-        "--include",
-        f"{include_str}",
-        "--master_port",
-        str(master_port),
-    ]
->>>>>>> c2c81993
     logger.debug(f'launcher args={exp["launcher_args"]}')
 
     exp["user"] = get_user()
