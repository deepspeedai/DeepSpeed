# Copyright (c) Microsoft Corporation.
# SPDX-License-Identifier: Apache-2.0

# DeepSpeed Team

import shutil
import subprocess
import time
import datetime
import math
import hjson

from ..runtime.config_utils import dict_raise_error_on_duplicate_keys
from ..runtime.constants import *

from ..runtime.zero.config import ZERO_OPTIMIZATION, ZeroStageEnum
from ..utils import logger
from .config import DeepSpeedAutotuningConfig
from .constants import *
from .scheduler import ResourceManager
from .tuner import GridSearchTuner, RandomTuner, ModelBasedTuner
from .utils import *
from deepspeed.accelerator import get_accelerator

try:
    from tabulate import tabulate
except ImportError:
    tabulate = None

try:
    import mlflow
    has_mlflow = True
except Exception as e:
    has_mlflow = False

ZERO_OPTIMIZATION_STAGE = "stage"
OFFLOAD_OPTIMIZER = "offload_optimizer"
OFFLOAD_PARAM = "offload_param"
ZERO_OPTIMIZATION_STAGE_DEFAULT = ZeroStageEnum.disabled


class Autotuner:
    """The DeepSpeed Autotuner automatically discovers the optimal DeepSpeed configuration that delivers good training speed. The Autotuner uses model information, system information, and heuristics to efficiently tune system knobs that affect compute and memory efficiencies, such as ZeRO optimization stages, micro-batch sizes, and many other ZeRO optimization configurations. It not only reduces the time and resources user spend on tuning, but also can discover configurations better than hand-tuned methods.
    Autotuning with DeepSpeed requires no code change from DeepSpeed users. Please refer to the README for usage details.
    """

    def __init__(self, args, active_resources):
        self.args = args
        self.selected_exp_dir = None

        assert tabulate is not None, "Missing required package `tabulate`, please install with `pip install deepspeed[autotuning]`."

        logger.debug(f"autotuning args={args}")

        self.user_config = self._get_user_config(args.user_args)
        assert self.user_config is not None, "DeepSpeed configuration is not provided"

        self.autotuning_config = DeepSpeedAutotuningConfig(self.user_config)
        if self.user_config[AUTOTUNING]:
            if AUTOTUNING_EXPS_DIR in self.user_config[AUTOTUNING].keys():
                del self.user_config[AUTOTUNING][AUTOTUNING_EXPS_DIR]
            if AUTOTUNING_RESULTS_DIR in self.user_config[AUTOTUNING].keys():
                del self.user_config[AUTOTUNING][AUTOTUNING_RESULTS_DIR]

        self.exps_dir = self.autotuning_config.exps_dir
        if self.autotuning_config.overwrite and os.path.exists(self.exps_dir):
            shutil.rmtree(self.exps_dir, ignore_errors=True)
        if not os.path.exists(self.exps_dir):
            try:
                os.makedirs(self.exps_dir, exist_ok=True)
                logger.info(f"Created autotuning experiments directory: {self.exps_dir}")
            except:
                logger.error(
                    f"Failed to create {self.exps_dir}, please check `exps_dir` in the autotuning config file is accessible by all the nodes in the job."
                )
                exit(-1)

        self.results_dir = self.autotuning_config.results_dir
        if self.autotuning_config.overwrite and os.path.exists(self.results_dir):
            shutil.rmtree(self.results_dir, ignore_errors=True)
        if not os.path.exists(self.results_dir):
            try:
                os.makedirs(self.results_dir, exist_ok=True)
                logger.info(f"Created autotuning results directory: {self.exps_dir}")
            except:
                logger.error(
                    f"Failed to create {self.results_dir}, please check `results_dir` in the autotuning config file is accessible by all the nodes in the job."
                )
                exit(-1)

        # set the active resource for the autotuner resource manager
        self.rm = self._get_resource_manager(active_resources)

        # get resource requirement for each autotuning experiment
        self.exp_num_nodes, self.exp_num_gpus = self._get_exp_resources(args)

        assert self.exp_num_gpus <= self.rm.num_gpus_per_node, "num_gpus in the autotuning configuration must not be less than the --num_gpus value in the train script if any"
        assert self.exp_num_nodes <= len(
            self.rm.nodes
        ), "num_nodes in the autotuning configuration must not be less than the --num_nodes value in the train script if any"

        self.records = {}
        self.optimal_cmd = None
        self.optimal_ds_config = None

        self.mlflow_parent_id = None

    def print_tuning_results(self):
        """Print the autotuning results in tabular format.
        """
        best_space_records = self.get_best_space_records()
        tab = []
        if best_space_records:
            for key, val in best_space_records.items():
                if not val:
                    continue
                row = []
                row.append(key)
                num_exps = 0
                if key == GLOBAL_TUNING_SPACE:
                    cnt = 0
                    for k, v in best_space_records.items():
                        if k != GLOBAL_TUNING_SPACE:
                            cnt += v[2]
                    num_exps = cnt
                else:
                    num_exps = val[2]
                row.append(num_exps)
                row.append(val[1])
                row.append(val[0]['name'])
                tab.append(row)
            summary = tabulate(tab,
                               headers=["tuning_space", "num_experiments", "best_metric_val", "best_exp_name"],
                               tablefmt="pipe")
            print(summary)
            with open(os.path.join(self.results_dir, 'summary.txt'), 'w', buffering=BUFSIZE) as fd:
                fd.write(summary)
                fd.flush()
                os.fsync(fd)

        if GLOBAL_TUNING_SPACE in best_space_records:
            best_exp, best_metric_val, total_num_exps = best_space_records[GLOBAL_TUNING_SPACE]
            if best_exp:
                logger.info(
                    f"{best_exp['name']} is the optimal setup after tuning. The exp result is at {best_exp['result_dir']}."
                )
            else:
                logger.info(f"No optimal setup is found. Please check that experiments were run successfully.")
            tuning_duration = datetime.timedelta(seconds=(time.time() - self.start_time))

            logger.info(f"Tuning completed in {tuning_duration}")
            with open(os.path.join(self.results_dir, 'summary.txt'), 'a') as f:
                f.write(
                    f"\n\nTuning completed in {tuning_duration}. Total number of experiments: {self.rm.experiment_count - 1}."
                )
                f.flush()

    def _get_user_config(self, user_args):
        """Get DeepSpeed configuration from the user arguments passed to the launcher.

        Args:
            user_args ([list]): user arguments passed to the DeepSpeed launcher

        Returns:
            [dict]: DeepSpeed configuration dictionary
        """
        user_config_file = None
        if "--deepspeed_config" in user_args:
            idx = user_args.index("--deepspeed_config")
            assert ".json" in user_args[
                idx + 1], "DeepSpeed --deepspeed_config requires a json file to specify the configuration"

            user_config_file = user_args[idx + 1]
        elif "--deepspeed" in user_args:
            idx = user_args.index("--deepspeed")
            if ".json" in user_args[idx + 1]:
                user_config_file = user_args[idx + 1]

        logger.debug(f"user_config_file = {user_config_file}")
        if user_config_file is not None:
            assert os.path.isfile(user_config_file), "DeepSpeed configuration file: {} is not an existing file".format(
                user_config_file)
            if os.path.exists(user_config_file):
                return json.load(open(user_config_file, "r"), object_pairs_hook=dict_raise_error_on_duplicate_keys)

        return None

    def _get_resource_manager(self, active_resources):
        """Initialize and return a resource manager

        Args:
            active_resources ([dict]): A dictionary of hostname and its slots (GPUs), e.g. {"worker-0": "0,1,2,3,4,5,6,7,8"}

        Raises:
            RuntimeError: raises the error if no GPU is available

        Returns:
            [ResourceManager]: A resource manager that schedules and runs autotuning experiments.
        """
        logger.info(f"active_resources = {active_resources}")

        hosts = []
        ngpus_per_node = 100
        for hostname, slots in active_resources.items():
            hosts.append(hostname)
            ngpus_per_node = min(len(slots), ngpus_per_node)

        assert ngpus_per_node > 0, "no gpu is available"

        return ResourceManager(args=self.args,
                               hosts=hosts,
                               num_gpus_per_node=ngpus_per_node,
                               results_dir=self.results_dir,
                               exps_dir=self.exps_dir,
                               arg_mappings=self.autotuning_config.arg_mappings)

    def _get_exp_resources(self, args):
        """Get resource requirement for each autotuning experiment

        Args:
            args (dict): user args

        Returns:
            num_nodes, num_gpus: the number of gpus and number of nodes used in the autotuning experiments
        """
        if args.num_nodes > 0:
            num_nodes = args.num_nodes
        else:
            num_nodes = len(self.rm.nodes)

        if args.num_gpus > 0:
            num_gpus = args.num_gpus
        else:
            num_gpus = self.rm.num_gpus_per_node

        return num_nodes, num_gpus

    def metric(self):
        return self.autotuning_config.metric

    def fast_enabled(self):
        return self.autotuning_config.fast

    def max_train_batch_size(self):
        return self.autotuning_config.max_train_batch_size

    def mp_size(self):
        return self.autotuning_config.mp_size

    def max_train_micro_batch_size_per_gpu(self):
        if self.max_train_batch_size(
        ) and self.max_train_batch_size() > 0:  # if the user specifies a max_train_batch_size
            max_train_micro_batch_size = self.max_train_batch_size() * self.mp_size() // (
                self.exp_num_gpus * self.exp_num_nodes)  # gradient accumulation steps >=1
            return min(self.autotuning_config.max_train_micro_batch_size_per_gpu, max_train_micro_batch_size)
        else:
            return self.autotuning_config.max_train_micro_batch_size_per_gpu

    def min_train_micro_batch_size_per_gpu(self):
        return self.autotuning_config.min_train_micro_batch_size_per_gpu

    def num_tuning_micro_batch_sizes(self):
        return self.autotuning_config.num_tuning_micro_batch_sizes

    def fp16_enabled(self):
        if FP16 in self.user_config.keys():
            return self.user_config[FP16].get(FP16_ENABLED, FP16_ENABLED_DEFAULT)
        else:
            return False

    def get_gpu_memory_info(self):
        return get_accelerator().total_memory()

    def get_activation_memory_per_gpu(self):
        if self.model_info and "activation_mem_per_gpu" in self.model_info:
            return self.model_info["activation_mem_per_gpu"]

    def get_instantiation_memory_required_per_gpu(self, zero_stage):
        num_params = self.get_model_num_params()
        total_gpus = self.exp_num_nodes * self.exp_num_gpus
        fp16_enabled = self.fp16_enabled()

        if not num_params:
            return 0
        # assume the model uses Adam optimizer
        # ZeroStageEnum.disabled:
        params_mem = num_params * (2 if fp16_enabled else 4)
        gradients_mem = num_params * (2 if fp16_enabled else 4)
        optimizer_mem = num_params * (16 if fp16_enabled else 8)

        if zero_stage >= ZeroStageEnum.optimizer_states:
            optimizer_mem = optimizer_mem / total_gpus

        if zero_stage >= ZeroStageEnum.gradients:
            gradients_mem = gradients_mem / total_gpus

        if zero_stage >= ZeroStageEnum.weights:
            params_mem = params_mem / total_gpus

        mem_per_gpu = (params_mem + gradients_mem + optimizer_mem) / self.mp_size()

        return mem_per_gpu

    def _generate_experiments(self, tuning_space, max_train_batch_size_per_gpu):
        """Generates a list of autotuning experiments given a tuning_space.
            The corresponding parameter values are replaced by user-defined values in the DeepSpeed configuration file.
        Args:
            tuning_space ([dict]): A DeepSpeed configuration dictionary where a value can be a list (called a tuning parameter). For example,
                {
                    "zero_optimization": {
                        "stage": 1,
                        "reduce_bucket_size": [5e7,
                                            5e8,
                                            1e9],
                        "allgather_bucket_size": [5e7,
                                                5e8,
                                                1e9],
                    }
                }
                reduce_bucket_size and allgather_bucket_size are the tuning parameters in this tuning space.
        Returns:
            [list]: a list of experiments generated by taking combinations of values of the tuning space. The above tuning space generates 3*3 = 9 experiments if the user DeepSpeed configuration file does not overwrite the two tuning parameters or define more tuning parameters.
        """
        exps = []

        # each zero stage uses a different template configuration file
        config_zero = tuning_space.get(ZERO_OPTIMIZATION, {})
        stage = config_zero.get(ZERO_OPTIMIZATION_STAGE, ZERO_OPTIMIZATION_STAGE_DEFAULT)
        template_config = {}
        if stage == 0:
            template_path = DEFAULT_TEMPLATE_PATH_ZERO_0
            template_config = hjson.load(open(template_path, 'r'))
            prefix = "z0_"

        elif stage == 1:
            template_path = DEFAULT_TEMPLATE_PATH_ZERO_1
            template_config = hjson.load(open(template_path, 'r'))
            prefix = "z1_"

        elif stage == 2:
            template_path = DEFAULT_TEMPLATE_PATH_ZERO_2
            template_config = hjson.load(open(template_path, 'r'))
            prefix = "z2_"

        elif stage == 3:
            template_path = DEFAULT_TEMPLATE_PATH_ZERO_3
            template_config = hjson.load(open(template_path, 'r'))
            model_info = self.model_info
            if model_info and "hidden_size" in model_info:
                hs = model_info["hidden_size"]
                template_config[ZERO_OPTIMIZATION]['reduce_bucket_size'] = hs * hs
                template_config[ZERO_OPTIMIZATION]['stage3_prefetch_bucket_size'] = 0.9 * hs * hs
                template_config[ZERO_OPTIMIZATION]['stage3_param_persistence_threshold'] = 10 * hs
            prefix = "z3_"
        else:
            return exps

        # replace the corresponding parameter values if the user specifies them in the DeepSpeed configuration file
        replace_dict(tuning_space, self.user_config, [ZERO_OPTIMIZATION, TRAIN_MICRO_BATCH_SIZE_PER_GPU])

        logger.debug(f"tuning_space = {json.dumps(tuning_space)}")

        all_configs = get_all_configs(tuning_space, ignore_keys=["optimizer"])

        tuning_keys = get_tuning_keys(tuning_space)

        logger.debug(f"tuning_keys = {tuning_keys}")

        logger.debug(f"before pruning total configs = {len(all_configs)}")

        pruned_list = prune_configs(all_configs)

        logger.debug(f"after pruning total configs = {len(pruned_list)}")

        for config in pruned_list:
            exp_config = copy.deepcopy(template_config)
            # fill the template with the expr config
            replace_dict(exp_config, config)

            # if the config does not use offloading, remove the offloading section
            config_zero = config.get(ZERO_OPTIMIZATION, None)
            if config_zero:
                if OFFLOAD_OPTIMIZER not in config_zero and OFFLOAD_OPTIMIZER in exp_config[ZERO_OPTIMIZATION]:
                    del exp_config[ZERO_OPTIMIZATION][OFFLOAD_OPTIMIZER]
                if OFFLOAD_PARAM not in config_zero and OFFLOAD_PARAM in exp_config[ZERO_OPTIMIZATION]:
                    del exp_config[ZERO_OPTIMIZATION][OFFLOAD_PARAM]
            # set gradient accumulation steps according to max_train_batch_size_per_gpu
            mbs = exp_config[TRAIN_MICRO_BATCH_SIZE_PER_GPU]
            gas = max_train_batch_size_per_gpu // mbs
            exp_config[GRADIENT_ACCUMULATION_STEPS] = gas
            exp_config[TRAIN_BATCH_SIZE] = mbs * gas * \
                self.exp_num_gpus * self.exp_num_nodes // self.mp_size()
            exp = {}
            # generate the expr name
            exp_name = canonical_name(exp_config, tuning_keys, prefix)
            exp['name'] = exp_name
            exp[DS_CONFIG] = exp_config
            exp['num_gpus'] = self.exp_num_gpus
            exp['num_nodes'] = self.exp_num_nodes
            exps.append(exp)

        return exps

    def tune(self):
        """ Tunes Zero stages, micro batch size per GPU, and other Zero configurations. Performance metrics of different tuning spaces are recorded in self.records.
        """
        if has_mlflow:
            self.mlflow_parent_id = os.environ['MLFLOW_RUN_ID']
            mlflow.start_run(run_id=self.mlflow_parent_id)

        self.start_time = time.time()
        if self.fast_enabled():
            logger.info(f"Fast mode is enabled. Tuning micro batch size only.")

        # model info profile run with DEFAULT_MIN_MEM_CONFIG
        model_info = self.model_info_profile_run()
        if model_info:
            self.model_info = model_info
        else:
            return

        logger.info(f"The model has {number_to_string(self.get_model_num_params())} parameters.")

        self.gpu_mem = self.get_gpu_memory_info()
        logger.info(f"Memory per GPU in the system is {memory_to_string(self.gpu_mem, postfix='B')}.")

        self.activation_mem = self.get_activation_memory_per_gpu()
        logger.info(
            f"The model requires at least {memory_to_string(self.activation_mem, postfix='B')} activation memory for micro batch size 1."
        )

<<<<<<< HEAD
        zero = self.user_config.get('zero_optimization', {})
        stage = zero.get("stage", "all")
=======
        #TODO: FIX THIS
        stage = self.user_config.get(ZERO_OPTIMIZATION, {}).get(ZERO_OPTIMIZATION_STAGE, "all")
>>>>>>> d1c3c0df
        user_zero_stages = [stage] if not isinstance(stage, list) else stage
        logger.info(f"User-defined zero stages are {stage}.")

        mbs = 0
        max_mbs = 0
        metric_val = 0

        required_gpu_mem = self.get_instantiation_memory_required_per_gpu(ZeroStageEnum.disabled) + self.activation_mem
        if self.gpu_mem > required_gpu_mem:
            if "all" in user_zero_stages or ZeroStageEnum.disabled in user_zero_stages:
                logger.info(
                    f"The model might be runable with ZERO 0 (which requires at least {memory_to_string(required_gpu_mem, postfix='B')} memory with mbs = 1), adding DEFAULT_TUNING_SPACE_ZERO_0 to the global tuning space"
                )
                next_max_mbs, next_mbs, next_metric_val = self.tune_space(DEFAULT_TUNING_SPACE_ZERO_0)
                if next_mbs > mbs:
                    mbs = next_mbs
                    max_mbs = next_max_mbs
                    metric_val = next_metric_val
                if has_mlflow:
                    mlflow.log_metric(f"z0{self.metric()}", next_metric_val)
        else:
            logger.info(
                f"The model is not runable with ZERO stage {ZeroStageEnum.disabled} (which requires at least {memory_to_string(required_gpu_mem, postfix='B')} memory with mbs = 1)"
            )

        required_gpu_mem = self.get_instantiation_memory_required_per_gpu(
            ZeroStageEnum.optimizer_states) + self.activation_mem
        if self.gpu_mem > required_gpu_mem:
            if "all" in user_zero_stages or ZeroStageEnum.optimizer_states in user_zero_stages:
                logger.info(
                    f"The model might be runable with ZERO 1 (which requires at least {memory_to_string(required_gpu_mem, postfix='B')} memory), adding DEFAULT_TUNING_SPACE_ZERO_1 to the global tuning space"
                )
                next_max_mbs, next_mbs, next_metric_val = self.tune_space(DEFAULT_TUNING_SPACE_ZERO_1,
                                                                          prev_max_mbs=max_mbs,
                                                                          prev_best_mbs=mbs,
                                                                          prev_best_metric_val=metric_val)
                if next_mbs > mbs:
                    mbs = next_mbs
                    max_mbs = next_max_mbs
                    metric_val = next_metric_val
                if has_mlflow:
                    mlflow.log_metric(f"z1{self.metric()}", next_metric_val)
        else:
            logger.info(
                f"The model is not runable with ZERO stage {ZeroStageEnum.optimizer_states} (which requires at least {memory_to_string(required_gpu_mem, postfix='B')} memory with mbs = 1)"
            )

        required_gpu_mem = self.get_instantiation_memory_required_per_gpu(
            ZeroStageEnum.gradients) + self.activation_mem
        if self.gpu_mem > required_gpu_mem:
            if "all" in user_zero_stages or ZeroStageEnum.gradients in user_zero_stages:
                logger.info(
                    f"The model might be runable with ZERO 2 (which requires at least {memory_to_string(required_gpu_mem, postfix='B')} memory), adding DEFAULT_TUNING_SPACE_ZERO_2 to the global tuning space"
                )
                next_max_mbs, next_mbs, next_metric_val = self.tune_space(DEFAULT_TUNING_SPACE_ZERO_2,
                                                                          prev_max_mbs=max_mbs,
                                                                          prev_best_mbs=mbs,
                                                                          prev_best_metric_val=metric_val)
                if next_mbs > mbs:
                    mbs = next_mbs
                    max_mbs = next_max_mbs
                    metric_val = next_metric_val
                if has_mlflow:
                    mlflow.log_metric(f"z2{self.metric()}", next_metric_val)
        else:
            logger.info(
                f"The model is not runable with ZERO stage {ZeroStageEnum.gradients} (which requires at least {memory_to_string(required_gpu_mem, postfix='B')} memory with mbs = 1)"
            )

        required_gpu_mem = self.get_instantiation_memory_required_per_gpu(ZeroStageEnum.weights) + self.activation_mem
        if self.gpu_mem > required_gpu_mem:
            if "all" in user_zero_stages or ZeroStageEnum.weights in user_zero_stages:
                logger.info(
                    f"The model might be runable with ZERO 3 (which requires at least {memory_to_string(required_gpu_mem, postfix='B')} memory), adding DEFAULT_TUNING_SPACE_ZERO_3 to the global tuning space"
                )
                _, _, next_metric_val = self.tune_space(DEFAULT_TUNING_SPACE_ZERO_3,
                                                        prev_max_mbs=max_mbs,
                                                        prev_best_mbs=mbs,
                                                        prev_best_metric_val=metric_val)
                if has_mlflow:
                    mlflow.log_metric(f"z3{self.metric()}", next_metric_val)
        else:
            logger.info(
                f"The model has {self.get_model_num_params()} parameters and requires at least {memory_to_string(required_gpu_mem, postfix='B')} memory per GPU with DeepSpeed Zero stage {ZeroStageEnum.weights} optimization. Memory per GPU in system is {memory_to_string(self.gpu_mem)}. No tuning is performed."
            )
            return
        if has_mlflow:
            mlflow.end_run()

    def tune_space(self, tuning_space, prev_max_mbs=0, prev_best_mbs=0, prev_best_metric_val=0):
        config_zero = tuning_space.get(ZERO_OPTIMIZATION, {})
        stage = config_zero.get(ZERO_OPTIMIZATION_STAGE, None)
        tuning_space_name = TUNING_MICRO_BATCH_SIZE_PREFIX + str(stage)
        tuning_micro_batch_sizes = []
        max_train_batch_size_per_gpu = 0
        tuning_micro_batch_sizes_overwritten = False

        # calculate max micro batch size using gpu memory, model instantiation memory and activation memory
        # calculated_max_micro_batch_size = (memory_per_gpu - instantiation_memory) // activation_memory_micro_batch_size_1
        logger.info(f'GPU memory: {self.gpu_mem}')
        logger.info(f'Instantiation mem required for stage {stage}: {self.get_instantiation_memory_required_per_gpu(stage)}')
        logger.info(f'Activation mem: {self.activation_mem}')
        calculated_max_micro_batch_size = int(
<<<<<<< HEAD
            (self.gpu_mem -
            self.get_instantiation_memory_required_per_gpu(stage))) // self.activation_mem
=======
            self.gpu_mem - self.get_instantiation_memory_required_per_gpu(stage)) // self.activation_mem
>>>>>>> d1c3c0df
        logger.info(
            f"Start tuning for space {tuning_space_name}, calculated_max_micro_batch_size = {calculated_max_micro_batch_size}"
        )

        if calculated_max_micro_batch_size < prev_max_mbs:
            logger.info(f"No need to tune Zero stage {stage}. End tuning for space {tuning_space_name}")
            return 0, 0, 0

        if TRAIN_MICRO_BATCH_SIZE_PER_GPU in self.user_config and isinstance(
                self.user_config[TRAIN_MICRO_BATCH_SIZE_PER_GPU], list):
            # user-specified micro batch size per gpu is a list which overwrites the default tuning behavior
            tuning_micro_batch_sizes = [
                s for s in self.user_config[TRAIN_MICRO_BATCH_SIZE_PER_GPU] if isinstance(s, int)
            ]
            gas = self.get_gas_from_user_config()
            min_micro_batch_size = min(tuning_micro_batch_sizes)
            max_micro_batch_size = max(tuning_micro_batch_sizes)
            max_train_batch_size_per_gpu = max_micro_batch_size * gas
            tuning_micro_batch_sizes_overwritten = True
        else:
            # auto-detects the list of micro batch sizes to tune
            min_micro_batch_size, max_micro_batch_size = self.get_min_max_micro_batch_size(
                stage, prev_max_mbs, calculated_max_micro_batch_size)

            if max_micro_batch_size < prev_max_mbs:
                logger.info(f"No need to tune Zero stage {stage}. End tuning for space {tuning_space_name}")
                return 0, 0, 0

            tuning_micro_batch_sizes, max_train_batch_size_per_gpu = self.get_tuning_micro_batch_size_list(
                min_micro_batch_size,
                max_micro_batch_size,
                num_tuning_micro_batch_sizes=self.num_tuning_micro_batch_sizes())

        logger.info(
            f"tuning_micro_batch_sizes = {tuning_micro_batch_sizes}, max_train_batch_size_per_gpu = {max_train_batch_size_per_gpu}"
        )

        # return if the tuning_micro_batch_sizes list is empty
        if not tuning_micro_batch_sizes:
            logger.info(f"End tuning for space {tuning_space_name}")
            return 0, 0, 0

        # tune micro batch sizes and gradient accumulation steps given max_train_batch_size_per_gpu
        tuning_micro_batch_sizes = self.run_tuning_micro_batch_sizes(tuning_micro_batch_sizes,
                                                                     max_train_batch_size_per_gpu,
                                                                     min_micro_batch_size, stage,
                                                                     tuning_micro_batch_sizes_overwritten)

        fast_best_record = self.get_best_space_record(tuning_space_name)
        fast_best_metric_val = fast_best_record[1] if fast_best_record else 0
        fast_best_mbs = fast_best_record[0][DS_CONFIG][TRAIN_MICRO_BATCH_SIZE_PER_GPU] if fast_best_record else 0
        logger.info(f"fast_best_mbs = {fast_best_mbs}, name = {fast_best_record[0]['name']}")

        if self.fast_enabled() or stage == 0:
            logger.info(f"End tuning for space: {tuning_space_name}")
            return max_micro_batch_size, fast_best_mbs, fast_best_metric_val

        # if the best metric or the micro batch size for that best metric in the current Zero stage after tuning micro batch size is less than the corresponding value in the previous Zero stage, return, do not tune other Zero configuration parameters
        if stage > 0:
            if fast_best_mbs <= prev_best_mbs or fast_best_metric_val < prev_best_metric_val:
                logger.info(
                    f"End tuning for space: {tuning_space_name}. No need to tune other Zero configuration parameters.")
                return max_micro_batch_size, fast_best_mbs, fast_best_metric_val

        tuning_space[TRAIN_MICRO_BATCH_SIZE_PER_GPU] = tuning_micro_batch_sizes
        tuning_space_name = canonical_name(tuning_space,
                                           tuning_keys=get_tuning_keys(tuning_space),
                                           prefix="z" + str(stage) + "_",
                                           omit_val=True)

        logger.info(f'Tuning space is {tuning_space}')
        logger.info(f'Tuning space name is {tuning_space_name}')

        exps = self._generate_experiments(tuning_space, max_train_batch_size_per_gpu)

        logger.info(f'Tuner type is {self.autotuning_config.tuner_type}')
        if self.autotuning_config.tuner_type == AUTOTUNING_TUNER_MODELBASED:
            t = ModelBasedTuner(exps, self.rm, self.metric(), tuning_space)
        elif self.autotuning_config.tuner_type == AUTOTUNING_TUNER_RANDOM:
            t = RandomTuner(exps, self.rm, self.metric())
        else:
            t = GridSearchTuner(exps, self.rm, self.metric())

        sample_size = len(self.rm.nodes) * self.rm.num_gpus_per_node // (self.exp_num_gpus * self.exp_num_nodes)
        num_exps = t.tune(sample_size=sample_size,
                          n_trials=self.autotuning_config.tuner_num_trials,
                          early_stopping=self.autotuning_config.tuner_early_stopping)
        exp = t.best_exp
        metric_val = t.best_metric_val
        if exp:
            self.update_records(tuning_space_name, exp, metric_val, num_exps)

        full_best_record = self.get_best_space_record(tuning_space_name)
        full_best_metric_val = full_best_record[1] if full_best_record else -1

        if full_best_metric_val > fast_best_metric_val:
            best_metric_val = full_best_metric_val
            best_mbs = full_best_record[0][DS_CONFIG][TRAIN_MICRO_BATCH_SIZE_PER_GPU] if full_best_record else -1
        else:
            best_metric_val = fast_best_metric_val
            best_mbs = fast_best_mbs

        logger.info(f"End tuning for space: {tuning_space_name}")
        return max_micro_batch_size, best_mbs, best_metric_val

    def get_plauteu_mbs(self, tuning_space_name):
        if tuning_space_name not in self.records:
            return 0
        space_records = self.records[tuning_space_name]
        sorted_space_records = sorted(space_records, key=lambda x: x[0][DS_CONFIG][TRAIN_MICRO_BATCH_SIZE_PER_GPU])
        prev_metric_val = None
        prev_micro_batch_size = 0
        for (exp, metric_val, _) in sorted_space_records:
            if prev_metric_val:
                if metric_val < prev_metric_val:
                    break
                if (metric_val >= prev_metric_val
                        and (metric_val - prev_metric_val) / prev_metric_val < METRIC_PERCENT_DIFF_CONST):
                    break
            prev_metric_val = metric_val
            prev_micro_batch_size = exp[DS_CONFIG][TRAIN_MICRO_BATCH_SIZE_PER_GPU]
        plateau_mbs = prev_micro_batch_size
        return plateau_mbs

    def get_model_num_params(self):
        if self.model_info and "num_params" in self.model_info:
            return self.model_info["num_params"]

    def model_info_profile_run(self):
        """Does a model information profiling experiment that collects the number of model parameters and activation memory.\
            The experiment produces a "profile_model_info" folder under self.results_dir.
        Returns:
            [dict]: a model information dictionary, e.g., {"num_params": 335144976, "trainable_num_params": 335144976, "activation_mem_per_gpu": 324358144, "rank": 0}
        """
        logger.info("Starting model info profile run.")
        model_info = self.autotuning_config.model_info
        if model_info and MODEL_INFO_NUM_PARAMS in model_info:
            return model_info

        ds_config = copy.deepcopy(self.user_config)
        replace_dict(ds_config, DEFAULT_MIN_MEM_CONFIG)

        model_info_path = os.path.join(self.results_dir, "profile_model_info", "model_info.json")
        ds_config[AUTOTUNING] = {"enabled": True, "model_info_path": model_info_path, "model_info": {"profile": True}}

        exp_config = {}
        exp_name = "profile_model_info"
        exp_config['name'] = exp_name
        exp_config[DS_CONFIG] = ds_config
        exp_config['num_gpus'] = self.exp_num_gpus
        exp_config['num_nodes'] = self.exp_num_nodes
        exp_path = os.path.join(self.exps_dir, f'{exp_name}.json')

        with open(exp_path, 'w', buffering=BUFSIZE) as fd:
            json.dump(exp_config, fd)
            fd.flush()
            os.fsync(fd)

        self.rm.schedule_experiments([exp_path])
        self.rm.run()

        for exp_id, (exp_json, err) in self.rm.finished_experiments.items():
            self.rm.clear()
            if err:
                logger.error(f"The model is not runnable with DeepSpeed with error = {err}")
                return None

        if os.path.exists(model_info_path):
            with open(model_info_path, 'r') as f:
                model_info = hjson.load(f)
                return model_info
        else:
            print(f'Could not find model_info at {model_info_path}')

    def update_records(self, space_name, exp, metric_val, num_exps):
        if space_name not in self.records:
            self.records[space_name] = [(exp, metric_val, num_exps)]
        else:
            self.records[space_name].append((exp, metric_val, num_exps))

    def get_best_space_record(self, space_name):
        if space_name not in self.records:
            return None
        space_records = self.records[space_name]
        best_space_record = None
        space_num_exps = 0
        for (exp, metric_val, num_exps) in space_records:
            space_num_exps += num_exps
            if best_space_record is None or metric_val > best_space_record[1]:
                best_space_record = (exp, metric_val)
        if best_space_record:
            best_space_record = best_space_record + (space_num_exps, )
        return best_space_record

    def get_best_space_records(self):
        best_space_records = {}
        global_best_record = None
        for space_name, space_records in self.records.items():
            best_space_record = self.get_best_space_record(space_name)
            if best_space_record:
                best_space_records[space_name] = best_space_record
                if not global_best_record or best_space_record[1] > global_best_record[1]:
                    global_best_record = best_space_record
        if global_best_record:
            best_space_records[GLOBAL_TUNING_SPACE] = global_best_record
        return best_space_records

    def run_tuning_micro_batch_sizes(self, tuning_micro_batch_sizes, max_train_batch_size_per_gpu,
                                     min_micro_batch_size, stage, tuning_micro_batch_sizes_overwritten):
        assert tuning_micro_batch_sizes, "the tuning micro batch size list is empty"
        tuning_micro_batch_sizes.sort()
        max_micro_batch_size = tuning_micro_batch_sizes[-1]
        max_micro_batch_size_metric_val = 0

        ds_config = get_first_config(self.user_config)
        ds_config[ZERO_OPTIMIZATION] = {ZERO_OPTIMIZATION_STAGE: stage}
        tuning_space_name = TUNING_MICRO_BATCH_SIZE_PREFIX + str(stage)

        exp_paths = []
        for mbs in tuning_micro_batch_sizes:
            ds_config[TRAIN_MICRO_BATCH_SIZE_PER_GPU] = mbs
            gas = max_train_batch_size_per_gpu // mbs
            ds_config[GRADIENT_ACCUMULATION_STEPS] = gas
            ds_config[TRAIN_BATCH_SIZE] = mbs * gas * \
                self.exp_num_gpus * self.exp_num_nodes // self.mp_size()
            exp_name = tuning_space_name + "_gas" + str(gas) + "_tmbspg" + str(mbs)
            exp_config = {}
            exp_config['name'] = exp_name
            exp_config[DS_CONFIG] = ds_config
            exp_config['num_gpus'] = self.exp_num_gpus
            exp_config['num_nodes'] = self.exp_num_nodes
            exp_path = os.path.join(self.exps_dir, f'{exp_name}.json')

            with open(exp_path, 'w', buffering=BUFSIZE) as fd:
                json.dump(exp_config, fd)
                fd.flush()
                os.fsync(fd)
            exp_paths.append(exp_path)

        self.rm.schedule_experiments(exp_paths)
        self.rm.run()

        for exp_id, (exp, err) in self.rm.finished_experiments.items():
            if exp:
                metric_file = exp[DS_CONFIG][AUTOTUNING][AUTOTUNING_METRIC_PATH]
                if os.path.exists(metric_file):

                    with open(metric_file, 'r') as f:
                        results = hjson.load(f)
                        metric_val = results[self.metric()]
                        self.update_records(tuning_space_name, exp, metric_val, 1)
                        if max_micro_batch_size == exp[DS_CONFIG][TRAIN_MICRO_BATCH_SIZE_PER_GPU]:
                            max_micro_batch_size_metric_val = metric_val
                        if has_mlflow:
                            os.environ.pop('MLFLOW_RUN_ID')
                            mlflow.start_run(nested=True, run_name=exp['name'])
                            for metric in results:
                                mlflow.log_metric(metric, results[metric])
                            mlflow.end_run()
                            os.environ['MLFLOW_RUN_ID'] = self.mlflow_parent_id
                else:
                    self.update_records(tuning_space_name, exp, 0, 1)
            else:
                mbs = exp[DS_CONFIG][TRAIN_MICRO_BATCH_SIZE_PER_GPU]
                logger.info(f"micro batch size = {mbs} was not run successfully")

        self.rm.clear()

        if tuning_micro_batch_sizes_overwritten:
            return tuning_micro_batch_sizes

        # in a auto-detected tuning_micro_batch_sizes list, max_micro_batch_size might not be performant as the memory consumption is close to max
        # try smaller values while gas stays the same
        # if finding a more performant mbs value, use it to replace max_micro_batch_size in the list
        min_micro_batch_size_with_same_gas = (tuning_micro_batch_sizes[-2] +
                                              1) if len(tuning_micro_batch_sizes) > 1 else min_micro_batch_size

        prev_best_metric_val = max_micro_batch_size_metric_val
        prev_best_mbs = max_micro_batch_size

        stride = (max_micro_batch_size - min_micro_batch_size_with_same_gas) // 3
        if stride == 0:
            stride = 1
        for mbs in reversed(range(min_micro_batch_size_with_same_gas, max_micro_batch_size, stride)):
            ds_config[TRAIN_MICRO_BATCH_SIZE_PER_GPU] = mbs
            gas = max_train_batch_size_per_gpu // mbs
            ds_config[GRADIENT_ACCUMULATION_STEPS] = gas
            ds_config[TRAIN_BATCH_SIZE] = mbs * gas * \
                self.exp_num_gpus * self.exp_num_nodes // self.mp_size()
            exp_name = tuning_space_name + "_gas" + str(gas) + "_tmbspg" + str(mbs)
            exp, metric_val = self.run_ds_config(ds_config, exp_name)

            if metric_val:
                with open(metric_file, 'r') as f:
                    results = hjson.load(f)
                    metric_val = results[self.metric()]
                    if has_mlflow:
                        os.environ.pop('MLFLOW_RUN_ID')
                        mlflow.start_run(nested=True, run_name=exp_name)
                        for metric in results:
                            mlflow.log_metric(metric, results[metric])
                        mlflow.end_run()
                        os.environ['MLFLOW_RUN_ID'] = self.mlflow_parent_id
                self.update_records(tuning_space_name, exp, metric_val, 1)
                if metric_val > prev_best_metric_val * (1 + METRIC_PERCENT_DIFF_CONST):
                    prev_best_metric_val = metric_val
                    prev_best_mbs = mbs
                else:
                    break
            else:
                self.update_records(tuning_space_name, exp, 0, 1)
                break
        if prev_best_mbs != max_micro_batch_size:
            tuning_micro_batch_sizes[-1] = prev_best_mbs
        return tuning_micro_batch_sizes

    def get_min_max_micro_batch_size(self, stage, min_micro_batch_size, calculated_max_micro_batch_size):
        # get min and max micro batch size with gradient accumulation steps = 1
        if min_micro_batch_size > calculated_max_micro_batch_size:
            return -1, -1

        used_micro_batch_sizes = []
        tuning_space_name = TUNING_MICRO_BATCH_SIZE_PREFIX + str(stage)

        ds_config = get_first_config(self.user_config)
        ds_config[ZERO_OPTIMIZATION] = {ZERO_OPTIMIZATION_STAGE: stage}
        gas = self.get_gas_from_user_config()
        ds_config[GRADIENT_ACCUMULATION_STEPS] = gas

        # search for the min micro batch size
        if min_micro_batch_size < 1:
            if TRAIN_MICRO_BATCH_SIZE_PER_GPU in self.user_config and isinstance(
                    self.user_config[TRAIN_MICRO_BATCH_SIZE_PER_GPU], int):
                # user specifies train_micro_batch_size_per_gpu as an int
                mbs = int(self.user_config[TRAIN_MICRO_BATCH_SIZE_PER_GPU])
            else:
                # user does not specify train_micro_batch_size_per_gpu or sets it to "auto" when using Hugging Face
                val = self.get_val_from_user_args(TRAIN_MICRO_BATCH_SIZE_PER_GPU)
                if val:
                    mbs = int(val)
                else:
                    mbs = 1
            assert mbs > 0, "The micro batch size per GPU must be greater than 0."
            ds_config[TRAIN_MICRO_BATCH_SIZE_PER_GPU] = mbs
            ds_config[GRADIENT_ACCUMULATION_STEPS] = gas
            ds_config[TRAIN_BATCH_SIZE] = mbs * gas * \
                self.exp_num_gpus * self.exp_num_nodes // self.mp_size()
            exp_name = tuning_space_name + "_gas" + str(gas) + "_tmbspg" + str(mbs)
            exp, metric_val = self.run_ds_config(ds_config, exp_name)
            if metric_val:
                self.update_records(tuning_space_name, exp, metric_val, 1)
                used_micro_batch_sizes.append(mbs)
                min_micro_batch_size = mbs
            else:
                self.update_records(tuning_space_name, exp, 0, 1)
                logger.info(f"User-specified micro batch size per GPU {mbs} does not run")
                if self.min_train_micro_batch_size_per_gpu() == mbs:
                    return -1, -1
                mbs = self.min_train_micro_batch_size_per_gpu()
                ds_config[TRAIN_MICRO_BATCH_SIZE_PER_GPU] = mbs
                ds_config[GRADIENT_ACCUMULATION_STEPS] = gas
                ds_config[TRAIN_BATCH_SIZE] = mbs * gas * \
                    self.exp_num_gpus * self.exp_num_nodes // self.mp_size()
                exp_name = tuning_space_name + "_gas" + str(gas) + "_tmbspg" + str(mbs)
                exp, metric_val = self.run_ds_config(ds_config, exp_name)
                if not metric_val:
                    self.update_records(tuning_space_name, exp, 0, 1)
                    logger.info(f"min_train_micro_batch_size_per_gpu {mbs} is not runnable.")
                    return -1, -1
                self.update_records(tuning_space_name, exp, metric_val, 1)
                min_micro_batch_size = mbs
                used_micro_batch_sizes.append(mbs)
        else:
            ds_config[TRAIN_MICRO_BATCH_SIZE_PER_GPU] = min_micro_batch_size
            ds_config[GRADIENT_ACCUMULATION_STEPS] = gas
            ds_config[TRAIN_BATCH_SIZE] = min_micro_batch_size * gas * \
                self.exp_num_gpus * self.exp_num_nodes // self.mp_size()
            exp_name = tuning_space_name + "_gas" + str(gas) + "_tmbspg" + str(min_micro_batch_size)
            exp, metric_val = self.run_ds_config(ds_config, exp_name)
            if metric_val:
                self.update_records(tuning_space_name, exp, metric_val, 1)
                used_micro_batch_sizes.append(min_micro_batch_size)
            else:
                self.update_records(tuning_space_name, exp, 0, 1)
                return -1, -1

        # search for the max micro batch size
        max_micro_batch_size = min(calculated_max_micro_batch_size, self.max_train_micro_batch_size_per_gpu())
        for mbs in [math.ceil(1.05 * max_micro_batch_size), max_micro_batch_size, int(0.95 * max_micro_batch_size)]:
            if mbs > self.max_train_micro_batch_size_per_gpu():
                continue
            if mbs in used_micro_batch_sizes:
                return min_micro_batch_size, mbs
            ds_config[TRAIN_MICRO_BATCH_SIZE_PER_GPU] = mbs
            ds_config[TRAIN_BATCH_SIZE] = mbs * gas * \
                self.exp_num_gpus * self.exp_num_nodes // self.mp_size()
            exp_name = tuning_space_name + "_gas" + str(gas) + "_tmbspg" + str(mbs)
            exp, metric_val = self.run_ds_config(ds_config, exp_name)

            if metric_val:
                logger.info(f"mbs = {mbs} is found as max mbs")
                self.update_records(tuning_space_name, exp, metric_val, 1)
                used_micro_batch_sizes.append(mbs)
                return min_micro_batch_size, mbs
            else:
                self.update_records(tuning_space_name, exp, 0, 1)

        space_records = self.records[tuning_space_name] if tuning_space_name in self.records else []
        if space_records:
            prev_idx = min(range(len(space_records)),
                           key=lambda i: abs(space_records[i][0][DS_CONFIG][TRAIN_MICRO_BATCH_SIZE_PER_GPU] -
                                             min_micro_batch_size))
            prev_metric_val = space_records[prev_idx][1]
        else:
            prev_metric_val = None

        low = min_micro_batch_size
        high = max_micro_batch_size
        # binary search until low is the smallest micro batch size that OOMs.
        while low <= high:
            mid = int((low + high) // 2)
            logger.debug(f"trying mbs = {mid}, low = {low}, high = {high}")
            if mid not in used_micro_batch_sizes:
                ds_config[TRAIN_MICRO_BATCH_SIZE_PER_GPU] = mid
                ds_config[TRAIN_BATCH_SIZE] = mid * gas * \
                    self.exp_num_gpus * self.exp_num_nodes // self.mp_size()
                exp_name = tuning_space_name + "_gas" + str(gas) + "_tmbspg" + str(mid)
                exp, metric_val = self.run_ds_config(ds_config, exp_name)
                if metric_val:
                    low = mid + 1
                    self.update_records(tuning_space_name, exp, metric_val, 1)
                    used_micro_batch_sizes.append(mid)
                    if prev_metric_val and (
                        (metric_val - prev_metric_val) / prev_metric_val) < METRIC_PERCENT_DIFF_CONST:
                        logger.info(f"performance plateaus at mbs = {low}")
                        break
                    prev_metric_val = metric_val
                else:
                    self.update_records(tuning_space_name, exp, 0, 1)
                    high = mid - 1
            else:
                low = mid + 1
        max_micro_batch_size = low - 1

        logger.info(f"min_micro_batch_size = {min_micro_batch_size}, max_micro_batch_size = {max_micro_batch_size}.")

        return min_micro_batch_size, max_micro_batch_size

    def get_gas_from_user_config(self):
        gas = 1
        if GRADIENT_ACCUMULATION_STEPS in self.user_config:
            gas_in_config = self.user_config[GRADIENT_ACCUMULATION_STEPS]
            if isinstance(gas_in_config, int):
                gas = gas_in_config
            elif gas_in_config == "auto":  # GRADIENT_ACCUMULATION_STEPS: "auto"
                val = self.get_val_from_config(GRADIENT_ACCUMULATION_STEPS)
                if val:
                    gas = int(val)
            elif isinstance(gas_in_config, list):
                logger.info(
                    f"Specifying a list of {GRADIENT_ACCUMULATION_STEPS} to tune is not supported. 1 would be used.")
        assert gas > 0, "Gradient accumulation steps must be positive."
        return gas

    def get_val_from_user_args(self, ds_name):
        arg_mappings = self.autotuning_config.arg_mappings
        user_args = self.args.user_args
        if arg_mappings and ds_name in arg_mappings:
            arg_name = arg_mappings[ds_name]
            if arg_name in user_args:
                idx = user_args.index(arg_name)
                if user_args[idx + 1].isnumeric():
                    return (user_args[idx + 1])
        return None

    def get_tuning_micro_batch_size_list(self, min_micro_batch_size, max_micro_batch_size,
                                         num_tuning_micro_batch_sizes):
        """Get a list of micro batch sizes to tune based on min and max values, as well as the size of the list.
        Args:
            min_micro_batch_size ([int]): min micro batch size per GPU
            max_micro_batch_size ([int]): max micro batch size per GPU
            num_tuning_micro_batch_sizes (int): the number of items in the returned list

        Returns:
            [list]: a list of micro batch sizes to tune.
        """
        if min_micro_batch_size <= 0 or max_micro_batch_size <= 0:
            logger.info(
                f"min_micro_batch_size = {min_micro_batch_size}, max_micro_batch_size = {max_micro_batch_size}")
            return [], 0

        # NUM_GPUS=$(( ${NUM_WORKERS} * ${NUM_GPUS_PER_WORKER} ))
        # DP_SIZE=$(( ${NUM_GPUS} / (${PP_SIZE} * ${MP_SIZE}) ))
        # GRAD_ACC_STEPS=$(( ${TARGET_GLOBAL_BATCH_SIZE} / (${BATCH_SIZE} * ${DP_SIZE}) ))
        if self.max_train_batch_size(
        ) and self.max_train_batch_size() > 0:  # if the user specifies a max_train_batch_size
            max_train_batch_size_per_gpu = self.max_train_batch_size() * self.mp_size() // (self.exp_num_gpus *
                                                                                            self.exp_num_nodes)
        else:
            gas = self.get_gas_from_user_config()
            max_train_batch_size_per_gpu = max_micro_batch_size * gas // self.mp_size()
        logger.info(f"max_train_batch_size_per_gpu = {max_train_batch_size_per_gpu}")
        if min_micro_batch_size < max_micro_batch_size // 2:
            min_micro_batch_size = max_micro_batch_size // 2

        # constant stride
        stride = (max_micro_batch_size - min_micro_batch_size) // num_tuning_micro_batch_sizes
        if stride == 0:
            stride = 1
        ls = []
        min_gas = max_train_batch_size_per_gpu // max_micro_batch_size
        # if gas is the same as min_gas, do not add mbs to the tuning list
        for mbs in range(min_micro_batch_size, max_micro_batch_size, stride):
            if max_train_batch_size_per_gpu // mbs != min_gas:
                ls.append(mbs)
        ls.append(max_micro_batch_size)

        return ls, max_train_batch_size_per_gpu

    def run_ds_config(self, ds_config, exp_name):
        exp_config = {}
        exp_config['name'] = exp_name
        exp_config[DS_CONFIG] = ds_config
        exp_config['num_gpus'] = self.exp_num_gpus
        exp_config['num_nodes'] = self.exp_num_nodes
        exp_path = os.path.join(self.exps_dir, f'{exp_name}.json')

        logger.debug(f'run_ds_config exp_name = {exp_name}')

        with open(exp_path, 'w', buffering=BUFSIZE) as fd:
            json.dump(exp_config, fd)
            fd.flush()
            os.fsync(fd)
        self.rm.schedule_experiments([exp_path])
        self.rm.run()
        exp, metric_val = self.rm.parse_results(self.metric())
        self.rm.clear()
        return exp, metric_val

    def write_optimal_config(self):
        best_space_records = self.get_best_space_records()
        if GLOBAL_TUNING_SPACE not in best_space_records:
            return
        best_exp, best_metric_val, _ = best_space_records[GLOBAL_TUNING_SPACE]
        if best_exp:
            exp_dir = best_exp["result_dir"]
            cmd = None
            with open(os.path.join(exp_dir, "cmd.txt"), "r") as f:
                cmd = [str(i) for i in f.read().split()]

            ds_config = hjson.load(open(os.path.join(exp_dir, "ds_config.json"), "r"))
            ds_config.pop(AUTOTUNING)

            ds_config_path = os.path.join(self.results_dir, "ds_config_optimal.json")
            json.dump(ds_config, open(ds_config_path, "w"))

            cmd_path = os.path.join(self.results_dir, "cmd_optimal.txt")
            with open(cmd_path, "w") as fd:
                fd.write(" ".join(cmd))
                fd.write("\n")
                fd.flush()
            self.optimal_cmd = cmd
            self.optimal_ds_config = ds_config
            logger.info(
                f"Wrote the optimal DeepSpeed configuration found by autotuning to {ds_config_path}, and the corresponding DeepSpeed command to {cmd_path}"
            )

    def run_after_tuning(self):
        """ Launches the training with the optimal DeepSpeed configuration found through the autotuning process.
            "ds_config_optimal.json" describing the optimal DeepSpeed configuration as well the command used to launch training "cmd_optimal.txt" are saved to self.results_dir.
        """
        if self.optimal_cmd:
            result = subprocess.Popen(self.optimal_cmd)
            result.wait()

            logger.info(f"Done running with the optimal DeepSpeed configuration using {self.optimal_cmd}")
        else:
            logger.info(f"No optimal DeepSpeed configuration found by autotuning.")<|MERGE_RESOLUTION|>--- conflicted
+++ resolved
@@ -429,13 +429,8 @@
             f"The model requires at least {memory_to_string(self.activation_mem, postfix='B')} activation memory for micro batch size 1."
         )
 
-<<<<<<< HEAD
-        zero = self.user_config.get('zero_optimization', {})
-        stage = zero.get("stage", "all")
-=======
         #TODO: FIX THIS
         stage = self.user_config.get(ZERO_OPTIMIZATION, {}).get(ZERO_OPTIMIZATION_STAGE, "all")
->>>>>>> d1c3c0df
         user_zero_stages = [stage] if not isinstance(stage, list) else stage
         logger.info(f"User-defined zero stages are {stage}.")
 
@@ -539,12 +534,7 @@
         logger.info(f'Instantiation mem required for stage {stage}: {self.get_instantiation_memory_required_per_gpu(stage)}')
         logger.info(f'Activation mem: {self.activation_mem}')
         calculated_max_micro_batch_size = int(
-<<<<<<< HEAD
-            (self.gpu_mem -
-            self.get_instantiation_memory_required_per_gpu(stage))) // self.activation_mem
-=======
             self.gpu_mem - self.get_instantiation_memory_required_per_gpu(stage)) // self.activation_mem
->>>>>>> d1c3c0df
         logger.info(
             f"Start tuning for space {tuning_space_name}, calculated_max_micro_batch_size = {calculated_max_micro_batch_size}"
         )
