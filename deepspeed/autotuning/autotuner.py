# Copyright (c) Microsoft Corporation.
# SPDX-License-Identifier: Apache-2.0

# DeepSpeed Team

import shutil
import subprocess
import time
import datetime
import math
import hjson

from ..runtime.config_utils import dict_raise_error_on_duplicate_keys
from ..runtime.constants import *

from ..runtime.zero.config import ZERO_OPTIMIZATION, ZeroStageEnum
from ..utils import logger
from .config import DeepSpeedAutotuningConfig
from .constants import *
from .scheduler import ResourceManager
from .tuner import GridSearchTuner, RandomTuner, ModelBasedTuner
from .utils import *
from deepspeed.accelerator import get_accelerator

try:
    from tabulate import tabulate
except ImportError:
    tabulate = None

try:
    import mlflow
    has_mlflow = True
except Exception as e:
    has_mlflow = False

ZERO_OPTIMIZATION_STAGE = "stage"
OFFLOAD_OPTIMIZER = "offload_optimizer"
OFFLOAD_PARAM = "offload_param"
ZERO_OPTIMIZATION_STAGE_DEFAULT = ZeroStageEnum.disabled


class Autotuner:
    """The DeepSpeed Autotuner automatically discovers the optimal DeepSpeed configuration that delivers good training speed. The Autotuner uses model information, system information, and heuristics to efficiently tune system knobs that affect compute and memory efficiencies, such as ZeRO optimization stages, micro-batch sizes, and many other ZeRO optimization configurations. It not only reduces the time and resources user spend on tuning, but also can discover configurations better than hand-tuned methods.
    Autotuning with DeepSpeed requires no code change from DeepSpeed users. Please refer to the README for usage details.
    """

    def __init__(self, args, active_resources):
        self.args = args
        self.selected_exp_dir = None

        assert tabulate is not None, "Missing required package `tabulate`, please install with `pip install deepspeed[autotuning]`."

        logger.debug(f"autotuning args={args}")

        self.user_config = self._get_user_config(args.user_args)
        assert self.user_config is not None, "DeepSpeed configuration is not provided"

        self.autotuning_config = DeepSpeedAutotuningConfig(self.user_config)
        if self.user_config[AUTOTUNING]:
            if AUTOTUNING_EXPS_DIR in self.user_config[AUTOTUNING].keys():
                del self.user_config[AUTOTUNING][AUTOTUNING_EXPS_DIR]
            if AUTOTUNING_RESULTS_DIR in self.user_config[AUTOTUNING].keys():
                del self.user_config[AUTOTUNING][AUTOTUNING_RESULTS_DIR]

        self.exps_dir = self.autotuning_config.exps_dir
        if self.autotuning_config.overwrite and os.path.exists(self.exps_dir):
            shutil.rmtree(self.exps_dir, ignore_errors=True)
        if not os.path.exists(self.exps_dir):
            try:
                os.makedirs(self.exps_dir, exist_ok=True)
                logger.info(f"Created autotuning experiments directory: {self.exps_dir}")
            except:
                logger.error(
<<<<<<< HEAD
                    f"Failed to create {self.exps_dir}, please check 'exps_dir' in the autotuning config file is accessible by all the nodes in the job."
=======
                    f"Failed to create {self.exps_dir}, please check exps_dir in the autotuning config file is accessible by all the nodes in the job."
>>>>>>> a21e5b9d
                )
                exit(-1)

        self.results_dir = self.autotuning_config.results_dir
        if self.autotuning_config.overwrite and os.path.exists(self.results_dir):
            shutil.rmtree(self.results_dir, ignore_errors=True)
        if not os.path.exists(self.results_dir):
            try:
                os.makedirs(self.results_dir, exist_ok=True)
                logger.info(f"Created autotuning results directory: {self.exps_dir}")
            except:
                logger.error(
<<<<<<< HEAD
                    f"Failed to create {self.results_dir}, please check 'results_dir' in the autotuning config file is accessible by all the nodes in the job."
=======
                    f"Failed to create {self.results_dir}, please check results_dir in the autotuning config file is accessible by all the nodes in the job."
>>>>>>> a21e5b9d
                )
                exit(-1)

        # set the active resource for the autotuner resource manager
        self.rm = self._get_resource_manager(active_resources)

        # get resource requirement for each autotuning experiment
        self.exp_num_nodes, self.exp_num_gpus = self._get_exp_resources(args)

        assert self.exp_num_gpus <= self.rm.num_gpus_per_node, "num_gpus in the autotuning configuration must not be less than the --num_gpus value in the train script if any"
        assert self.exp_num_nodes <= len(
            self.rm.nodes
        ), "num_nodes in the autotuning configuration must not be less than the --num_nodes value in the train script if any"

        self.records = {}
        self.optimal_cmd = None
        self.optimal_ds_config = None

        self.mlflow_parent_id = None

    def print_tuning_results(self):
        """Print the autotuning results in tabular format.
        """
        best_space_records = self.get_best_space_records()
        tab = []
        if best_space_records:
            for key, val in best_space_records.items():
                if not val:
                    continue
                row = []
                row.append(key)
                num_exps = 0
                if key == GLOBAL_TUNING_SPACE:
                    cnt = 0
                    for k, v in best_space_records.items():
                        if k != GLOBAL_TUNING_SPACE:
                            cnt += v[2]
                    num_exps = cnt
                else:
                    num_exps = val[2]
                row.append(num_exps)
                row.append(val[1])
                row.append(val[0]['name'])
                tab.append(row)
            summary = tabulate(tab,
                               headers=["tuning_space", "num_experiments", "best_metric_val", "best_exp_name"],
                               tablefmt="pipe")
            print(summary)
            with open(os.path.join(self.results_dir, 'summary.txt'), 'w', buffering=BUFSIZE) as fd:
                fd.write(summary)
                fd.flush()
                os.fsync(fd)

        if GLOBAL_TUNING_SPACE in best_space_records:
            best_exp, best_metric_val, total_num_exps = best_space_records[GLOBAL_TUNING_SPACE]
            if best_exp:
                logger.info(
                    f"{best_exp['name']} is the optimal setup after tuning. The exp result is at {best_exp['result_dir']}."
                )
            else:
                logger.info(f"No optimal setup is found. Please check that experiments were run successfully.")
            tuning_duration = datetime.timedelta(seconds=(time.time() - self.start_time))

            logger.info(f"Tuning completed in {tuning_duration}")
            with open(os.path.join(self.results_dir, 'summary.txt'), 'a') as f:
                f.write(
                    f"\n\nTuning completed in {tuning_duration}. Total number of experiments: {self.rm.experiment_count - 1}."
                )
                f.flush()

    def _get_user_config(self, user_args):
        """Get DeepSpeed configuration from the user arguments passed to the launcher.

        Args:
            user_args ([list]): user arguments passed to the DeepSpeed launcher

        Returns:
            [dict]: DeepSpeed configuration dictionary
        """
        user_config_file = None
        if "--deepspeed_config" in user_args:
            idx = user_args.index("--deepspeed_config")
            assert ".json" in user_args[
                idx + 1], "DeepSpeed --deepspeed_config requires a json file to specify the configuration"

            user_config_file = user_args[idx + 1]
        elif "--deepspeed" in user_args:
            idx = user_args.index("--deepspeed")
            if ".json" in user_args[idx + 1]:
                user_config_file = user_args[idx + 1]

        logger.debug(f"user_config_file = {user_config_file}")
        if user_config_file is not None:
            assert os.path.isfile(user_config_file), "DeepSpeed configuration file: {} is not an existing file".format(
                user_config_file)
            if os.path.exists(user_config_file):
                return json.load(open(user_config_file, "r"), object_pairs_hook=dict_raise_error_on_duplicate_keys)

        return None

    def _get_resource_manager(self, active_resources):
        """Initialize and return a resource manager

        Args:
            active_resources ([dict]): A dictionary of hostname and its slots (GPUs), e.g. {"worker-0": "0,1,2,3,4,5,6,7,8"}

        Raises:
            RuntimeError: raises the error if no GPU is available

        Returns:
            [ResourceManager]: A resource manager that schedules and runs autotuning experiments.
        """
        logger.info(f"active_resources = {active_resources}")

        hosts = []
        ngpus_per_node = 100
        for hostname, slots in active_resources.items():
            hosts.append(hostname)
            ngpus_per_node = min(len(slots), ngpus_per_node)

        assert ngpus_per_node > 0, "no gpu is available"

        return ResourceManager(args=self.args,
                               hosts=hosts,
                               num_gpus_per_node=ngpus_per_node,
                               results_dir=self.results_dir,
                               exps_dir=self.exps_dir,
                               arg_mappings=self.autotuning_config.arg_mappings)

    def _get_exp_resources(self, args):
        """Get resource requirement for each autotuning experiment

        Args:
            args (dict): user args

        Returns:
            num_nodes, num_gpus: the number of gpus and number of nodes used in the autotuning experiments
        """
        if args.num_nodes > 0:
            num_nodes = args.num_nodes
        else:
            num_nodes = len(self.rm.nodes)

        if args.num_gpus > 0:
            num_gpus = args.num_gpus
        else:
            num_gpus = self.rm.num_gpus_per_node

        return num_nodes, num_gpus

    def metric(self):
        return self.autotuning_config.metric

    def fast_enabled(self):
        return self.autotuning_config.fast

    def max_train_batch_size(self):
        return self.autotuning_config.max_train_batch_size

    def mp_size(self):
        return self.autotuning_config.mp_size

    def max_train_micro_batch_size_per_gpu(self):
        if self.max_train_batch_size() and self.max_train_batch_size(
        ) > 0:  # if the user specifies a max_train_batch_size
            max_train_micro_batch_size = self.max_train_batch_size() * self.mp_size() // (
                self.exp_num_gpus * self.exp_num_nodes)  # gradient accumulation steps >=1
            return min(self.autotuning_config.max_train_micro_batch_size_per_gpu, max_train_micro_batch_size)
        else:
            return self.autotuning_config.max_train_micro_batch_size_per_gpu

    def min_train_micro_batch_size_per_gpu(self):
        return self.autotuning_config.min_train_micro_batch_size_per_gpu

    def num_tuning_micro_batch_sizes(self):
        return self.autotuning_config.num_tuning_micro_batch_sizes

    def fp16_enabled(self):
        if FP16 in self.user_config.keys():
            return self.user_config[FP16].get(FP16_ENABLED, FP16_ENABLED_DEFAULT)
        else:
            return False

    def get_gpu_memory_info(self):
        return get_accelerator().total_memory()

    def get_activation_memory_per_gpu(self):
        if self.model_info and "activation_mem_per_gpu" in self.model_info:
            return self.model_info["activation_mem_per_gpu"]

    def get_instantiation_memory_required_per_gpu(self, zero_stage):
        num_params = self.get_model_num_params()
        total_gpus = self.exp_num_nodes * self.exp_num_gpus
        fp16_enabled = self.fp16_enabled()

        if not num_params:
            return 0
        # assume the model uses Adam optimizer
        # ZeroStageEnum.disabled:
        params_mem = num_params * (2 if fp16_enabled else 4)
        gradients_mem = num_params * (2 if fp16_enabled else 4)
        optimizer_mem = num_params * (16 if fp16_enabled else 8)

        if zero_stage >= ZeroStageEnum.optimizer_states:
            optimizer_mem = optimizer_mem / total_gpus

        if zero_stage >= ZeroStageEnum.gradients:
            gradients_mem = gradients_mem / total_gpus

        if zero_stage >= ZeroStageEnum.weights:
            params_mem = params_mem / total_gpus

        mem_per_gpu = (params_mem + gradients_mem + optimizer_mem) / self.mp_size()

        return mem_per_gpu

    def _generate_experiments(self, tuning_space, max_train_batch_size_per_gpu):
        """Generates a list of autotuning experiments given a tuning_space.
            The corresponding parameter values are replaced by user-defined values in the DeepSpeed configuration file.
        Args:
            tuning_space ([dict]): A DeepSpeed configuration dictionary where a value can be a list (called a tuning parameter). For example,
                {
                    "zero_optimization": {
                        "stage": 1,
                        "reduce_bucket_size": [5e7,
                                            5e8,
                                            1e9],
                        "allgather_bucket_size": [5e7,
                                                5e8,
                                                1e9],
                    }
                }
                reduce_bucket_size and allgather_bucket_size are the tuning parameters in this tuning space.
        Returns:
            [list]: a list of experiments generated by taking combinations of values of the tuning space. The above tuning space generates 3*3 = 9 experiments if the user DeepSpeed configuration file does not overwrite the two tuning parameters or define more tuning parameters.
        """
        exps = []

        # each zero stage uses a different template configuration file
        config_zero = tuning_space.get(ZERO_OPTIMIZATION, {})
        stage = config_zero.get(ZERO_OPTIMIZATION_STAGE, ZERO_OPTIMIZATION_STAGE_DEFAULT)
        template_config = {}
        if stage == 0:
            template_path = DEFAULT_TEMPLATE_PATH_ZERO_0
            template_config = hjson.load(open(template_path, 'r'))
            prefix = "z0_"

        elif stage == 1:
            template_path = DEFAULT_TEMPLATE_PATH_ZERO_1
            template_config = hjson.load(open(template_path, 'r'))
            prefix = "z1_"

        elif stage == 2:
            template_path = DEFAULT_TEMPLATE_PATH_ZERO_2
            template_config = hjson.load(open(template_path, 'r'))
            prefix = "z2_"

        elif stage == 3:
            template_path = DEFAULT_TEMPLATE_PATH_ZERO_3
            template_config = hjson.load(open(template_path, 'r'))
            model_info = self.model_info
            if model_info and "hidden_size" in model_info:
                hs = model_info["hidden_size"]
                template_config[ZERO_OPTIMIZATION]['reduce_bucket_size'] = hs * hs
                template_config[ZERO_OPTIMIZATION]['stage3_prefetch_bucket_size'] = 0.9 * hs * hs
                template_config[ZERO_OPTIMIZATION]['stage3_param_persistence_threshold'] = 10 * hs
            prefix = "z3_"
        else:
            return exps

        # replace the corresponding parameter values if the user specifies them in the DeepSpeed configuration file
        replace_dict(tuning_space, self.user_config, [ZERO_OPTIMIZATION, TRAIN_MICRO_BATCH_SIZE_PER_GPU])

        logger.debug(f"tuning_space = {json.dumps(tuning_space)}")

        all_configs = get_all_configs(tuning_space, ignore_keys=["optimizer"])

        tuning_keys = get_tuning_keys(tuning_space)

        logger.debug(f"tuning_keys = {tuning_keys}")

        logger.debug(f"before pruning total configs = {len(all_configs)}")

        pruned_list = prune_configs(all_configs)

        logger.debug(f"after pruning total configs = {len(pruned_list)}")

        for config in pruned_list:
            exp_config = copy.deepcopy(template_config)
            # fill the template with the expr config
            replace_dict(exp_config, config)

            # if the config does not use offloading, remove the offloading section
            config_zero = config.get(ZERO_OPTIMIZATION, None)
            if config_zero:
                if OFFLOAD_OPTIMIZER not in config_zero and OFFLOAD_OPTIMIZER in exp_config[ZERO_OPTIMIZATION]:
                    del exp_config[ZERO_OPTIMIZATION][OFFLOAD_OPTIMIZER]
                if OFFLOAD_PARAM not in config_zero and OFFLOAD_PARAM in exp_config[ZERO_OPTIMIZATION]:
                    del exp_config[ZERO_OPTIMIZATION][OFFLOAD_PARAM]
            # set gradient accumulation steps according to max_train_batch_size_per_gpu
            mbs = exp_config[TRAIN_MICRO_BATCH_SIZE_PER_GPU]
            gas = max_train_batch_size_per_gpu // mbs
            exp_config[GRADIENT_ACCUMULATION_STEPS] = gas
            exp_config[TRAIN_BATCH_SIZE] = mbs * gas * \
                self.exp_num_gpus * self.exp_num_nodes // self.mp_size()
            exp = {}
            # generate the expr name
            exp_name = canonical_name(exp_config, tuning_keys, prefix)
            exp['name'] = exp_name
            exp[DS_CONFIG] = exp_config
            exp['num_gpus'] = self.exp_num_gpus
            exp['num_nodes'] = self.exp_num_nodes
            exps.append(exp)

        return exps

    def tune(self):
        """ Tunes Zero stages, micro batch size per GPU, and other Zero configurations. Performance metrics of different tuning spaces are recorded in self.records.
        """
        if has_mlflow:
            self.mlflow_parent_id = os.environ['MLFLOW_RUN_ID']
            mlflow.start_run(run_id=self.mlflow_parent_id)

        self.start_time = time.time()
        if self.fast_enabled():
            logger.info(f"Fast mode is enabled. Tuning micro batch size only.")

        # model info profile run with DEFAULT_MIN_MEM_CONFIG
        model_info = self.model_info_profile_run()
        if model_info:
            self.model_info = model_info
        else:
            return

        logger.info(f"The model has {number_to_string(self.get_model_num_params())} parameters.")

        self.gpu_mem = self.get_gpu_memory_info()
        logger.info(f"Memory per GPU in the system is {memory_to_string(self.gpu_mem, postfix='B')}.")

        self.activation_mem = self.get_activation_memory_per_gpu()
        logger.info(
            f"The model requires at least {memory_to_string(self.activation_mem, postfix='B')} activation memory for micro batch size 1."
        )

        stage = self.user_config.get(ZERO_OPTIMIZATION, {}).get(ZERO_OPTIMIZATION_STAGE, 0)

        user_zero_stages = [stage] if not isinstance(stage, list) else stage
        logger.info(f"User-defined zero stages are {stage}.")

        mbs = 0
        max_mbs = 0
        metric_val = 0

        required_gpu_mem = self.get_instantiation_memory_required_per_gpu(ZeroStageEnum.disabled) + self.activation_mem
        if self.gpu_mem > required_gpu_mem:
            if "all" in user_zero_stages or ZeroStageEnum.disabled in user_zero_stages:
                logger.info(
                    f"The model might be runable with ZERO 0 (which requires at least {memory_to_string(required_gpu_mem, postfix='B')} memory with mbs = 1), adding DEFAULT_TUNING_SPACE_ZERO_0 to the global tuning space"
                )
                next_max_mbs, next_mbs, next_metric_val = self.tune_space(DEFAULT_TUNING_SPACE_ZERO_0)
                if next_mbs > mbs:
                    mbs = next_mbs
                    max_mbs = next_max_mbs
                    metric_val = next_metric_val
                if has_mlflow:
                    mlflow.log_metric(f"z0{self.metric()}", next_metric_val)
        else:
            logger.info(
                f"The model is not runable with ZERO stage {ZeroStageEnum.disabled} (which requires at least {memory_to_string(required_gpu_mem, postfix='B')} memory with mbs = 1)"
            )

        required_gpu_mem = self.get_instantiation_memory_required_per_gpu(
            ZeroStageEnum.optimizer_states) + self.activation_mem
        if self.gpu_mem > required_gpu_mem:
            if "all" in user_zero_stages or ZeroStageEnum.optimizer_states in user_zero_stages:
                logger.info(
                    f"The model might be runable with ZERO 1 (which requires at least {memory_to_string(required_gpu_mem, postfix='B')} memory), adding DEFAULT_TUNING_SPACE_ZERO_1 to the global tuning space"
                )
                next_max_mbs, next_mbs, next_metric_val = self.tune_space(DEFAULT_TUNING_SPACE_ZERO_1,
                                                                          prev_max_mbs=max_mbs,
                                                                          prev_best_mbs=mbs,
                                                                          prev_best_metric_val=metric_val)
                if next_mbs > mbs:
                    mbs = next_mbs
                    max_mbs = next_max_mbs
                    metric_val = next_metric_val
                if has_mlflow:
                    mlflow.log_metric(f"z1{self.metric()}", next_metric_val)
        else:
            logger.info(
                f"The model is not runable with ZERO stage {ZeroStageEnum.optimizer_states} (which requires at least {memory_to_string(required_gpu_mem, postfix='B')} memory with mbs = 1)"
            )

        required_gpu_mem = self.get_instantiation_memory_required_per_gpu(
            ZeroStageEnum.gradients) + self.activation_mem
        if self.gpu_mem > required_gpu_mem:
            if "all" in user_zero_stages or ZeroStageEnum.gradients in user_zero_stages:
                logger.info(
                    f"The model might be runable with ZERO 2 (which requires at least {memory_to_string(required_gpu_mem, postfix='B')} memory), adding DEFAULT_TUNING_SPACE_ZERO_2 to the global tuning space"
                )
                next_max_mbs, next_mbs, next_metric_val = self.tune_space(DEFAULT_TUNING_SPACE_ZERO_2,
                                                                          prev_max_mbs=max_mbs,
                                                                          prev_best_mbs=mbs,
                                                                          prev_best_metric_val=metric_val)
                if next_mbs > mbs:
                    mbs = next_mbs
                    max_mbs = next_max_mbs
                    metric_val = next_metric_val
                if has_mlflow:
                    mlflow.log_metric(f"z2{self.metric()}", next_metric_val)
        else:
            logger.info(
                f"The model is not runable with ZERO stage {ZeroStageEnum.gradients} (which requires at least {memory_to_string(required_gpu_mem, postfix='B')} memory with mbs = 1)"
            )

        required_gpu_mem = self.get_instantiation_memory_required_per_gpu(ZeroStageEnum.weights) + self.activation_mem
        if self.gpu_mem > required_gpu_mem:
            if "all" in user_zero_stages or ZeroStageEnum.weights in user_zero_stages:
                logger.info(
                    f"The model might be runable with ZERO 3 (which requires at least {memory_to_string(required_gpu_mem, postfix='B')} memory), adding DEFAULT_TUNING_SPACE_ZERO_3 to the global tuning space"
                )
                _, _, next_metric_val = self.tune_space(DEFAULT_TUNING_SPACE_ZERO_3,
                                                        prev_max_mbs=max_mbs,
                                                        prev_best_mbs=mbs,
                                                        prev_best_metric_val=metric_val)
                if has_mlflow:
                    mlflow.log_metric(f"z3{self.metric()}", next_metric_val)
        else:
            logger.info(
                f"The model has {self.get_model_num_params()} parameters and requires at least {memory_to_string(required_gpu_mem, postfix='B')} memory per GPU with DeepSpeed Zero stage {ZeroStageEnum.weights} optimization. Memory per GPU in system is {memory_to_string(self.gpu_mem)}. No tuning is performed."
            )
            return
        if has_mlflow:
            mlflow.end_run()

    def tune_space(self, tuning_space, prev_max_mbs=0, prev_best_mbs=0, prev_best_metric_val=0):
        config_zero = tuning_space.get(ZERO_OPTIMIZATION, {})
        stage = config_zero.get(ZERO_OPTIMIZATION_STAGE, None)
        tuning_space_name = TUNING_MICRO_BATCH_SIZE_PREFIX + str(stage)
        tuning_micro_batch_sizes = []
        max_train_batch_size_per_gpu = 0
        tuning_micro_batch_sizes_overwritten = False

        # calculate max micro batch size using gpu memory, model instantiation memory and activation memory
        # calculated_max_micro_batch_size = (memory_per_gpu - instantiation_memory) // activation_memory_micro_batch_size_1
        calculated_max_micro_batch_size = int(
            self.gpu_mem - self.get_instantiation_memory_required_per_gpu(stage)) // self.activation_mem
        logger.info(
            f"Start tuning for space {tuning_space_name}, calculated_max_micro_batch_size = {calculated_max_micro_batch_size}"
        )

        if calculated_max_micro_batch_size < prev_max_mbs:
            logger.info(f"No need to tune Zero stage {stage}. End tuning for space {tuning_space_name}")
            return 0, 0, 0

        if TRAIN_MICRO_BATCH_SIZE_PER_GPU in self.user_config and isinstance(
                self.user_config[TRAIN_MICRO_BATCH_SIZE_PER_GPU], list):
            # user-specified micro batch size per gpu is a list which overwrites the default tuning behavior
            tuning_micro_batch_sizes = [
                s for s in self.user_config[TRAIN_MICRO_BATCH_SIZE_PER_GPU] if isinstance(s, int)
            ]
            gas = self.get_gas_from_user_config()
            min_micro_batch_size = min(tuning_micro_batch_sizes)
            max_micro_batch_size = max(tuning_micro_batch_sizes)
            max_train_batch_size_per_gpu = max_micro_batch_size * gas
            tuning_micro_batch_sizes_overwritten = True
        else:
            # auto-detects the list of micro batch sizes to tune
            min_micro_batch_size, max_micro_batch_size = self.get_min_max_micro_batch_size(
                stage, prev_max_mbs, calculated_max_micro_batch_size)

            if max_micro_batch_size < prev_max_mbs:
                logger.info(f"No need to tune Zero stage {stage}. End tuning for space {tuning_space_name}")
                return 0, 0, 0

            tuning_micro_batch_sizes, max_train_batch_size_per_gpu = self.get_tuning_micro_batch_size_list(
                min_micro_batch_size,
                max_micro_batch_size,
                num_tuning_micro_batch_sizes=self.num_tuning_micro_batch_sizes())

        logger.info(
            f"tuning_micro_batch_sizes = {tuning_micro_batch_sizes}, max_train_batch_size_per_gpu = {max_train_batch_size_per_gpu}"
        )

        # return if the tuning_micro_batch_sizes list is empty
        if not tuning_micro_batch_sizes:
            logger.info(f"End tuning for space {tuning_space_name}")
            return 0, 0, 0

        # tune micro batch sizes and gradient accumulation steps given max_train_batch_size_per_gpu
        tuning_micro_batch_sizes = self.run_tuning_micro_batch_sizes(tuning_micro_batch_sizes,
                                                                     max_train_batch_size_per_gpu,
                                                                     min_micro_batch_size, stage,
                                                                     tuning_micro_batch_sizes_overwritten)

        fast_best_record = self.get_best_space_record(tuning_space_name)
        fast_best_metric_val = fast_best_record[1] if fast_best_record else 0
        fast_best_mbs = fast_best_record[0][DS_CONFIG][TRAIN_MICRO_BATCH_SIZE_PER_GPU] if fast_best_record else 0
        logger.info(f"fast_best_mbs = {fast_best_mbs}, name = {fast_best_record[0]['name']}")

        if self.fast_enabled() or stage == 0:
            logger.info(f"End tuning for space: {tuning_space_name}")
            return max_micro_batch_size, fast_best_mbs, fast_best_metric_val

        # if the best metric or the micro batch size for that best metric in the current Zero stage after tuning micro batch size is less than the corresponding value in the previous Zero stage, return, do not tune other Zero configuration parameters
        if stage > 0:
            if fast_best_mbs <= prev_best_mbs or fast_best_metric_val < prev_best_metric_val:
                logger.info(
                    f"End tuning for space: {tuning_space_name}. No need to tune other Zero configuration parameters.")
                return max_micro_batch_size, fast_best_mbs, fast_best_metric_val

        tuning_space[TRAIN_MICRO_BATCH_SIZE_PER_GPU] = tuning_micro_batch_sizes
        tuning_space_name = canonical_name(tuning_space,
                                           tuning_keys=get_tuning_keys(tuning_space),
                                           prefix="z" + str(stage) + "_",
                                           omit_val=True)

        logger.info(f'Tuning space is {tuning_space}')
        logger.info(f'Tuning space name is {tuning_space_name}')

        exps = self._generate_experiments(tuning_space, max_train_batch_size_per_gpu)

        logger.info(f'Tuner type is {self.autotuning_config.tuner_type}')
        if self.autotuning_config.tuner_type == AUTOTUNING_TUNER_MODELBASED:
            t = ModelBasedTuner(exps, self.rm, self.metric(), tuning_space)
        elif self.autotuning_config.tuner_type == AUTOTUNING_TUNER_RANDOM:
            t = RandomTuner(exps, self.rm, self.metric())
        else:
            t = GridSearchTuner(exps, self.rm, self.metric())

        sample_size = len(self.rm.nodes) * self.rm.num_gpus_per_node // (self.exp_num_gpus * self.exp_num_nodes)
        num_exps = t.tune(sample_size=sample_size,
                          n_trials=self.autotuning_config.tuner_num_trials,
                          early_stopping=self.autotuning_config.tuner_early_stopping)
        exp = t.best_exp
        metric_val = t.best_metric_val
        if exp:
            self.update_records(tuning_space_name, exp, metric_val, num_exps)

        full_best_record = self.get_best_space_record(tuning_space_name)
        full_best_metric_val = full_best_record[1] if full_best_record else -1

        if full_best_metric_val > fast_best_metric_val:
            best_metric_val = full_best_metric_val
            best_mbs = full_best_record[0][DS_CONFIG][TRAIN_MICRO_BATCH_SIZE_PER_GPU] if full_best_record else -1
        else:
            best_metric_val = fast_best_metric_val
            best_mbs = fast_best_mbs

        logger.info(f"End tuning for space: {tuning_space_name}")
        return max_micro_batch_size, best_mbs, best_metric_val

    def get_plateau_mbs(self, tuning_space_name):
        if tuning_space_name not in self.records:
            return 0
        space_records = self.records[tuning_space_name]
        sorted_space_records = sorted(space_records, key=lambda x: x[0][DS_CONFIG][TRAIN_MICRO_BATCH_SIZE_PER_GPU])
        prev_metric_val = None
        prev_micro_batch_size = 0
        for (exp, metric_val, _) in sorted_space_records:
            if prev_metric_val:
                if metric_val < prev_metric_val:
                    break
                if (metric_val >= prev_metric_val
                        and (metric_val - prev_metric_val) / prev_metric_val < METRIC_PERCENT_DIFF_CONST):
                    break
            prev_metric_val = metric_val
            prev_micro_batch_size = exp[DS_CONFIG][TRAIN_MICRO_BATCH_SIZE_PER_GPU]
        plateau_mbs = prev_micro_batch_size
        return plateau_mbs

    def get_model_num_params(self):
        if self.model_info and "num_params" in self.model_info:
            return self.model_info["num_params"]

    def model_info_profile_run(self):
        """Does a model information profiling experiment that collects the number of model parameters and activation memory.\
            The experiment produces a "profile_model_info" folder under self.results_dir.
        Returns:
            [dict]: a model information dictionary, e.g., {"num_params": 335144976, "trainable_num_params": 335144976, "activation_mem_per_gpu": 324358144, "rank": 0}
        """
        logger.info("Starting model info profile run.")
        model_info = self.autotuning_config.model_info
        if model_info and MODEL_INFO_NUM_PARAMS in model_info:
            return model_info

        ds_config = copy.deepcopy(self.user_config)
        replace_dict(ds_config, DEFAULT_MIN_MEM_CONFIG)

        model_info_path = os.path.join(self.results_dir, "profile_model_info", "model_info.json")
        ds_config[AUTOTUNING] = {"enabled": True, "model_info_path": model_info_path, "model_info": {"profile": True}}

        exp_config = {}
        exp_name = "profile_model_info"
        exp_config['name'] = exp_name
        exp_config[DS_CONFIG] = ds_config
        exp_config['num_gpus'] = self.exp_num_gpus
        exp_config['num_nodes'] = self.exp_num_nodes
        exp_config['hostfile'] = self.args.hostfile
        exp_path = os.path.join(self.exps_dir, f'{exp_name}.json')

        with open(exp_path, 'w', buffering=BUFSIZE) as fd:
            json.dump(exp_config, fd)
            fd.flush()
            os.fsync(fd)

        self.rm.schedule_experiments([exp_path])
        self.rm.run()

        for exp_id, (exp_json, err) in self.rm.finished_experiments.items():
            self.rm.clear()
            if err:
                logger.error(f"The model is not runnable with DeepSpeed with error = {err}")
                return None

        if os.path.exists(model_info_path):
            with open(model_info_path, 'r') as f:
                model_info = hjson.load(f)
                return model_info

    def update_records(self, space_name, exp, metric_val, num_exps):
        if space_name not in self.records:
            self.records[space_name] = [(exp, metric_val, num_exps)]
        else:
            self.records[space_name].append((exp, metric_val, num_exps))

    def get_best_space_record(self, space_name):
        if space_name not in self.records:
            return None
        space_records = self.records[space_name]
        best_space_record = None
        space_num_exps = 0
        for (exp, metric_val, num_exps) in space_records:
            space_num_exps += num_exps
            if best_space_record is None or metric_val > best_space_record[1]:
                best_space_record = (exp, metric_val)
        if best_space_record:
            best_space_record = best_space_record + (space_num_exps, )
        return best_space_record

    def get_best_space_records(self):
        best_space_records = {}
        global_best_record = None
        for space_name, space_records in self.records.items():
            best_space_record = self.get_best_space_record(space_name)
            if best_space_record:
                best_space_records[space_name] = best_space_record
                if not global_best_record or best_space_record[1] > global_best_record[1]:
                    global_best_record = best_space_record
        if global_best_record:
            best_space_records[GLOBAL_TUNING_SPACE] = global_best_record
        return best_space_records

    def run_tuning_micro_batch_sizes(self, tuning_micro_batch_sizes, max_train_batch_size_per_gpu,
                                     min_micro_batch_size, stage, tuning_micro_batch_sizes_overwritten):
        assert tuning_micro_batch_sizes, "the tuning micro batch size list is empty"
        tuning_micro_batch_sizes.sort()
        max_micro_batch_size = tuning_micro_batch_sizes[-1]
        max_micro_batch_size_metric_val = 0

        ds_config = get_first_config(self.user_config)
        ds_config[ZERO_OPTIMIZATION] = {ZERO_OPTIMIZATION_STAGE: stage}
        tuning_space_name = TUNING_MICRO_BATCH_SIZE_PREFIX + str(stage)

        exp_paths = []
        for mbs in tuning_micro_batch_sizes:
            ds_config[TRAIN_MICRO_BATCH_SIZE_PER_GPU] = mbs
            gas = max_train_batch_size_per_gpu // mbs
            ds_config[GRADIENT_ACCUMULATION_STEPS] = gas
            ds_config[TRAIN_BATCH_SIZE] = mbs * gas * \
                self.exp_num_gpus * self.exp_num_nodes // self.mp_size()
            exp_name = tuning_space_name + "_gas" + str(gas) + "_tmbspg" + str(mbs)
            exp_config = {}
            exp_config['name'] = exp_name
            exp_config[DS_CONFIG] = ds_config
            exp_config['num_gpus'] = self.exp_num_gpus
            exp_config['num_nodes'] = self.exp_num_nodes
            exp_config['hostfile'] = self.args.hostfile
            exp_path = os.path.join(self.exps_dir, f'{exp_name}.json')

            with open(exp_path, 'w', buffering=BUFSIZE) as fd:
                json.dump(exp_config, fd)
                fd.flush()
                os.fsync(fd)
            exp_paths.append(exp_path)

        self.rm.schedule_experiments(exp_paths)
        self.rm.run()

        for exp_id, (exp, err) in self.rm.finished_experiments.items():
            if exp:
                metric_file = exp[DS_CONFIG][AUTOTUNING][AUTOTUNING_METRIC_PATH]
                if os.path.exists(metric_file):

                    with open(metric_file, 'r') as f:
                        results = hjson.load(f)
                        metric_val = results[self.metric()]
                        self.update_records(tuning_space_name, exp, metric_val, 1)
                        if max_micro_batch_size == exp[DS_CONFIG][TRAIN_MICRO_BATCH_SIZE_PER_GPU]:
                            max_micro_batch_size_metric_val = metric_val
                        if has_mlflow:
                            os.environ.pop('MLFLOW_RUN_ID')
                            mlflow.start_run(nested=True, run_name=exp['name'])
                            for metric in results:
                                mlflow.log_metric(metric, results[metric])
                            mlflow.end_run()
                            os.environ['MLFLOW_RUN_ID'] = self.mlflow_parent_id
                else:
                    self.update_records(tuning_space_name, exp, 0, 1)
            else:
                mbs = exp[DS_CONFIG][TRAIN_MICRO_BATCH_SIZE_PER_GPU]
                logger.info(f"micro batch size = {mbs} was not run successfully")

        self.rm.clear()

        if tuning_micro_batch_sizes_overwritten:
            return tuning_micro_batch_sizes

        # in a auto-detected tuning_micro_batch_sizes list, max_micro_batch_size might not be performant as the memory consumption is close to max
        # try smaller values while gas stays the same
        # if finding a more performant mbs value, use it to replace max_micro_batch_size in the list
        min_micro_batch_size_with_same_gas = (tuning_micro_batch_sizes[-2] +
                                              1) if len(tuning_micro_batch_sizes) > 1 else min_micro_batch_size

        prev_best_metric_val = max_micro_batch_size_metric_val
        prev_best_mbs = max_micro_batch_size

        stride = (max_micro_batch_size - min_micro_batch_size_with_same_gas) // 3
        if stride == 0:
            stride = 1
        for mbs in reversed(range(min_micro_batch_size_with_same_gas, max_micro_batch_size, stride)):
            ds_config[TRAIN_MICRO_BATCH_SIZE_PER_GPU] = mbs
            gas = max_train_batch_size_per_gpu // mbs
            ds_config[GRADIENT_ACCUMULATION_STEPS] = gas
            ds_config[TRAIN_BATCH_SIZE] = mbs * gas * \
                self.exp_num_gpus * self.exp_num_nodes // self.mp_size()
            exp_name = tuning_space_name + "_gas" + str(gas) + "_tmbspg" + str(mbs)
            exp, metric_val = self.run_ds_config(ds_config, exp_name)

            if metric_val:
                with open(metric_file, 'r') as f:
                    results = hjson.load(f)
                    metric_val = results[self.metric()]
                    if has_mlflow:
                        os.environ.pop('MLFLOW_RUN_ID')
                        mlflow.start_run(nested=True, run_name=exp_name)
                        for metric in results:
                            mlflow.log_metric(metric, results[metric])
                        mlflow.end_run()
                        os.environ['MLFLOW_RUN_ID'] = self.mlflow_parent_id
                self.update_records(tuning_space_name, exp, metric_val, 1)
                if metric_val > prev_best_metric_val * (1 + METRIC_PERCENT_DIFF_CONST):
                    prev_best_metric_val = metric_val
                    prev_best_mbs = mbs
                else:
                    break
            else:
                self.update_records(tuning_space_name, exp, 0, 1)
                break
        if prev_best_mbs != max_micro_batch_size:
            tuning_micro_batch_sizes[-1] = prev_best_mbs
        return tuning_micro_batch_sizes

    def get_min_max_micro_batch_size(self, stage, min_micro_batch_size, calculated_max_micro_batch_size):
        # get min and max micro batch size with gradient accumulation steps = 1
        if min_micro_batch_size > calculated_max_micro_batch_size:
            return -1, -1

        used_micro_batch_sizes = []
        tuning_space_name = TUNING_MICRO_BATCH_SIZE_PREFIX + str(stage)

        ds_config = get_first_config(self.user_config)
        ds_config[ZERO_OPTIMIZATION] = {ZERO_OPTIMIZATION_STAGE: stage}
        gas = self.get_gas_from_user_config()
        ds_config[GRADIENT_ACCUMULATION_STEPS] = gas

        # search for the min micro batch size
        if min_micro_batch_size < 1:
            if TRAIN_MICRO_BATCH_SIZE_PER_GPU in self.user_config and isinstance(
                    self.user_config[TRAIN_MICRO_BATCH_SIZE_PER_GPU], int):
                # user specifies train_micro_batch_size_per_gpu as an int
                mbs = int(self.user_config[TRAIN_MICRO_BATCH_SIZE_PER_GPU])
            else:
                # user does not specify train_micro_batch_size_per_gpu or sets it to "auto" when using Hugging Face
                val = self.get_val_from_user_args(TRAIN_MICRO_BATCH_SIZE_PER_GPU)
                if val:
                    mbs = int(val)
                else:
                    mbs = 1
            assert mbs > 0, "The micro batch size per GPU must be greater than 0."
            ds_config[TRAIN_MICRO_BATCH_SIZE_PER_GPU] = mbs
            ds_config[GRADIENT_ACCUMULATION_STEPS] = gas
            ds_config[TRAIN_BATCH_SIZE] = mbs * gas * \
                self.exp_num_gpus * self.exp_num_nodes // self.mp_size()
            exp_name = tuning_space_name + "_gas" + str(gas) + "_tmbspg" + str(mbs)
            exp, metric_val = self.run_ds_config(ds_config, exp_name)
            if metric_val:
                self.update_records(tuning_space_name, exp, metric_val, 1)
                used_micro_batch_sizes.append(mbs)
                min_micro_batch_size = mbs
            else:
                self.update_records(tuning_space_name, exp, 0, 1)
                logger.info(f"User-specified micro batch size per GPU {mbs} does not run")
                if self.min_train_micro_batch_size_per_gpu() == mbs:
                    return -1, -1
                mbs = self.min_train_micro_batch_size_per_gpu()
                ds_config[TRAIN_MICRO_BATCH_SIZE_PER_GPU] = mbs
                ds_config[GRADIENT_ACCUMULATION_STEPS] = gas
                ds_config[TRAIN_BATCH_SIZE] = mbs * gas * \
                    self.exp_num_gpus * self.exp_num_nodes // self.mp_size()
                exp_name = tuning_space_name + "_gas" + str(gas) + "_tmbspg" + str(mbs)
                exp, metric_val = self.run_ds_config(ds_config, exp_name)
                if not metric_val:
                    self.update_records(tuning_space_name, exp, 0, 1)
                    logger.info(f"min_train_micro_batch_size_per_gpu {mbs} is not runnable.")
                    return -1, -1
                self.update_records(tuning_space_name, exp, metric_val, 1)
                min_micro_batch_size = mbs
                used_micro_batch_sizes.append(mbs)
        else:
            ds_config[TRAIN_MICRO_BATCH_SIZE_PER_GPU] = min_micro_batch_size
            ds_config[GRADIENT_ACCUMULATION_STEPS] = gas
            ds_config[TRAIN_BATCH_SIZE] = min_micro_batch_size * gas * \
                self.exp_num_gpus * self.exp_num_nodes // self.mp_size()
            exp_name = tuning_space_name + "_gas" + str(gas) + "_tmbspg" + str(min_micro_batch_size)
            exp, metric_val = self.run_ds_config(ds_config, exp_name)
            if metric_val:
                self.update_records(tuning_space_name, exp, metric_val, 1)
                used_micro_batch_sizes.append(min_micro_batch_size)
            else:
                self.update_records(tuning_space_name, exp, 0, 1)
                return -1, -1

        # search for the max micro batch size
        max_micro_batch_size = min(calculated_max_micro_batch_size, self.max_train_micro_batch_size_per_gpu())
        for mbs in [math.ceil(1.05 * max_micro_batch_size), max_micro_batch_size, int(0.95 * max_micro_batch_size)]:
            if mbs > self.max_train_micro_batch_size_per_gpu():
                continue
            if mbs in used_micro_batch_sizes:
                return min_micro_batch_size, mbs
            ds_config[TRAIN_MICRO_BATCH_SIZE_PER_GPU] = mbs
            ds_config[TRAIN_BATCH_SIZE] = mbs * gas * \
                self.exp_num_gpus * self.exp_num_nodes // self.mp_size()
            exp_name = tuning_space_name + "_gas" + str(gas) + "_tmbspg" + str(mbs)
            exp, metric_val = self.run_ds_config(ds_config, exp_name)

            if metric_val:
                logger.info(f"mbs = {mbs} is found as max mbs")
                self.update_records(tuning_space_name, exp, metric_val, 1)
                used_micro_batch_sizes.append(mbs)
                return min_micro_batch_size, mbs
            else:
                self.update_records(tuning_space_name, exp, 0, 1)

        space_records = self.records[tuning_space_name] if tuning_space_name in self.records else []
        if space_records:
            prev_idx = min(range(len(space_records)),
                           key=lambda i: abs(space_records[i][0][DS_CONFIG][TRAIN_MICRO_BATCH_SIZE_PER_GPU] -
                                             min_micro_batch_size))
            prev_metric_val = space_records[prev_idx][1]
        else:
            prev_metric_val = None

        low = min_micro_batch_size
        high = max_micro_batch_size
        # binary search until low is the smallest micro batch size that OOMs.
        while low <= high:
            mid = int((low + high) // 2)
            logger.debug(f"trying mbs = {mid}, low = {low}, high = {high}")
            if mid not in used_micro_batch_sizes:
                ds_config[TRAIN_MICRO_BATCH_SIZE_PER_GPU] = mid
                ds_config[TRAIN_BATCH_SIZE] = mid * gas * \
                    self.exp_num_gpus * self.exp_num_nodes // self.mp_size()
                exp_name = tuning_space_name + "_gas" + str(gas) + "_tmbspg" + str(mid)
                exp, metric_val = self.run_ds_config(ds_config, exp_name)
                if metric_val:
                    low = mid + 1
                    self.update_records(tuning_space_name, exp, metric_val, 1)
                    used_micro_batch_sizes.append(mid)
                    if prev_metric_val and ((metric_val - prev_metric_val) /
                                            prev_metric_val) < METRIC_PERCENT_DIFF_CONST:
                        logger.info(f"performance plateaus at mbs = {low}")
                        break
                    prev_metric_val = metric_val
                else:
                    self.update_records(tuning_space_name, exp, 0, 1)
                    high = mid - 1
            else:
                low = mid + 1
        max_micro_batch_size = low - 1

        logger.info(f"min_micro_batch_size = {min_micro_batch_size}, max_micro_batch_size = {max_micro_batch_size}.")

        return min_micro_batch_size, max_micro_batch_size

    def get_gas_from_user_config(self):
        gas = 1
        if GRADIENT_ACCUMULATION_STEPS in self.user_config:
            gas_in_config = self.user_config[GRADIENT_ACCUMULATION_STEPS]
            if isinstance(gas_in_config, int):
                gas = gas_in_config
            elif gas_in_config == "auto":  # GRADIENT_ACCUMULATION_STEPS: "auto"
                val = self.get_val_from_user_args(GRADIENT_ACCUMULATION_STEPS)
                if val:
                    gas = int(val)
            elif isinstance(gas_in_config, list):
                logger.info(
                    f"Specifying a list of {GRADIENT_ACCUMULATION_STEPS} to tune is not supported. 1 would be used.")
        assert gas > 0, "Gradient accumulation steps must be positive."
        return gas

    def get_val_from_user_args(self, ds_name):
        arg_mappings = self.autotuning_config.arg_mappings
        user_args = self.args.user_args
        if arg_mappings and ds_name in arg_mappings:
            arg_name = arg_mappings[ds_name]
            if arg_name in user_args:
                idx = user_args.index(arg_name)
                if user_args[idx + 1].isnumeric():
                    return (user_args[idx + 1])
        return None

    def get_tuning_micro_batch_size_list(self, min_micro_batch_size, max_micro_batch_size,
                                         num_tuning_micro_batch_sizes):
        """Get a list of micro batch sizes to tune based on min and max values, as well as the size of the list.
        Args:
            min_micro_batch_size ([int]): min micro batch size per GPU
            max_micro_batch_size ([int]): max micro batch size per GPU
            num_tuning_micro_batch_sizes (int): the number of items in the returned list

        Returns:
            [list]: a list of micro batch sizes to tune.
        """
        if min_micro_batch_size <= 0 or max_micro_batch_size <= 0:
            logger.info(
                f"min_micro_batch_size = {min_micro_batch_size}, max_micro_batch_size = {max_micro_batch_size}")
            return [], 0

        # NUM_GPUS=$(( ${NUM_WORKERS} * ${NUM_GPUS_PER_WORKER} ))
        # DP_SIZE=$(( ${NUM_GPUS} / (${PP_SIZE} * ${MP_SIZE}) ))
        # GRAD_ACC_STEPS=$(( ${TARGET_GLOBAL_BATCH_SIZE} / (${BATCH_SIZE} * ${DP_SIZE}) ))
        if self.max_train_batch_size() and self.max_train_batch_size(
        ) > 0:  # if the user specifies a max_train_batch_size
            max_train_batch_size_per_gpu = self.max_train_batch_size() * self.mp_size() // (self.exp_num_gpus *
                                                                                            self.exp_num_nodes)
        else:
            gas = self.get_gas_from_user_config()
            max_train_batch_size_per_gpu = max_micro_batch_size * gas // self.mp_size()
        logger.info(f"max_train_batch_size_per_gpu = {max_train_batch_size_per_gpu}")
        if min_micro_batch_size < max_micro_batch_size // 2:
            min_micro_batch_size = max_micro_batch_size // 2

        # constant stride
        stride = (max_micro_batch_size - min_micro_batch_size) // num_tuning_micro_batch_sizes
        if stride == 0:
            stride = 1
        ls = []
        min_gas = max_train_batch_size_per_gpu // max_micro_batch_size
        # if gas is the same as min_gas, do not add mbs to the tuning list
        for mbs in range(min_micro_batch_size, max_micro_batch_size, stride):
            if max_train_batch_size_per_gpu // mbs != min_gas:
                ls.append(mbs)
        ls.append(max_micro_batch_size)

        return ls, max_train_batch_size_per_gpu

    def run_ds_config(self, ds_config, exp_name):
        exp_config = {}
        exp_config['name'] = exp_name
        exp_config[DS_CONFIG] = ds_config
        exp_config['num_gpus'] = self.exp_num_gpus
        exp_config['num_nodes'] = self.exp_num_nodes
        exp_config['hostfile'] = self.args.hostfile
        exp_path = os.path.join(self.exps_dir, f'{exp_name}.json')

        logger.debug(f'run_ds_config exp_name = {exp_name}')

        with open(exp_path, 'w', buffering=BUFSIZE) as fd:
            json.dump(exp_config, fd)
            fd.flush()
            os.fsync(fd)
        self.rm.schedule_experiments([exp_path])
        self.rm.run()
        exp, metric_val = self.rm.parse_results(self.metric())
        self.rm.clear()
        return exp, metric_val

    def write_optimal_config(self):
        best_space_records = self.get_best_space_records()
        if GLOBAL_TUNING_SPACE not in best_space_records:
            return
        best_exp, best_metric_val, _ = best_space_records[GLOBAL_TUNING_SPACE]
        if best_exp:
            exp_dir = best_exp["result_dir"]
            cmd = None
            with open(os.path.join(exp_dir, "cmd.txt"), "r") as f:
                cmd = [str(i) for i in f.read().split()]

            ds_config = hjson.load(open(os.path.join(exp_dir, "ds_config.json"), "r"))
            ds_config.pop(AUTOTUNING)

            ds_config_path = os.path.join(self.results_dir, "ds_config_optimal.json")
            json.dump(ds_config, open(ds_config_path, "w"))

            cmd_path = os.path.join(self.results_dir, "cmd_optimal.txt")
            with open(cmd_path, "w") as fd:
                fd.write(" ".join(cmd))
                fd.write("\n")
                fd.flush()
            self.optimal_cmd = cmd
            self.optimal_ds_config = ds_config
            logger.info(
                f"Wrote the optimal DeepSpeed configuration found by autotuning to {ds_config_path}, and the corresponding DeepSpeed command to {cmd_path}"
            )

    def run_after_tuning(self):
        """ Launches the training with the optimal DeepSpeed configuration found through the autotuning process.
            "ds_config_optimal.json" describing the optimal DeepSpeed configuration as well the command used to launch training "cmd_optimal.txt" are saved to self.results_dir.
        """
        if self.optimal_cmd:
            result = subprocess.Popen(self.optimal_cmd)
            result.wait()

            logger.info(f"Done running with the optimal DeepSpeed configuration using {self.optimal_cmd}")
        else:
            logger.info(f"No optimal DeepSpeed configuration found by autotuning.")<|MERGE_RESOLUTION|>--- conflicted
+++ resolved
@@ -71,11 +71,7 @@
                 logger.info(f"Created autotuning experiments directory: {self.exps_dir}")
             except:
                 logger.error(
-<<<<<<< HEAD
-                    f"Failed to create {self.exps_dir}, please check 'exps_dir' in the autotuning config file is accessible by all the nodes in the job."
-=======
                     f"Failed to create {self.exps_dir}, please check exps_dir in the autotuning config file is accessible by all the nodes in the job."
->>>>>>> a21e5b9d
                 )
                 exit(-1)
 
@@ -88,11 +84,7 @@
                 logger.info(f"Created autotuning results directory: {self.exps_dir}")
             except:
                 logger.error(
-<<<<<<< HEAD
-                    f"Failed to create {self.results_dir}, please check 'results_dir' in the autotuning config file is accessible by all the nodes in the job."
-=======
                     f"Failed to create {self.results_dir}, please check results_dir in the autotuning config file is accessible by all the nodes in the job."
->>>>>>> a21e5b9d
                 )
                 exit(-1)
 
