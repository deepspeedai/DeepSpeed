# Copyright (c) Microsoft Corporation.
# SPDX-License-Identifier: Apache-2.0

# DeepSpeed Team

import os
import re
import stat
import torch
import hashlib
from collections import defaultdict, OrderedDict, deque
from shutil import copyfile
import gc

from torch.nn.modules import Module
from torch.nn.parameter import Parameter
from torch.optim import Optimizer
from torch.optim.lr_scheduler import _LRScheduler

from typing import Callable, Dict, Union, Iterable

import deepspeed

from deepspeed.runtime.utils import see_memory_usage, DummyOptim
from .zero.offload_config import OffloadDeviceEnum
from deepspeed.runtime.zero.stage_1_and_2 import DeepSpeedZeroOptimizer
from deepspeed.runtime.zero.partition_parameters import ZeroParamStatus
from deepspeed.runtime.zero.utils import is_zero_supported_optimizer, ZeRORuntimeException
from deepspeed.runtime.zero.parameter_offload import DeepSpeedZeRoOffload
from deepspeed.runtime.zero.config import ZERO_OPTIMIZATION

from deepspeed.runtime.fp16.fused_optimizer import FP16_Optimizer
from deepspeed.runtime.fp16.unfused_optimizer import FP16_UnfusedOptimizer
from deepspeed.runtime.bf16_optimizer import BF16_Optimizer

from deepspeed.runtime.config import DeepSpeedConfig, DEEPSPEED_OPTIMIZERS, \
    ADAGRAD_OPTIMIZER, ADAM_OPTIMIZER, ADAMW_OPTIMIZER, LAMB_OPTIMIZER, ONEBIT_ADAM_OPTIMIZER, ONEBIT_LAMB_OPTIMIZER, \
    TORCH_ADAM_PARAM, ADAM_W_MODE, ADAM_W_MODE_DEFAULT, ZERO_ONE_ADAM_OPTIMIZER

from deepspeed.runtime.dataloader import DeepSpeedDataLoader
from deepspeed.runtime.constants import \
    ROUTE_TRAIN, ROUTE_PREDICT, ROUTE_EVAL, \
    PLD_THETA, PLD_GAMMA, BFLOAT16, FP16, AMP, GRADIENT_ACCUMULATION_STEPS, \
    DATA_PARALLEL_GROUP, GLOBAL_RANK
from deepspeed.runtime.zero.config import ZeroStageEnum
from deepspeed.compression import compression_scheduler
from deepspeed.compression.constants import \
    WEIGHT_QUANTIZE_IN_FORWARD_ENABLED, \
    WEIGHT_QUANTIZATION, SHARED_PARAMETERS, \
    WEIGHT_QUANTIZE_ENABLED, \
    WEIGHT_QUANTIZE_GROUPS, \
    WEIGHT_QUANTIZE_FP16_MIXED_QUANTIZE, \
    WEIGHT_QUANTIZE_CHANGE_RATIO, \
    WEIGHT_QUANTIZE_TYPE, \
    WEIGHT_QUANTIZE_ROUNDING, \
    WEIGHT_QUANTIZE_VERBOSE, \
    WEIGHT_QUANTIZE_KERNEL
from deepspeed.checkpoint.constants import OPTIMIZER_STATE_DICT
from deepspeed.runtime.sparse_tensor import SparseTensor

from deepspeed.runtime import lr_schedules
from deepspeed.utils import groups
from deepspeed.utils import logger, log_dist, instrument_w_nvtx
from deepspeed.utils.timer import ThroughputTimer, SynchronizedWallClockTimer
from deepspeed.utils.debug import debug_extract_module_and_param_names
from deepspeed.monitor.monitor import MonitorMaster
from deepspeed.runtime.progressive_layer_drop import ProgressiveLayerDrop
from deepspeed.runtime.utils import clip_grad_norm_
from deepspeed.runtime.eigenvalue import Eigenvalue
from deepspeed.runtime.data_pipeline.constants import DATA_SAMPLING, \
    DATA_ROUTING, DATA_SAMPLING_ENABLED, CURRICULUM_LEARNING, \
    CURRICULUM_LEARNING_ENABLED, DATA_SAMPLING_NUM_WORKERS, RANDOM_LTD, \
    RANDOM_LTD_ENABLED, RANDOM_LTD_LAYER_ID, RANDOM_LTD_LAYER_NUM, \
    RANDOM_LTD_LAYER_TOKEN_LR_SCHEDULE, RANDOM_LTD_LAYER_TOKEN_LR_ENABLED, \
    RANDOM_LTD_GLOBAL_BATCH_SIZE, RANDOM_LTD_MICRO_BATCH_SIZE, DATA_EFFICIENCY
from deepspeed.runtime.data_pipeline.curriculum_scheduler import CurriculumScheduler
from deepspeed.runtime.data_pipeline.data_routing.scheduler import RandomLTDScheduler
from deepspeed.runtime.data_pipeline.data_routing.helper import remove_random_ltd_state_dict
from deepspeed.runtime.data_pipeline.data_routing.basic_layer import RandomLayerTokenDrop

from deepspeed.runtime.checkpoint_engine.torch_checkpoint_engine import TorchCheckpointEngine

from .pipe.module import PipelineModule
from .utils import get_ma_status
from ..ops.adam import FusedAdam
from ..moe.sharded_moe import TopKGate, MOELayer
from ..moe.layer import MoE
from ..moe.utils import is_moe_param
from ..git_version_info import version

from deepspeed.profiling.flops_profiler.profiler import FlopsProfiler
from deepspeed.utils.logging import print_json_dist, print_configuration

from deepspeed.accelerator import get_accelerator
from deepspeed.ops.op_builder import UtilsBuilder

from deepspeed.runtime.config import DtypeEnum

# Set to torch's distributed package or deepspeed.comm based inside DeepSpeedEngine init
dist = None

MEMORY_OPT_ALLREDUCE_SIZE = 500000000

DeepSpeedOptimizerCallable = \
    Callable[[Union[Iterable[Parameter], Dict[str, Iterable]]], Optimizer]
DeepSpeedSchedulerCallable = Callable[[Optimizer], _LRScheduler]

try:
    import apex
    from apex import amp
    APEX_INSTALLED = True
except ImportError:
    # Fail silently so we don't spam logs unnecessarily if user isn't using amp
    APEX_INSTALLED = False
    pass


def split_half_float_double_sparse(tensors):
    device_type = get_accelerator().device_name()
    supported_types = [
        "torch.{}.HalfTensor".format(device_type), "torch.{}.FloatTensor".format(device_type),
        "torch.{}.DoubleTensor".format(device_type), "torch.{}.BFloat16Tensor".format(device_type),
        SparseTensor.type()
    ]

    for t in tensors:
        assert t.type() in supported_types, f"attempting to reduce an unsupported grad type: {t.type()}"

    buckets = []
    for i, dtype in enumerate(supported_types):
        bucket = [t for t in tensors if t.type() == dtype]
        if bucket:
            buckets.append((dtype, bucket))
    return buckets


FORWARD_MICRO_TIMER = 'forward_microstep'
FORWARD_GLOBAL_TIMER = 'forward'
BACKWARD_MICRO_TIMER = 'backward_microstep'
BACKWARD_GLOBAL_TIMER = 'backward'
BACKWARD_INNER_MICRO_TIMER = 'backward_inner_microstep'
BACKWARD_INNER_GLOBAL_TIMER = 'backward_inner'
BACKWARD_REDUCE_MICRO_TIMER = 'backward_allreduce_microstep'
BACKWARD_REDUCE_GLOBAL_TIMER = 'backward_allreduce'
STEP_MICRO_TIMER = 'step_microstep'
STEP_GLOBAL_TIMER = 'step'


class EngineTimers(object):
    r"""Wallclock timers for DeepSpeedEngine"""

    def __init__(self, enable_micro_timers, enable_global_timers):
        self.forward_timers = []
        self.backward_timers = []
        self.backward_inner_timers = []
        self.backward_reduce_timers = []
        self.step_timers = []
        self.global_timers = []
        self.micro_timers = []

        if enable_micro_timers:
            self.forward_timers += [FORWARD_MICRO_TIMER]
            self.backward_timers += [BACKWARD_MICRO_TIMER]
            self.backward_inner_timers += [BACKWARD_INNER_MICRO_TIMER]
            self.backward_reduce_timers += [BACKWARD_REDUCE_MICRO_TIMER]
            self.step_timers += [STEP_MICRO_TIMER]
            self.micro_timers += [
                FORWARD_MICRO_TIMER, BACKWARD_MICRO_TIMER, BACKWARD_INNER_MICRO_TIMER, BACKWARD_REDUCE_MICRO_TIMER,
                STEP_MICRO_TIMER
            ]

        if enable_global_timers:
            self.forward_timers += [FORWARD_GLOBAL_TIMER]
            self.backward_timers += [BACKWARD_GLOBAL_TIMER]
            self.backward_inner_timers += [BACKWARD_INNER_GLOBAL_TIMER]
            self.backward_reduce_timers += [BACKWARD_REDUCE_GLOBAL_TIMER]
            self.step_timers += [STEP_GLOBAL_TIMER]
            self.global_timers += [
                FORWARD_GLOBAL_TIMER, BACKWARD_GLOBAL_TIMER, BACKWARD_INNER_GLOBAL_TIMER, BACKWARD_REDUCE_GLOBAL_TIMER,
                STEP_GLOBAL_TIMER
            ]


class DeepSpeedEngine(Module):
    r"""DeepSpeed engine for training."""

    def __init__(
        self,
        args,
        model,
        optimizer=None,
        model_parameters=None,
        training_data=None,
        lr_scheduler=None,
        mpu=None,
        dist_init_required=None,
        collate_fn=None,
        config=None,
        config_params=None,
        dont_change_device=False,
    ):
        super(DeepSpeedEngine, self).__init__()
        self.dont_change_device = dont_change_device
        self.client_optimizer = optimizer
        self.client_lr_scheduler = lr_scheduler
        self.training_data = training_data
        self.collate_fn = collate_fn
        self.mpu = mpu
        self.data_parallel_group = None
        self.global_steps = 0
        self.global_samples = 0
        self.micro_steps = 0
        self.skipped_steps = 0
        self.gradient_average = True
        self.warn_unscaled_loss = True
        self.config = config
        self.loaded_checkpoint_mp_world_size = None
        self.loaded_checkpoint_dp_world_size = None
        self.enable_backward_allreduce = True
        self.progressive_layer_drop = None
        self.eigenvalue = None
        self.block_eigenvalue = None
        self.gas_boundary_ctr = 0
        self.dist_backend = get_accelerator().communication_backend_name()
        self.has_moe_layers = False
        self.num_experts = []
        self.gate_modules = []
        self.moe_layers = []
        self._step_applied = False
        self._global_grad_norm = None
        self.use_ds_comm = False  # False --> Use torch.dist, True --> Use ds.comm backend.

        self.checkpoint_engine = None

        global dist
        from deepspeed import comm as dist
        self._is_gradient_accumulation_boundary = None
        self.scale_wrt_gas = None

        # for debug purposes - can then debug print: debug_get_module_name(module)
        debug_extract_module_and_param_names(model)

        # needed for zero_to_fp32 weights reconstruction to remap nameless data to state_dict
        self.param_names = {param: name for name, param in model.named_parameters()}

        # Set config using config_params for backwards compat
        if self.config is None and config_params is not None:
            self.config = config_params

        from deepspeed.comm import supported_torch_version
        # This supported_torch_version check is for torch1.2 compatibility only
        if supported_torch_version:
            dist.init_distributed(dist_backend=self.dist_backend, dist_init_required=dist_init_required)
        else:
            if dist_init_required is None:
                dist_init_required = not dist.is_initialized()

            if dist_init_required is False:
                assert (
                    dist.is_initialized() is True
                ), "Torch distributed not initialized. Please set dist_init_required to True or initialize before calling deepspeed.initialize()"
            else:
                if not dist.is_initialized():
                    dist.init_process_group(backend=self.dist_backend)

        self._do_args_sanity_check(args)
        self._configure_with_arguments(args, mpu)
        self._do_sanity_check()
        see_memory_usage(f"DeepSpeed Engine: After args sanity test", force=self.memory_breakdown())
        if mpu is not None:
            if self.elasticity_enabled():
                if not self.is_elastic_model_parallel_supported():
                    assert not self.elasticity_enabled(), ("Elasticity is not currently supported"
                                                           " with model parallelism.")

        self._set_distributed_vars(args)

        dist.configure(self._config)

        self.monitor = MonitorMaster(self._config.monitor_config)

        see_memory_usage(
            f"DeepSpeed Engine: Before configure distributed model",
            force=self.memory_breakdown(),
        )

        self.pipeline_parallelism = isinstance(model, PipelineModule)

        # Configure distributed model
        self._configure_distributed_model(model)

        self._get_model_parameters()

        see_memory_usage(f"DeepSpeed Engine: After configure distributed model")

        # Configure wall clock timers
        self.timers = SynchronizedWallClockTimer()
        # Throughput timer
        self.tput_timer = ThroughputTimer(
            batch_size=self.train_batch_size(),
            steps_per_output=self.steps_per_print(),
            monitor_memory=False,
        )

        log_dist(f"DeepSpeed Flops Profiler Enabled: {self.flops_profiler_enabled()}", ranks=[0])

        if self.flops_profiler_enabled():
            self.flops_profiler = FlopsProfiler(self.module, self)

        if training_data:
            self.training_dataloader = self.deepspeed_io(training_data)
        else:
            self.training_dataloader = None

        # Configure optimizer and scheduler
        self.optimizer = None
        self.basic_optimizer = None
        self.lr_scheduler = None
        has_optimizer = False

        if optimizer or self.optimizer_name():
            has_optimizer = True
        # If no parameters given by init default to module parameters
        if model_parameters is None:
            model_parameters = self.module.parameters()

        # Convert model parameters from generator to list
        if not isinstance(model_parameters, list):
            model_parameters = list(model_parameters)

        if has_optimizer:
            self._configure_optimizer(optimizer, model_parameters)
            self._configure_lr_scheduler(lr_scheduler)
            self._report_progress(0)
        elif self.zero_optimization():
            # no optim selected but zero is enabled
            self.optimizer = self._configure_zero_optimizer(optimizer=None)
        elif self.bfloat16_enabled():
            self.optimizer = self._configure_bf16_optimizer(optimizer=None)

        # Bookkeeping for sparse support
        self.sparse_tensor_module_names = set()
        # if self.sparse_gradients_enabled():
        for name, module in self.module.named_modules():
            if isinstance(module, (torch.nn.Embedding, torch.nn.EmbeddingBag)) and self.sparse_gradients_enabled():
                self.sparse_tensor_module_names.add(name + ".weight")
                logger.info("Will convert {} to sparse tensor during training".format(name))

        self.save_non_zero_checkpoint = False
        self.save_zero_checkpoint = False
        if not isinstance(self.optimizer, DeepSpeedZeRoOffload):
            self._configure_checkpointing(dist_init_required)

        if self.eigenvalue_enabled():
            self.eigenvalue = self._configure_eigenvalue()

        if self.pld_enabled():
            self.progressive_layer_drop = self._configure_progressive_layer_drop()

        if self.curriculum_enabled_legacy():
            self.curriculum_scheduler_legacy = self._configure_curriculum_scheduler_legacy()

        if self.random_ltd_enabled():
            random_ltd_config = self.random_ltd_config()
            random_ltd_config[RANDOM_LTD_GLOBAL_BATCH_SIZE] = self.train_batch_size()
            random_ltd_config[RANDOM_LTD_MICRO_BATCH_SIZE] = self.train_micro_batch_size_per_gpu()
            self.random_ltd_scheduler = self._configure_random_ltd_scheduler(random_ltd_config)

        # Engine timers

        self.engine_timers = EngineTimers(enable_micro_timers=self.wall_clock_breakdown(),
                                          enable_global_timers=self.wall_clock_breakdown()
                                          or self.flops_profiler_enabled())

        if self.global_rank == 0:
            self._config.print("DeepSpeedEngine configuration")
            if self.dump_state():
                print_configuration(self, "DeepSpeedEngine")

        # Load pre-installed or JIT compile (un)flatten ops
        util_ops = UtilsBuilder().load()
        self.flatten = util_ops.flatten
        self.unflatten = util_ops.unflatten

    def destroy(self):
        if self.optimizer is not None and hasattr(self.optimizer, 'destroy'):
            self.optimizer.destroy()

    def _get_model_parameters(self):
        if self.autotuning_profile_model_info():
            self.autotuning_model_info = {}
            num_params = 0
            trainable_num_params = 0

            for p in self.module.parameters():
                # since user code might call deepspeed.zero.Init() before deepspeed.initialize(), need to check the attrbuite to check if the parameter is partitioned in zero 3 already or not
                n = 0
                if hasattr(p, "ds_tensor"):  # if the parameter is partitioned in zero 3
                    n += p.ds_numel
                else:  # if the parameter is not partitioned in zero 3 yet
                    n += p.numel()
                num_params += n
                if p.requires_grad:
                    trainable_num_params += n
            if self.global_rank == 0:
                self.autotuning_model_info["num_params"] = num_params * self.mp_world_size
                self.autotuning_model_info["trainable_num_params"] = trainable_num_params * self.mp_world_size

            logger.info(f"model parameter = {num_params}")

    def get_batch_info(self):
        """Get all training batch related settings.
        Returns:
            train_batch_size (int): The effective training batch size. This is the amount of data
                samples that leads to one step of model update.
            train_micro_batch_size_per_gpu (int): Batch size to be processed by one GPU in one
                step (without gradient accumulation).
            gradient_accumulation_steps (int): Number of training steps to accumulate gradients
                before averaging and applying them.
        """
        return (
            self.train_batch_size,
            self.train_micro_batch_size_per_gpu,
            self.gradient_accumulation_steps,
        )

    def set_train_batch_size(self, train_batch_size):
        """Adjust the global batch size by increasing or decreasing the number of
        micro-batches (i.e., gradient accumulation steps). The size of each micro-batch
        (i.e., ``train_micro_batch_size_per_gpu``) is not changed.
        Args:
            train_batch_size (int): The new global batch size for training.
        Raises:
            ValueError: if ``train_batch_size`` is not divisible by the
                configured micro-batch size and data parallelism.
        """
        if train_batch_size % (self.train_micro_batch_size_per_gpu() * self.dp_world_size) != 0:
            #print(f'{train_batch_size=} {self.train_micro_batch_size_per_gpu()=} {self.dp_world_size=}')
            raise ValueError(f'Train batch size must be divisible by micro-batch data parallelism')
        new_gas = train_batch_size // (self.train_micro_batch_size_per_gpu() * self.dp_world_size)
        # overwrite config
        self._config.train_batch_size = train_batch_size
        self._config.gradient_accumulation_steps = new_gas

    def set_data_post_process_func(self, post_process_func):
        if self.training_dataloader is not None:
            self.training_dataloader.post_process_func = post_process_func

    def set_custom_curriculum_learning_schedule(self, schedule_func_dict):
        if self.training_dataloader is not None and self.curriculum_learning_enabled():
            self.training_dataloader.data_sampler.set_custom_curriculum_learning_schedule(schedule_func_dict)

    def get_global_grad_norm(self) -> float:
        """Return the 2-norm of all gradients. If there is model parallelism,
        the norm will be global.
        The computed norm will be cached and reused until the next step() pass.
        .. note::
            In the presence of model parallelism, this is a collective call
            and acts as a barrier among ``mpu.get_model_parallel_group()``.
        Returns:
            float: norm
        """
        return self._global_grad_norm

    def __getattr__(self, name):
        """
        Pass through attributes defined in the model if they are not overridden by ds-engine.
        """

        _module = {}
        if "module" in self.__dict__:
            _module = self.__dict__['module']
        if name in dir(self):
            return getattr(self, name)
        elif name in dir(_module):
            return getattr(_module, name)
        else:
            raise AttributeError(f"'{type(self).__name__}' object has no attribute '{name}'")

    def checkpoint_tag_validation_enabled(self):
        return self._config.checkpoint_tag_validation_enabled

    def checkpoint_tag_validation_fail(self):
        return self._config.checkpoint_tag_validation_fail

    def elasticity_enabled(self):
        return self._config.elasticity_enabled

    def is_elastic_model_parallel_supported(self):
        if self.elasticity_enabled():
            # Add code for finding number of GPUs per node automatically
            if self._config.num_gpus_per_node % self._config.elastic_model_parallel_size == 0:
                return True
            else:
                return False

    def pld_enabled(self):
        return self._config.pld_enabled

    def pld_params(self):
        return self._config.pld_params

    def pld_theta(self):
        return self.pld_params()[PLD_THETA]

    def pld_gamma(self):
        return self.pld_params()[PLD_GAMMA]

    def eigenvalue_enabled(self):
        return self._config.eigenvalue_enabled

    def eigenvalue_verbose(self):
        return self._config.eigenvalue_verbose

    def eigenvalue_max_iter(self):
        return self._config.eigenvalue_max_iter

    def eigenvalue_tol(self):
        return self._config.eigenvalue_tol

    def eigenvalue_stability(self):
        return self._config.eigenvalue_stability

    def eigenvalue_gas_boundary_resolution(self):
        return self._config.eigenvalue_gas_boundary_resolution

    def eigenvalue_layer_name(self):
        return self._config.eigenvalue_layer_name

    def eigenvalue_layer_num(self):
        return self._config.eigenvalue_layer_num

    def curriculum_enabled_legacy(self):
        return self._config.curriculum_enabled_legacy

    def curriculum_params_legacy(self):
        return self._config.curriculum_params_legacy

    def data_efficiency_enabled(self):
        return self._config.data_efficiency_enabled

    def data_efficiency_config(self):
        return self._config.data_efficiency_config

    def data_sampling_enabled(self):
        return self._config.data_efficiency_config[DATA_SAMPLING][DATA_SAMPLING_ENABLED]

    def data_sampling_config(self):
        return self._config.data_efficiency_config[DATA_SAMPLING]

    def curriculum_learning_enabled(self):
        return self._config.data_efficiency_config[DATA_SAMPLING][CURRICULUM_LEARNING][CURRICULUM_LEARNING_ENABLED]

    def curriculum_learning_config(self):
        return self._config.data_efficiency_config[DATA_SAMPLING][CURRICULUM_LEARNING]

    def random_ltd_enabled(self):
        return self._config.data_efficiency_config[DATA_ROUTING][RANDOM_LTD][RANDOM_LTD_ENABLED]

    def random_ltd_config(self):
        return self._config.data_efficiency_config[DATA_ROUTING][RANDOM_LTD]

    def random_ltd_initialize(self):
        assert self.random_ltd_enabled()
        random_ltd_config = self.random_ltd_config()
        random_ltd_queue = deque([x for x in sorted(random_ltd_config[RANDOM_LTD_LAYER_ID])])
        count = 0
        for name, layer in self.module.named_modules():
            if isinstance(layer, RandomLayerTokenDrop):
                if len(random_ltd_queue) != 0 and str(random_ltd_queue[0]) in name:  ###[1,2,3]
                    layer.init_config(random_ltd_config, self.random_ltd_scheduler, count)
                    random_ltd_queue.popleft()
                    count += 1

        if random_ltd_config[RANDOM_LTD_LAYER_NUM] != count:
            raise ValueError(f'random_ltd_layer_num {random_ltd_config[RANDOM_LTD_LAYER_NUM]} must be \
                equivalent to the len of random_ltd_layer_id {count}')

        if random_ltd_config[RANDOM_LTD_LAYER_TOKEN_LR_SCHEDULE][RANDOM_LTD_LAYER_TOKEN_LR_ENABLED]:
            assert self.client_lr_scheduler is None
            raise ValueError(f'not yet support')
            #self.lr_scheduler = lr_schedules.WarmupLayerTokenDecayLR(self.optimizer, self.random_ltd_scheduler)

    def wall_clock_breakdown(self):
        return self._config.wall_clock_breakdown

    def flops_profiler_enabled(self):
        return self._config.flops_profiler_config.enabled or self.autotuning_enabled()

    def flops_profiler_profile_step(self):
        step = self._config.flops_profiler_config.profile_step
        if self._config.autotuning_config.enabled:
            step = self.autotuning_start_profile_step()
        return step

    def flops_profiler_module_depth(self):
        return self._config.flops_profiler_config.module_depth

    def flops_profiler_top_modules(self):
        return self._config.flops_profiler_config.top_modules

    def flops_profiler_detailed(self):
        if self._config.autotuning_config.enabled:
            return False
        return self._config.flops_profiler_config.detailed

    def flops_profiler_output_file(self):
        return self._config.flops_profiler_config.output_file

    def memory_breakdown(self):
        return self._config.memory_breakdown

    def autotuning_enabled(self):
        return self._config.autotuning_config.enabled

    def autotuning_start_profile_step(self):
        return self._config.autotuning_config.start_profile_step

    def autotuning_end_profile_step(self):
        return self._config.autotuning_config.end_profile_step

    def autotuning_metric_path(self):
        path = self._config.autotuning_config.metric_path
        if not path:
            path = os.path.join(os.getcwd(), "autotuning_metric.json")
        return path

    def autotuning_model_info_path(self):
        path = self._config.autotuning_config.model_info_path
        if not path:
            path = os.path.join(os.getcwd(), "autotuning_model_info.json")
        return path

    def autotuning_metric(self):
        return self._config.autotuning_config.metric

    def autotuning_profile_model_info(self):
        return self.autotuning_enabled(
        ) and self._config.autotuning_config.model_info and self._config.autotuning_config.model_info.get(
            "profile", False)

    def sparse_gradients_enabled(self):
        return self._config.sparse_gradients_enabled

    def train_batch_size(self):
        return self._config.train_batch_size

    def train_micro_batch_size_per_gpu(self):
        return self._config.train_micro_batch_size_per_gpu

    def optimizer_name(self):
        return (self.client_optimizer.__class__.__name__ if self.client_optimizer else self._config.optimizer_name)

    def optimizer_params(self):
        return self._config.optimizer_params

    def optimizer_legacy_fusion(self):
        return self._config.optimizer_legacy_fusion

    def scheduler_name(self):
        return self._config.scheduler_name

    def scheduler_params(self):
        return self._config.scheduler_params

    def quantize_training(self):
        return (
            self._config.compression_config[WEIGHT_QUANTIZATION][SHARED_PARAMETERS]
            [WEIGHT_QUANTIZE_IN_FORWARD_ENABLED],
            self._config.compression_config[WEIGHT_QUANTIZATION][SHARED_PARAMETERS][WEIGHT_QUANTIZE_ENABLED],
            self._config.compression_config[WEIGHT_QUANTIZATION][SHARED_PARAMETERS][WEIGHT_QUANTIZE_GROUPS],
            self._config.compression_config[WEIGHT_QUANTIZATION][SHARED_PARAMETERS]
            [WEIGHT_QUANTIZE_FP16_MIXED_QUANTIZE],
            self._config.compression_config[WEIGHT_QUANTIZATION][SHARED_PARAMETERS][WEIGHT_QUANTIZE_CHANGE_RATIO],
            self._config.compression_config[WEIGHT_QUANTIZATION][SHARED_PARAMETERS][WEIGHT_QUANTIZE_TYPE],
            self._config.compression_config[WEIGHT_QUANTIZATION][SHARED_PARAMETERS][WEIGHT_QUANTIZE_ROUNDING],
            self._config.compression_config[WEIGHT_QUANTIZATION][SHARED_PARAMETERS][WEIGHT_QUANTIZE_VERBOSE],
            self._config.compression_config[WEIGHT_QUANTIZATION][SHARED_PARAMETERS][WEIGHT_QUANTIZE_KERNEL],
        )

    def zero_optimization(self):
        return self._config.zero_enabled

    def zero_allow_untested_optimizer(self):
        return self._config.zero_allow_untested_optimizer

    def zero_force_ds_cpu_optimizer(self):
        return self._config.zero_force_ds_cpu_optimizer

    def zero_reduce_scatter(self):
        return self._config.zero_config.reduce_scatter

    def zero_overlap_comm(self):
        return self._config.zero_config.overlap_comm

    def zero_offload_optimizer(self):
        return self._config.zero_config.offload_optimizer

    def zero_offload_param(self):
        return self._config.zero_config.offload_param

    def zero_use_cpu_optimizer(self):
        if self._config.zero_config.offload_optimizer is not None:
            return self._config.zero_config.offload_optimizer.device in [OffloadDeviceEnum.cpu, OffloadDeviceEnum.nvme]
        return False

    def zero_cpu_offload(self):
        if self._config.zero_config.offload_optimizer is not None:
            return self._config.zero_config.offload_optimizer.device == OffloadDeviceEnum.cpu
        return False

    def zero_sub_group_size(self):
        return self._config.zero_config.sub_group_size

    def zero_optimization_stage(self):
        return self._config.zero_optimization_stage

    def zero_reduce_bucket_size(self):
        return self._config.zero_config.reduce_bucket_size

    def zero_allgather_bucket_size(self):
        return self._config.zero_config.allgather_bucket_size

    def zero_optimization_partition_gradients(self):
        return self.zero_optimization_stage() >= ZeroStageEnum.gradients

    def zero_optimization_partition_weights(self):
        return self.zero_optimization_stage() >= ZeroStageEnum.weights

    def zero_contiguous_gradients(self):
        return self._config.zero_config.contiguous_gradients

    def zero_load_from_fp32_weights(self):
        return self._config.zero_config.load_from_fp32_weights

    def zero_elastic_checkpoint(self):
        return self._config.zero_config.elastic_checkpoint

    def zero_max_live_parameters(self):
        return self._config.zero_config.max_live_parameters

    def zero_max_reuse_distance(self):
        return self._config.zero_config.max_reuse_distance

    def zero_prefetch_bucket_size(self):
        return self._config.zero_config.prefetch_bucket_size

    def zero_param_persistence_threshold(self):
        return self._config.zero_config.param_persistence_threshold

    def zero_model_persistence_threshold(self):
        return self._config.zero_config.model_persistence_threshold

    def zero_gather_16bit_weights_on_model_save(self):
        return self._config.zero_config.gather_16bit_weights_on_model_save

    def zero_grad_hooks(self):
        return self._config.zero_config.grad_hooks

    def zero_legacy_stage1(self):
        return self._config.zero_config.legacy_stage1

    def zero_ignore_unused_parameters(self):
        return self._config.zero_config.ignore_unused_parameters

    def fp16_enabled(self):
        return self._config.fp16_enabled

    def bfloat16_enabled(self):
        return self._config.bfloat16_enabled

    def fp16_master_weights_and_gradients(self):
        return self._config.fp16_master_weights_and_gradients

    def amp_enabled(self):
        return self._config.amp_enabled

    def amp_params(self):
        return self._config.amp_params

    def fp16_auto_cast(self):
        return self._config.fp16_auto_cast

    def loss_scale(self):
        return self._config.loss_scale

    def gradient_accumulation_steps(self):
        return self._config.gradient_accumulation_steps

    def use_node_local_storage(self):
        return self._config.use_node_local_storage

    def load_universal_checkpoint(self):
        return self._config.load_universal_checkpoint

    @property
    def communication_data_type(self):
        res = self._config.communication_data_type
        if res is not None:
            return res

        if self.fp16_enabled():
            return torch.float16

        return torch.float32

    def postscale_gradients(self):
        return not self._config.prescale_gradients

    def gradient_predivide_factor(self):
        return self._config.gradient_predivide_factor

    def steps_per_print(self):
        return self._config.steps_per_print

    def zero_allgather_partitions(self):
        return self._config.zero_config.allgather_partitions

    def zero_round_robin_gradients(self):
        return self._config.zero_config.round_robin_gradients

    def dump_state(self):
        return self._config.dump_state

    def gradient_clipping(self):
        return self._config.gradient_clipping

    def dynamic_loss_scale(self):
        return self._config.loss_scale == 0

    def initial_dynamic_scale(self):
        return self._config.initial_dynamic_scale

    def dynamic_loss_scale_args(self):
        return self._config.dynamic_loss_scale_args

    def swap_tensor_config(self):
        return self._config.swap_tensor_config

    def aio_config(self):
        return self._config.aio_config

    def get_data_types(self):
        model_dtype = torch.float32
        if self.fp16_enabled():
            model_dtype = torch.float16
        elif self.bfloat16_enabled():
            model_dtype = torch.bfloat16

        if self._config.grad_accum_dtype == None:
            if model_dtype == torch.bfloat16 and not self.zero_optimization():
                grad_accum_dtype = torch.float32
            else:
                grad_accum_dtype = model_dtype
        else:
            grad_accum_dtype = DtypeEnum(self._config.grad_accum_dtype).value

        return (model_dtype, grad_accum_dtype)

    def _configure_lr_scheduler(self, client_lr_scheduler):
        # First check for scheduler in json configuration
        lr_scheduler = self._scheduler_from_config(self.optimizer)
        if lr_scheduler:
            log_dist(f"DeepSpeed using configured LR scheduler = {self.scheduler_name()}", ranks=[0])
            self.lr_scheduler = lr_scheduler
        else:
            if isinstance(client_lr_scheduler, Callable):
                log_dist('DeepSpeed using client callable to create LR scheduler', ranks=[0])
                self.lr_scheduler = client_lr_scheduler(self.basic_optimizer)
            else:
                log_dist('DeepSpeed using client LR scheduler', ranks=[0])
                self.lr_scheduler = client_lr_scheduler

        log_dist(f'DeepSpeed LR Scheduler = {self.lr_scheduler}', ranks=[0])

    def _configure_checkpointing(self, dist_init_required):
        self.checkpoint_engine = TorchCheckpointEngine()

        if self._config is not None and self._config.nebula_config.enabled:
            try:
                from deepspeed.runtime.checkpoint_engine.nebula_checkpoint_engine import \
                    NebulaCheckpointEngine
                self.checkpoint_engine = NebulaCheckpointEngine(config_params=self._config.nebula_config)
            except ImportError as err:
                logger.error(f"No torch_nebula was found! Will fall back to torch.save. Details: {err}")
                self.checkpoint_engine = TorchCheckpointEngine()

        dp_rank = self.global_rank
        if self.mpu:
            dp_rank = self.mpu.get_data_parallel_rank()

        rank = self.local_rank if self.use_node_local_storage() else dp_rank

        # only the first data parallel process needs to store the model checkpoint
        # if you want to use node local storage this must be done by rank 0 on each
        # node
        self.save_non_zero_checkpoint = (rank == 0) or self.zero_optimization_partition_weights()

        if self.zero_optimization() or self.bfloat16_enabled():
            param_rank = dist.get_rank(group=self.optimizer.dp_process_group)

            # Only the first parameter parallel process needs to store the
            # optimizer state checkpoints for zero
            self.save_zero_checkpoint = param_rank == dp_rank

    def _scheduler_from_config(self, optimizer):
        scheduler_name = self.scheduler_name()
        if scheduler_name is not None:
            if hasattr(lr_schedules, scheduler_name):
                scheduler = getattr(lr_schedules, scheduler_name)
            else:
                assert hasattr(torch.optim.lr_scheduler,
                               scheduler_name), f"DeepSpeed does not recognize LR scheduler {scheduler_name}"

                scheduler = getattr(torch.optim.lr_scheduler, scheduler_name)

            scheduler_params = self.scheduler_params()
            instantiated_scheduler = scheduler(optimizer, **scheduler_params)
            return instantiated_scheduler
        else:
            return None

    def _set_distributed_vars(self, args):
        device_rank = args.device_rank if args is not None and hasattr(args, 'device_rank') else self.local_rank
        if device_rank >= 0:
            get_accelerator().set_device(device_rank)
            self.device = torch.device(get_accelerator().device_name(), device_rank)
            self.world_size = dist.get_world_size()
            self.global_rank = dist.get_rank()
        else:
            self.world_size = 1
            self.global_rank = 0
            self.device = torch.device(get_accelerator().device_name())

    # Configure based on command line arguments
    def _configure_with_arguments(self, args, mpu):
        # After the distributed backend is initialized we are guaranteed the LOCAL_RANK
        # environment variable is set. We must align args.local_rank to this value for
        # backwards compatibility with scripts relying on [args|self].local_rank containing
        # the correct local rank info. _do_args_sanity_check will ensure this is the case.

        if "OMPI_COMM_WORLD_LOCAL_RANK" in os.environ:
            ompi_local_rank = os.environ.get("OMPI_COMM_WORLD_LOCAL_RANK")
            local_rank = os.environ.get('LOCAL_RANK', ompi_local_rank)
            assert ompi_local_rank == local_rank, f"LOCAL_RANK ({local_rank}) != OMPI_COMM_WORLD_LOCAL_RANK ({ompi_local_rank}), " \
                "not sure how to proceed as we're seeing conflicting local rank info."
            os.environ['LOCAL_RANK'] = local_rank

        self.local_rank = int(os.environ['LOCAL_RANK'])
        if hasattr(args, 'local_rank'):
            args.local_rank = self.local_rank

        if self.config is None:
            self.config = (args.deepspeed_config if hasattr(args, "deepspeed_config") else None)
        self._config = DeepSpeedConfig(self.config, mpu)

    # Validate command line arguments
    def _do_args_sanity_check(self, args):
        if hasattr(args, "deepscale_config") and args.deepscale_config is not None:
            logger.warning("************ --deepscale_config is deprecated, please use --deepspeed_config ************")
            if hasattr(args, "deepspeed_config"):
                assert (args.deepspeed_config is
                        None), "Not sure how to proceed, we were given both a deepscale_config and deepspeed_config"
            args.deepspeed_config = args.deepscale_config

        assert "LOCAL_RANK" in os.environ or "OMPI_COMM_WORLD_LOCAL_RANK" in os.environ, "DeepSpeed requires the LOCAL_RANK environment " \
            "variable, it is set by the deepspeed launcher, deepspeed.init_distributed, or the torch's launcher. If using a " \
            "different launcher please ensure LOCAL_RANK is set prior to initializing deepspeed."

        if hasattr(args, 'local_rank') and args.local_rank != None:
            assert isinstance(args.local_rank,
                              int), f"args.local_rank of {args.local_rank} is an unknown type {type(args.local_rank)}"
            if args.local_rank >= 0:
                env_local_rank = int(os.environ.get("LOCAL_RANK"))
                assert (
                    env_local_rank == args.local_rank
                ), f"Mismatch in local rank setting, args.local_rank={args.local_rank} but env['LOCAL_RANK']={env_local_rank}."

        if self.config is None:
            assert (hasattr(args, "deepspeed_config") and args.deepspeed_config
                    is not None), "DeepSpeed requires --deepspeed_config to specify configuration file"

    def _is_supported_optimizer(self, optimizer_name):
        return (optimizer_name in DEEPSPEED_OPTIMIZERS or getattr(torch.optim, optimizer_name, None) is not None)

    def _supported_optims(self):
        FairseqOptimizer = None
        try:
            from fairseq.optim.fairseq_optimizer import FairseqOptimizer
        except ImportError:
            pass

        expected_optim_types = [Optimizer]
        if FairseqOptimizer:
            # fairseq optims are not torch.optim objects
            expected_optim_types.append(FairseqOptimizer)
        return expected_optim_types

    # Validate configuration based on command line arguments
    def _do_sanity_check(self):
        expected_optim_types = self._supported_optims()
        expected_optim_types += [type(None), Callable]
        assert isinstance(self.client_optimizer, tuple(expected_optim_types)), \
            f'Client Optimizer is of unexpected type {type(self.client_optimizer)}'

        if not self.client_optimizer:
            if self.optimizer_name() is not None:
                assert self._is_supported_optimizer(
                    self.optimizer_name()), "{} is not a supported DeepSpeed Optimizer".format(self.optimizer_name())

        if (self.optimizer_name() == LAMB_OPTIMIZER or self.optimizer_name() == ONEBIT_LAMB_OPTIMIZER):
            assert (self.dynamic_loss_scale()), "DeepSpeed {} optimizer requires dynamic loss scaling".format(
                self.optimizer_name())

        # Detect invalid combinations of client optimizer and client scheduler
        if isinstance(self.client_lr_scheduler, _LRScheduler):
            assert isinstance(self.client_optimizer, Optimizer), \
                f'Client Optimizer (type = {type(self.client_optimizer)} is not instantiated but Client LR Scheduler is instantiated'

    def _broadcast_model(self):

        def is_replicated(p):
            if hasattr(p, "ds_status") and p.ds_status is not ZeroParamStatus.AVAILABLE:
                return False
            return True

        for p in self.module.parameters():
            # Broadcast the model for different parameters
            if is_moe_param(p):
                if torch.is_tensor(p) and is_replicated(p):
                    dist.broadcast(p,
                                   groups._get_expert_broadcast_src_rank(p.group_name),
                                   group=self.expert_data_parallel_group[p.group_name])
            else:
                if torch.is_tensor(p) and is_replicated(p):
                    dist.broadcast(p, groups._get_broadcast_src_rank(), group=self.data_parallel_group)

    @staticmethod
    def __check_params(model: Module, dtype: torch.dtype) -> None:
<<<<<<< HEAD
        if not all(param.dtype == dtype
                   for param in model.parameters()) and dist.get_rank() == 0:
            raise ValueError(
                f"{dtype} is enabled but the following parameters have dtype that is "
                f"not {dtype}: "
                f"{[(n, p.dtype) for n, p in model.named_parameters() if p.dtype != dtype]}"
            )
=======
        return
        if not all(param.dtype == dtype for param in model.parameters()) and dist.get_rank() == 0:
            raise ValueError(f"{dtype} is enabled but the following parameters have dtype that is "
                             f"not {dtype}: "
                             f"{[(n, p.dtype) for n, p in model.named_parameters() if p.dtype != dtype]}")
>>>>>>> b361c727

    def _set_client_model(self, model):
        # register client model in _modules so that nn.module methods work correctly
        modules = self.__dict__.get('_modules')
        modules['module'] = model
        # register module attribute in engine but avoid getattr
        self.__dict__['module'] = model

    def _configure_distributed_model(self, model):
        self._set_client_model(model)

        if self.fp16_enabled():
            if self.zero_optimization_partition_weights() and any(
                [hasattr(param, "ds_id") for param in self.module.parameters()]):
                self.__check_params(self.module, torch.half)
            self.module.half()
        elif self.bfloat16_enabled():
            if self.zero_optimization_partition_weights() and any(
                    hasattr(param, 'ds_id') for param in self.module.parameters()):
                self.__check_params(self.module, torch.bfloat16)
            self.module.bfloat16()
        else:
            self.__check_params(self.module, torch.float)

        if not self.dont_change_device:
            self.module.to(self.device)

        # MoE related initialization
        for _, module in self.module.named_modules():
            if isinstance(module, MoE):
                self.has_moe_layers = True
                self.num_experts.append(module.num_experts)

        if self.has_moe_layers:
            for _, module in self.module.named_modules():
                if isinstance(module, TopKGate):
                    self.gate_modules.append(module)
                    if self.wall_clock_breakdown():
                        module.wall_clock_breakdown = True
                if isinstance(module, MOELayer):
                    self.moe_layers.append(module)
                    if self.wall_clock_breakdown():
                        module.wall_clock_breakdown = True

        # Pass the mpu from here to groups. For subsequent use, just query groups
        if self.mpu is not None:
            groups.mpu = self.mpu

        # Set deepspeed parallelism spec. for the model including expert parallelism
        for _, module in self.module.named_modules():
            if hasattr(module, 'set_deepspeed_parallelism'):
                module.set_deepspeed_parallelism()

        # Query the groups module to get information about various parallel groups
        self.data_parallel_group = groups._get_data_parallel_group()
        self.dp_world_size = groups._get_data_parallel_world_size()
        self.mp_world_size = groups._get_model_parallel_world_size()
        self.expert_parallel_group = groups._get_expert_parallel_group_dict()
        self.expert_data_parallel_group = groups._get_expert_data_parallel_group_dict()

        if not self.amp_enabled():
            self._broadcast_model()

    # check if parameters are duplicated in optimizer param_groups
    def _check_for_duplicates(self, optimizer):
        for name, param in self.module.named_parameters():
            param_id = id(param)

            def ids_list(group):
                return [id(param) for param in group]

            occurrence = sum([
                ids_list(group['params']).count(param_id) if param_id in ids_list(group['params']) else 0
                for group in optimizer.param_groups
            ])
            assert occurrence <= 1, f"Parameter with name: {name} occurs multiple times in optimizer.param_groups. Make sure it only appears once to prevent undefined behaviour."

    def _do_optimizer_sanity_check(self, basic_optimizer):
        model_dtype, grad_accum_dtype = self.get_data_types()
        zero_enabled = self.zero_optimization()
        amp_enabled = self.amp_enabled()
        # config based assertions
        assert (
            not (amp_enabled and zero_enabled)
        ), "Amp and ZeRO are not currently compatible, please use (legacy) fp16 mode which performs similar to amp opt_mode=O2"
        if zero_enabled:
            if not is_zero_supported_optimizer(basic_optimizer):
                assert (
                    self.zero_allow_untested_optimizer()
                ), 'You are using an untested ZeRO Optimizer. Please add <"zero_allow_untested_optimizer": true> in the configuration file to use it.'

                if self.global_rank == 0:
                    logger.warning("**** You are using ZeRO with an untested optimizer, proceed with caution *****")

            if model_dtype == torch.bfloat16 and grad_accum_dtype == torch.float32 and self.zero_optimization_stage(
            ) == 1:
                return BFLOAT16

            if model_dtype != grad_accum_dtype:
                raise NotImplementedError(
                    "Model data type and gradient accumulation data type must be equal to use ZeRO")
            return ZERO_OPTIMIZATION
        elif amp_enabled:
            if model_dtype != grad_accum_dtype:
                raise NotImplementedError(
                    "Model data type and gradient accumulation data type must be equal to use Amp")
            if model_dtype == torch.bfloat16 or model_dtype == torch.float16:
                raise NotImplementedError("Cannot enable both amp with (legacy) fp16 or bfloat16 mode")
            try:
                logger.info("Initializing Apex amp from: {}".format(amp.__path__))
            except NameError:
                # If apex/amp is available it will be imported above
                raise RuntimeError("Unable to import apex/amp, please make sure it is installed")
            return AMP
        # data type checks
        elif model_dtype == grad_accum_dtype:
            if model_dtype == torch.bfloat16:
                raise NotImplementedError(
                    "Bfloat16 wrapper must use a gradient accumulation type of fp32, enable ZeRO to use Bfloat16 gradient accumulation"
                )
            if model_dtype == torch.float16:
                return FP16
            # else optimizer_wrapper = None
        elif model_dtype == torch.bfloat16 and grad_accum_dtype == torch.float32:
            return BFLOAT16
        else:
            raise NotImplementedError("unsupported mix of model dtype and gradient accummulation type")

        return None

    # Configure optimizer
    def _configure_optimizer(self, client_optimizer, model_parameters):
        if client_optimizer is not None:
            if isinstance(client_optimizer, tuple(self._supported_optims())):
                client_optimizer.param_groups[:] = [
                    pg for pg in client_optimizer.param_groups if len(pg["params"]) != 0
                ]
                log_dist("Removing param_group that has no 'params' in the client Optimizer", ranks=[0])

                basic_optimizer = client_optimizer
                log_dist('Using client Optimizer as basic optimizer', ranks=[0])
            else:
                basic_optimizer = client_optimizer(model_parameters)
                log_dist('Using client callable to create basic optimizer', ranks=[0])

            if self.zero_use_cpu_optimizer() and not isinstance(basic_optimizer, deepspeed.ops.adam.DeepSpeedCPUAdam):
                if self.zero_force_ds_cpu_optimizer():
                    msg = f'You are using ZeRO-Offload with a client provided optimizer ({type(basic_optimizer)}) which in most cases will yield poor performance. Please either use deepspeed.ops.adam.DeepSpeedCPUAdam or set an optimizer in your ds-config (https://www.deepspeed.ai/docs/config-json/#optimizer-parameters). If you really want to use a custom optimizer w. ZeRO-Offload and understand the performance impacts you can also set <"zero_force_ds_cpu_optimizer": false> in your configuration file.'
                    raise ZeRORuntimeException(msg)
        else:
            basic_optimizer = self._configure_basic_optimizer(model_parameters)
            log_dist(f"Using DeepSpeed Optimizer param name {self.optimizer_name()} as basic optimizer", ranks=[0])

        self._check_for_duplicates(basic_optimizer)

        self.basic_optimizer = basic_optimizer
        log_dist("DeepSpeed Basic Optimizer = {}".format(basic_optimizer.__class__.__name__), ranks=[0])

        optimizer_wrapper = self._do_optimizer_sanity_check(basic_optimizer)

        if optimizer_wrapper == ZERO_OPTIMIZATION:
            self.optimizer = self._configure_zero_optimizer(basic_optimizer)
        elif optimizer_wrapper == AMP:
            amp_params = self.amp_params()
            log_dist(f"Initializing AMP with these params: {amp_params}", ranks=[0])
            model, self.optimizer = amp.initialize(self.module, basic_optimizer, **amp_params)
            self._set_client_model(model)
            self._broadcast_model()
            # TODO: maybe need to broadcast experts differently?
        elif optimizer_wrapper == FP16:
            self.optimizer = self._configure_fp16_optimizer(basic_optimizer)
        elif optimizer_wrapper == BFLOAT16:
            self.optimizer = self._configure_bf16_optimizer(basic_optimizer)
        else:
            self.optimizer = basic_optimizer

        log_dist("DeepSpeed Final Optimizer = {}".format(self.optimizer_name()), ranks=[0])

        self.compression_scheduler = self._configure_compression_scheduler()
        self.quantizer = self._configure_quantization()

    def _configure_basic_optimizer(self, model_parameters):
        optimizer_parameters = self.optimizer_params()
        if optimizer_parameters is None:
            optimizer_parameters = {}
        # print(optimizer_parameters.keys())
        if "max_grad_norm" in optimizer_parameters.keys():
            raise ValueError(
                "'max_grad_norm' is not supported as an optimizer parameter, please switch to using the deepspeed parameter 'gradient_clipping' see: https://www.deepspeed.ai/docs/config-json/#gradient-clipping for more details"
            )

        if self.optimizer_name() in [ADAGRAD_OPTIMIZER, ADAM_OPTIMIZER, ADAMW_OPTIMIZER]:
            torch_adam = optimizer_parameters.pop(TORCH_ADAM_PARAM, False)
            adam_w_mode = optimizer_parameters.pop(ADAM_W_MODE, ADAM_W_MODE_DEFAULT)

            # Optimizer name of Adam forces AdamW logic unless adam_w_mode is explicitly set
            effective_adam_w_mode = self.optimizer_name() == ADAMW_OPTIMIZER or adam_w_mode

            if torch_adam:
                if not effective_adam_w_mode:
                    optimizer = torch.optim.Adam(model_parameters, **optimizer_parameters)
                else:
                    optimizer = torch.optim.AdamW(model_parameters, **optimizer_parameters)
            else:
                if self.zero_use_cpu_optimizer():
                    if self.optimizer_name() == ADAGRAD_OPTIMIZER:
                        from deepspeed.ops.adagrad import DeepSpeedCPUAdagrad
                        optimizer = DeepSpeedCPUAdagrad(model_parameters, **optimizer_parameters)
                    else:
                        from deepspeed.ops.adam import DeepSpeedCPUAdam
                        optimizer = DeepSpeedCPUAdam(model_parameters,
                                                     **optimizer_parameters,
                                                     adamw_mode=effective_adam_w_mode)
                else:
                    from deepspeed.ops.adam import FusedAdam

                    optimizer = FusedAdam(
                        model_parameters,
                        **optimizer_parameters,
                        adam_w_mode=effective_adam_w_mode,
                    )

        elif self.optimizer_name() == LAMB_OPTIMIZER:
            from deepspeed.ops.lamb import FusedLamb

            optimizer = FusedLamb(model_parameters, **optimizer_parameters)
        elif self.optimizer_name() == ONEBIT_ADAM_OPTIMIZER:
            assert not self.zero_optimization(), "1bit-Adam is not compatible with ZeRO"
            from deepspeed.runtime.fp16.onebit.adam import OnebitAdam

            optimizer = OnebitAdam(model_parameters, self, **optimizer_parameters)
            if not self.fp16_enabled():
                logger.warning(f"Currently the convergence of 1-bit Adam is only verified under FP16")
        elif self.optimizer_name() == ZERO_ONE_ADAM_OPTIMIZER:
            assert not self.zero_optimization(), "0/1 Adam is not compatible with ZeRO"
            from deepspeed.runtime.fp16.onebit.zoadam import ZeroOneAdam

            optimizer = ZeroOneAdam(model_parameters, self, **optimizer_parameters)
            if not self.fp16_enabled():
                logger.warning(f'Currently the convergence of 0/1 Adam is only verified under FP16')
        elif self.optimizer_name() == ONEBIT_LAMB_OPTIMIZER:
            assert not self.zero_optimization(), "1bit-Lamb is not compatible with ZeRO"
            from deepspeed.runtime.fp16.onebit.lamb import OnebitLamb

            optimizer = OnebitLamb(model_parameters, self, **optimizer_parameters)
            if not self.fp16_enabled():
                logger.warning(f"Currently the convergence of 1-bit Lamb is only verified under FP16")
        else:
            torch_optimizer = getattr(torch.optim, self.optimizer_name())
            optimizer = torch_optimizer(model_parameters, **optimizer_parameters)
        return optimizer

    def _configure_compression_scheduler(self):
        return compression_scheduler(self.module, self._config.compression_config)

    def _configure_random_ltd_scheduler(self, configs):
        return RandomLTDScheduler(configs)

    def _configure_quantization(self):
        (
            quantize_weight_in_forward,
            quantize_enabled,
            q_groups,
            q_mixed_fp16,
            q_change_ratio,
            q_type,
            q_rounding,
            q_verbose,
            use_quantizer_kernel,
        ) = self.quantize_training()
        if quantize_enabled and not quantize_weight_in_forward:
            assert self.fp16_enabled(
            ), "MoQ (quantize in optimization step) weight quantization is only supported for FP16"
        quantizer = None
        if quantize_enabled and not quantize_weight_in_forward:
            from deepspeed.runtime.quantize import Quantizer

            quantizer = Quantizer(
                q_groups,
                q_mixed_fp16,
                q_change_ratio,
                q_type,
                q_rounding,
                q_verbose,
                self.eigenvalue_enabled(),
                use_quantizer_kernel,
                self.eigenvalue_layer_num() if self.eigenvalue_enabled() else 0,
            )
        return quantizer

    def _configure_fp16_optimizer(self, optimizer):
        initial_dynamic_scale = self.initial_dynamic_scale()
        dynamic_loss_args = self.dynamic_loss_scale_args()
        clip_grad = self.gradient_clipping()
        if APEX_INSTALLED:
            fused_opts = (apex.optimizers.FusedAdam, FusedAdam)
        else:
            fused_opts = FusedAdam
        if isinstance(optimizer, fused_opts) \
                or self.optimizer_name() in [ONEBIT_ADAM_OPTIMIZER, ZERO_ONE_ADAM_OPTIMIZER]:
            if self.dynamic_loss_scale():
                log_dist(f'Creating fp16 optimizer with dynamic loss scale', ranks=[0])
                timers = self.timers if self.wall_clock_breakdown() else None
                optimizer = FP16_Optimizer(
                    optimizer,
                    deepspeed=self,
                    dynamic_loss_scale=True,
                    initial_dynamic_scale=initial_dynamic_scale,
                    dynamic_loss_args=dynamic_loss_args,
                    mpu=self.mpu,
                    clip_grad=clip_grad,
                    fused_adam_legacy=self.optimizer_legacy_fusion(),
                    timers=timers,
                    has_moe_layers=self.has_moe_layers,
                )
            else:
                log_dist(f'Creating fp16 optimizer with static loss scale: {self.loss_scale()}', ranks=[0])
                optimizer = FP16_Optimizer(
                    optimizer,
                    deepspeed=self,
                    static_loss_scale=self.loss_scale(),
                    mpu=self.mpu,
                    clip_grad=clip_grad,
                    fused_adam_legacy=self.optimizer_legacy_fusion(),
                    has_moe_layers=self.has_moe_layers,
                )
        else:
            log_dist(f'Creating fp16 unfused optimizer with dynamic loss scale', ranks=[0])
            optimizer = FP16_UnfusedOptimizer(
                optimizer,
                deepspeed=self,
                static_loss_scale=self.loss_scale(),
                dynamic_loss_scale=self.dynamic_loss_scale(),
                dynamic_loss_args=dynamic_loss_args,
                mpu=self.mpu,
                clip_grad=clip_grad,
                fused_lamb_legacy=self.optimizer_name() == LAMB_OPTIMIZER,
            )

        return optimizer

    def _configure_bf16_optimizer(self, optimizer):
        clip_grad = self.gradient_clipping()

        if optimizer is None:
            optimizer = DummyOptim(list(self.module.parameters()))

        log_dist('Creating BF16 optimizer', ranks=[0])

        timers = self.timers if self.wall_clock_breakdown() else None
        optimizer = BF16_Optimizer(optimizer,
                                   self.param_names,
                                   mpu=self.mpu,
                                   clip_grad=clip_grad,
                                   allgather_bucket_size=self.zero_allgather_bucket_size(),
                                   dp_process_group=self.data_parallel_group,
                                   timers=timers)

        return optimizer

    def _configure_zero_optimizer(self, optimizer):
        zero_stage = self.zero_optimization_stage()
        model_dtype, grad_accum_dtype = self.get_data_types()
        timers = self.timers if self.wall_clock_breakdown() else None

        if optimizer is None:
            optimizer = DummyOptim(list(self.module.parameters()))

        if self.zero_legacy_stage1():
            raise Exception(
                "The deprecated version of ZeRO Stage 1 is not supported in deepspeed >= 0.5.9. Please downgrade to a version less than 0.5.9 if you need to use this deprecated version of ZeRO."
            )

        if zero_stage <= ZeroStageEnum.gradients:
            overlap_comm = self.zero_overlap_comm()
            contiguous_gradients = self.zero_contiguous_gradients()
            round_robin_gradients = self.zero_round_robin_gradients()
            assert not isinstance(optimizer, DummyOptim), "zero stage {} requires an optimizer".format(zero_stage)

            log_dist(f'Creating {model_dtype} ZeRO stage {zero_stage} optimizer', ranks=[0])
            # Overlap and contiguous grads are meaningless in stage 1 and are ignored
            if zero_stage == ZeroStageEnum.optimizer_states:
                overlap_comm = False
                round_robin_gradients = False
                # Non-MoE requires contiguous grads to be disabled w. stage 1
                if not self.has_moe_layers:
                    contiguous_gradients = False

            if isinstance(self.module, PipelineModule):
                if overlap_comm:
                    logger.warning("Pipeline parallelism does not support overlapped communication, will be disabled.")
                    overlap_comm = False
            optimizer = DeepSpeedZeroOptimizer(
                optimizer,
                self.param_names,
                timers=timers,
                static_loss_scale=self.loss_scale(),
                dynamic_loss_scale=self.dynamic_loss_scale(),
                dynamic_loss_args=self.dynamic_loss_scale_args(),
                clip_grad=self.gradient_clipping(),
                contiguous_gradients=contiguous_gradients,
                reduce_bucket_size=self.zero_reduce_bucket_size(),
                allgather_bucket_size=self.zero_allgather_bucket_size(),
                dp_process_group=self.data_parallel_group,
                expert_parallel_group=self.expert_parallel_group if self.has_moe_layers else None,
                expert_data_parallel_group=self.expert_data_parallel_group if self.has_moe_layers else None,
                reduce_scatter=self.zero_reduce_scatter(),
                overlap_comm=overlap_comm,
                cpu_offload=self.zero_cpu_offload(),
                mpu=self.mpu,
                postscale_gradients=self.postscale_gradients(),
                gradient_predivide_factor=self.gradient_predivide_factor(),
                gradient_accumulation_steps=self.gradient_accumulation_steps(),
                ignore_unused_parameters=self.zero_ignore_unused_parameters(),
                partition_grads=zero_stage == ZeroStageEnum.gradients,
                round_robin_gradients=round_robin_gradients,
                has_moe_layers=self.has_moe_layers,
                fp16_master_weights_and_gradients=self.fp16_master_weights_and_gradients(),
                communication_data_type=self.communication_data_type,
                elastic_checkpoint=self.zero_elastic_checkpoint())

        elif zero_stage == ZeroStageEnum.weights:
            assert not self.has_moe_layers, "MoE not supported with Stage 3"
            if isinstance(optimizer, DummyOptim):
                log_dist("Creating ZeRO Offload", ranks=[0])
                optimizer = DeepSpeedZeRoOffload(self.module,
                                                 timers=timers,
                                                 ds_config=self.config,
                                                 overlap_comm=self.zero_overlap_comm(),
                                                 prefetch_bucket_size=self.zero_prefetch_bucket_size(),
                                                 max_reuse_distance=self.zero_max_reuse_distance(),
                                                 max_live_parameters=self.zero_max_live_parameters(),
                                                 param_persistence_threshold=self.zero_param_persistence_threshold(),
                                                 model_persistence_threshold=self.zero_model_persistence_threshold(),
                                                 offload_param_config=self.zero_offload_param(),
                                                 mpu=self.mpu)
            else:
                log_dist(f'Creating {model_dtype} ZeRO stage {zero_stage} optimizer', ranks=[0])
                from deepspeed.runtime.zero.stage3 import DeepSpeedZeroOptimizer_Stage3
                optimizer = DeepSpeedZeroOptimizer_Stage3(
                    self.module,
                    optimizer,
                    timers=timers,
                    ds_config=self.config,
                    static_loss_scale=self.loss_scale(),
                    dynamic_loss_scale=self.dynamic_loss_scale(),
                    dynamic_loss_args=self.dynamic_loss_scale_args(),
                    clip_grad=self.gradient_clipping(),
                    contiguous_gradients=self.zero_contiguous_gradients(),
                    reduce_bucket_size=self.zero_reduce_bucket_size(),
                    prefetch_bucket_size=self.zero_prefetch_bucket_size(),
                    max_reuse_distance=self.zero_max_reuse_distance(),
                    max_live_parameters=self.zero_max_live_parameters(),
                    param_persistence_threshold=self.zero_param_persistence_threshold(),
                    model_persistence_threshold=self.zero_model_persistence_threshold(),
                    dp_process_group=self.data_parallel_group,
                    reduce_scatter=self.zero_reduce_scatter(),
                    overlap_comm=self.zero_overlap_comm(),
                    offload_optimizer_config=self.zero_offload_optimizer(),
                    offload_param_config=self.zero_offload_param(),
                    sub_group_size=self.zero_sub_group_size(),
                    mpu=self.mpu,
                    postscale_gradients=self.postscale_gradients(),
                    gradient_predivide_factor=self.gradient_predivide_factor(),
                    gradient_accumulation_steps=self.gradient_accumulation_steps(),
                    aio_config=self.aio_config(),
                    communication_data_type=self.communication_data_type)

        else:
            raise NotImplementedError("ZeRO stage {} not implemented".format(zero_stage))

        return optimizer

    def _configure_eigenvalue(self):
        eigenvalue = Eigenvalue(
            verbose=self.eigenvalue_verbose(),
            max_iter=self.eigenvalue_max_iter(),
            tol=self.eigenvalue_tol(),
            stability=self.eigenvalue_stability(),
            gas_boundary_resolution=self.eigenvalue_gas_boundary_resolution(),
            layer_name=self.eigenvalue_layer_name(),
            layer_num=self.eigenvalue_layer_num(),
        )

        return eigenvalue

    def _configure_progressive_layer_drop(self):
        pld = ProgressiveLayerDrop(theta=self.pld_theta(), gamma=self.pld_gamma())

        return pld

    def _configure_curriculum_scheduler_legacy(self):
        scheduler = CurriculumScheduler(self.curriculum_params_legacy())
        return scheduler

    @staticmethod
    def is_map_style_dataset(obj):
        return hasattr(obj, "__getitem__") and hasattr(obj, "__len__")

    @staticmethod
    def is_iterable_style_dataset(obj):
        return isinstance(obj, torch.utils.data.IterableDataset)  # hasattr(obj, "__iter__") should work as well

    def dataloader_drop_last(self):
        return self._config.dataloader_drop_last

    def was_step_applied(self) -> bool:
        """Returns True if the latest ``step()`` produced in parameter updates.
        Note that a ``False`` return is not an error condition. Steps are frequently
        no-ops, such as between gradient accumulation boundaries or when overflows
        occur.
        Returns:
            bool: Whether the latest ``step()`` modified model parameters.
        """
        return self._step_applied

    def deepspeed_io(self,
                     dataset,
                     batch_size=None,
                     route=ROUTE_TRAIN,
                     pin_memory=True,
                     data_sampler=None,
                     collate_fn=None,
                     num_local_io_workers=None):
        if not (self.is_map_style_dataset(dataset) or self.is_iterable_style_dataset(dataset)):
            raise ValueError("Training data must be a torch Dataset")

        if batch_size is None:
            batch_size = self.train_micro_batch_size_per_gpu()

        if collate_fn is None:
            collate_fn = self.collate_fn

        # Currently we only use timer in train route
        deepspeed_io_timer = None
        if route == ROUTE_TRAIN:
            deepspeed_io_timer = self.tput_timer

        # If mpu is provided, forward world size and parallel rank to sampler.
        data_parallel_world_size = self.dp_world_size
        data_parallel_rank = self.global_rank
        if self.mpu is not None:
            data_parallel_world_size = self.mpu.get_data_parallel_world_size()
            data_parallel_rank = self.mpu.get_data_parallel_rank()

        if data_sampler is None and (route == ROUTE_PREDICT or route == ROUTE_EVAL):
            data_sampler = torch.utils.data.DistributedSampler(
                dataset,
                num_replicas=data_parallel_world_size,
                rank=data_parallel_rank,
                shuffle=False,
            )

        deepspeed_dataloader_config = {}
        if self.curriculum_learning_enabled():
            deepspeed_dataloader_config = {
                CURRICULUM_LEARNING: self.curriculum_learning_enabled(),
                DATA_EFFICIENCY: self.data_efficiency_config(),
                DATA_PARALLEL_GROUP: self.data_parallel_group,
                GRADIENT_ACCUMULATION_STEPS: self.gradient_accumulation_steps(),
                GLOBAL_RANK: self.global_rank,
                DATA_SAMPLING_NUM_WORKERS: self.data_sampling_config()[DATA_SAMPLING_NUM_WORKERS]
            }

        return DeepSpeedDataLoader(dataset=dataset,
                                   batch_size=batch_size,
                                   pin_memory=pin_memory,
                                   collate_fn=collate_fn,
                                   local_rank=self.local_rank,
                                   tput_timer=deepspeed_io_timer,
                                   num_local_io_workers=num_local_io_workers,
                                   data_sampler=data_sampler,
                                   data_parallel_world_size=data_parallel_world_size,
                                   data_parallel_rank=data_parallel_rank,
                                   dataloader_drop_last=self.dataloader_drop_last(),
                                   deepspeed_dataloader_config=deepspeed_dataloader_config)

    def train(self, mode=True):
        r""""""

        self.warn_unscaled_loss = True
        self.module.train(mode)

    def eval(self):
        r""""""

        self.warn_unscaled_loss = True
        self.module.train(False)

    def _scale_loss_by_gas(self, prescaled_loss):
        if isinstance(prescaled_loss, torch.Tensor):
            scaled_loss = prescaled_loss / self.gradient_accumulation_steps()
        elif isinstance(prescaled_loss, tuple) or isinstance(prescaled_loss, list):
            scaled_loss = []
            for l in prescaled_loss:
                if isinstance(l, torch.Tensor):
                    scaled_loss.append(l / self.gradient_accumulation_steps())
                else:
                    scaled_loss.append(l)
        else:
            scaled_loss = prescaled_loss
            if self.warn_unscaled_loss:
                logger.warning(f"DeepSpeed unable to scale loss because of type: {type(prescaled_loss)}")
                self.warn_unscaled_loss = False

        return scaled_loss

    @instrument_w_nvtx
    def forward(self, *inputs, **kwargs):
        r"""Execute forward propagation
        Arguments:
            *inputs: Variable length input list
            **kwargs: variable length keyword arguments
        """

        if self.autotuning_profile_model_info():
            ma = get_ma_status()
        else:
            see_memory_usage("Engine before forward", force=self.memory_breakdown())

        flops_profiler_active = (self.flops_profiler_enabled()
                                 and self.global_steps == self.flops_profiler_profile_step() and self.global_rank == 0)

        # used to check quantization happens at step 0!
        if self.global_steps == 0 and hasattr(self, "compression_scheduler"):
            self.compression_scheduler.step(step_zero_check=True)
            if self.quantizer:
                tensor_to_quantize = self.optimizer.bit16_groups if self.zero_optimization_stage(
                ) == 2 else self.optimizer.fp16_groups
                if self.compression_scheduler.weight_quantization_enabled:
                    self.quantizer.quantize(
                        tensor_to_quantize,
                        (self.optimizer.overflow if self.fp16_enabled() else False),
                        self.eigenvalue_enabled(),
                        None,
                    )

        if flops_profiler_active:
            self.flops_profiler.start_profile(ignore_list=None)

        if self.module.training:
            if self.progressive_layer_drop:
                kwargs.update(self.progressive_layer_drop.get_state())

        if self.__class__.__name__ != "PipelineEngine":
            # TODO: The above if condition is a HACK since for PipelineEngine
            # it's difficult to inject argument in forward pass.
            if self.module.training and self.curriculum_enabled_legacy():
                self.curriculum_scheduler_legacy.update_difficulty(self.global_steps + 1)
                if self.curriculum_params_legacy()["curriculum_type"] == "seqlen":
                    kwargs.update({"curriculum_seqlen": self.curriculum_scheduler_legacy.get_current_difficulty()})

        if self.module.training and self.random_ltd_enabled():
            self.random_ltd_scheduler.update_seq(self.global_steps)

        if self.zero_optimization_partition_weights():
            # Enable automated discovery of external parameters by indicating that
            # we are in a forward pass.
            for module in self.module.modules():
                module._parameters._in_forward = True
                pass

        self._start_timers(self.engine_timers.forward_timers)

        if self.training_dataloader is None:
            self.tput_timer.start()

        if self.fp16_auto_cast():
            inputs = self._cast_inputs_half(inputs)

        loss = self.module(*inputs, **kwargs)

        if self.zero_optimization_partition_weights():
            # Disable automated discovery of external parameters
            for module in self.module.modules():
                module._parameters._in_forward = False

        self._stop_timers(self.engine_timers.forward_timers)

        if flops_profiler_active:
            self.flops_profiler.stop_profile()

        if self.autotuning_profile_model_info():
            activation_mem = get_ma_status() - ma
            self.autotuning_model_info["activation_mem_per_gpu"] = activation_mem
            print_json_dist(self.autotuning_model_info, [0], path=self.autotuning_model_info_path())
            exit()
        else:
            see_memory_usage("Engine after forward", force=self.memory_breakdown())
        return loss

    def _cast_inputs_half(self, inputs):
        if isinstance(inputs, (list, tuple)):
            new_inputs = []
            for v in inputs:
                new_inputs.append(self._cast_inputs_half(v))
            return inputs.__class__(new_inputs)
        elif isinstance(inputs, dict):
            new_inputs = {}
            for k, v in inputs.items():
                new_inputs[k] = self._cast_inputs_half(v)
            return new_inputs
        elif hasattr(inputs, 'half'):
            return inputs.half()
        else:
            return inputs

    def print_forward_breakdown(self, fwd_time):
        gate_time = 0.0
        moe_time = 0.0
        falltoall = 0.0
        salltoall = 0.0

        for gate in self.gate_modules:
            #logger.info(f"Individual TopK gate time: {gate.gate_time:.2f} ms")
            gate_time += gate.gate_time

        for l in self.moe_layers:
            #logger.info(f"MoE layer; total: {l.time_moe:.2f} ms, first alltoall: {l.time_falltoall:.2f}, second alltoall: {l.time_salltoall:.2f}")
            moe_time += l.time_moe
            falltoall += l.time_falltoall
            salltoall += l.time_salltoall

        # TODO: Allreduce/average them across ranks for more accurate timing.

        # if deepspeed.comm.get_rank() == 0:
        log_dist(
            f"rank={dist.get_rank()} time (ms) | forward: {fwd_time:.2f} (forward_moe: {moe_time:.2f}, 1st alltoall: {falltoall:.2f}, 2nd alltoall: {salltoall:.2f}, top-k: {gate_time:.2f})",
            ranks=[0])

    @instrument_w_nvtx
    def allreduce_gradients(self, bucket_size=MEMORY_OPT_ALLREDUCE_SIZE):
        assert not (self.bfloat16_enabled() and self.pipeline_parallelism), \
            f'allreduce_gradients() is not valid when bfloat+pipeline_parallelism is enabled'

        # Pass (PP) gas boundary flag to optimizer (required for zero)
        self.optimizer.is_gradient_accumulation_boundary = self.is_gradient_accumulation_boundary()
        # ZeRO stage >= 2 communicates during non gradient accumulation boundaries as well
        if self.zero_optimization_partition_gradients():
            self.optimizer.overlapping_partition_gradients_reduce_epilogue()

        # Communicate only at gradient accumulation boundaries
        elif self.is_gradient_accumulation_boundary():
            if self.zero_optimization_stage() == ZeroStageEnum.optimizer_states and hasattr(
                    self.optimizer, 'reduce_gradients'):
                self.optimizer.reduce_gradients(pipeline_parallel=self.pipeline_parallelism)
            else:
                self.buffered_allreduce_fallback(elements_per_buffer=bucket_size)

    @instrument_w_nvtx
    def backward(self, loss, allreduce_gradients=True, release_loss=False, retain_graph=False, scale_wrt_gas=True):
        r"""Execute backward pass on the loss
        Arguments:
            loss: Torch tensor on which to execute backward propagation
            allreduce_gradients: is deprecated, ignored, and will soon be removed'
            retain_graph: bool, default: false
                forward on user defined choice of retain_graph
        """

        see_memory_usage("Engine before backward", force=self.memory_breakdown())

        if self.scale_wrt_gas is not None:
            scale_wrt_gas = self.scale_wrt_gas

        if not allreduce_gradients:
            logger.warning(f"Argument `allreduce_gradients` is deprecated, ignored, and will soon be removed")

        # scale loss w.r.t. gradient accumulation if needed
        if self.gradient_accumulation_steps() > 1 and scale_wrt_gas:
            loss = self._scale_loss_by_gas(loss.float())

        # Log training Loss
        if self.monitor.enabled:
            if self.is_gradient_accumulation_boundary():
                if self.global_rank == 0:
                    self.summary_events = [(
                        f"Train/Samples/train_loss",
                        loss.mean().item() * self.gradient_accumulation_steps(),
                        self.global_samples,
                    )]
                    self.monitor.write_events(self.summary_events)

        self._start_timers(self.engine_timers.backward_timers)

        assert self.optimizer is not None and not isinstance(self.optimizer, DummyOptim), \
            "must provide optimizer during init in order to use backward"

        self._start_timers(self.engine_timers.backward_inner_timers)

        if self.zero_optimization():
            self.optimizer.is_gradient_accumulation_boundary = self.is_gradient_accumulation_boundary()
            self.optimizer.backward(loss, retain_graph=retain_graph)
        elif self.amp_enabled():
            # AMP requires delaying unscale when inside gradient accumulation boundaries
            # https://nvidia.github.io/apex/advanced.html#gradient-accumulation-across-iterations
            delay_unscale = not self.is_gradient_accumulation_boundary()
            with amp.scale_loss(loss, self.optimizer, delay_unscale=delay_unscale) as scaled_loss:
                scaled_loss.backward(retain_graph=retain_graph)
        elif self.fp16_enabled():
            if self.eigenvalue_enabled():
                self.optimizer.backward(loss, create_graph=True, retain_graph=True)
            else:
                self.optimizer.backward(loss, retain_graph=retain_graph)
        elif self.bfloat16_enabled():
            self.optimizer.backward(loss)
        else:
            if self.eigenvalue_enabled():
                loss.backward(create_graph=True, retain_graph=True)
            else:
                loss.backward(retain_graph=retain_graph)

        self._stop_timers(self.engine_timers.backward_inner_timers)

        self._start_timers(self.engine_timers.backward_reduce_timers)

        if allreduce_gradients and self.enable_backward_allreduce:
            # Traditional code path that allreduces the module parameter grads
            self.allreduce_gradients()

        self._stop_timers(self.engine_timers.backward_reduce_timers)

        self._stop_timers(self.engine_timers.backward_timers)

        if release_loss:
            # loss.data = None
            pass

        see_memory_usage("Engine after backward", force=self.memory_breakdown())

        return loss

    def is_gradient_accumulation_boundary(self):
        """
        Query whether the current micro-batch is at the boundary of
        gradient accumulation, and thus will trigger gradient reductions and
        an optimizer step.

        Returns:
            bool: if the current step is a gradient accumulation boundary.

        """
        if self._is_gradient_accumulation_boundary is None:
            return (self.micro_steps + 1) % \
                self.gradient_accumulation_steps() == 0
        else:
            return self._is_gradient_accumulation_boundary

    def set_gradient_accumulation_boundary(self, is_boundary):
        """
        Manually overrides the DeepSpeed engine's gradient accumulation boundary state, this is an optional
        feature and should be used with care. The state should be set before to the intended
        value before each forward/backward. The final fordward/backward should have the
        boundary state set to True. This style allows client code to only call engine.step() once after all
        the gradient accumulation passes are complete. See example below:
        .. code-block:: python
        engine.set_gradient_accumulation_boundary(False)
        for _ in range(gradient_accumulation_steps - 1):
            micro_batch = next(data_loader)
            loss = engine(micro_batch)
            engine.backward(loss)
        engine.set_gradient_accumulation_boundary(True)
        micro_batch = next(data_loader)
        loss = engine(micro_batch)
        engine.backward(loss)
        engine.step()
        Arguments:
            is_boundary (bool): are we at a gradient accumulation boundary or not?
        """
        self._is_gradient_accumulation_boundary = is_boundary
        self.optimizer.is_gradient_accumulation_boundary = is_boundary

    def zero_grad(self):
        """
        Zero parameter grads.
        """
        for param_name, param in self.module.named_parameters():
            param.grad = None

    def clip_fp32_gradients(self):
        clip_grad_norm_(parameters=self.module.parameters(), max_norm=self.gradient_clipping(), mpu=self.mpu)

    def _take_model_step(self, lr_kwargs, block_eigenvalue={}):
        if self.gradient_clipping() > 0.0:
            if not (self.fp16_enabled() or self.bfloat16_enabled() or self.amp_enabled() or self.zero_optimization()):
                self.clip_fp32_gradients()
            elif self.amp_enabled():
                # AMP's recommended way of doing clipping
                # https://nvidia.github.io/apex/advanced.html#gradient-clipping
                master_params = amp.master_params(self.optimizer)
                clip_grad_norm_(parameters=master_params, max_norm=self.gradient_clipping(), mpu=self.mpu)
        self.optimizer.step()

        if hasattr(self.optimizer, '_global_grad_norm'):
            self._global_grad_norm = self.optimizer._global_grad_norm

        # Quantize the updated parameter if there is no overflow
        if self.quantizer:
            tensor_to_quantize = self.optimizer.bit16_groups if self.zero_optimization_stage(
            ) == 2 else self.optimizer.fp16_groups
            if self.compression_scheduler.weight_quantization_enabled:
                self.quantizer.quantize(
                    tensor_to_quantize,
                    (self.optimizer.overflow if self.fp16_enabled() else False),
                    self.eigenvalue_enabled(),
                    block_eigenvalue,
                )
        # zero grad in basic optimizer could be unreliable and may not exhibit
        # the behaviour that we want
        if self.bfloat16_enabled():
            # TODO: Temporary until bf16_optimizer and zero_optimizer are integrated
            if self.zero_optimization() and hasattr(self.optimizer, "zero_grad"):
                self.optimizer.zero_grad()
            else:
                pass
        elif self.zero_optimization() or self.fp16_enabled() or self.amp_enabled():
            self.optimizer.zero_grad()
        else:
            self.zero_grad()

        report_progress = self.global_rank == 0 if self.global_rank else True

        # Check overflow here since in DS fp16 optimizer, the overflow is updated in above step() function.
        overflow = False
        if hasattr(self.optimizer, "overflow"):
            overflow = self.optimizer.overflow
        self._step_applied = not overflow

        if overflow:
            self.skipped_steps += 1
        else:
            self.compression_scheduler.step()
            if self.lr_scheduler is not None:
                try:
                    self.lr_scheduler.step(**(lr_kwargs or {}))
                except TypeError:
                    # XXX Hack to work with Megatron 2.0 and DeepSpeed pipelines.
                    # We don't currently have a way to specify lr_kwargs from
                    # pipe_engine.train_batch()
                    self.lr_scheduler.step(increment=self.train_batch_size())

        if report_progress and (self.global_steps + 1) % self.steps_per_print() == 0:
            self._report_progress(self.global_steps + 1)

        self.global_steps += 1
        self.global_samples += self.train_batch_size()

    def step(self, lr_kwargs=None):
        r"""Execute the weight update step after forward and backward propagation
        on effective_train_batch.
        """
        see_memory_usage("Engine before step", force=self.memory_breakdown())

        # Check early because self.global_steps is incremented at some point here.
        # TODO: Delay self.global_steps increment until very end of this function.
        flops_profiler_active = self.flops_profiler_enabled(
        ) and self.global_steps == self.flops_profiler_profile_step() and self.global_rank == 0

        self._start_timers(self.engine_timers.step_timers)

        assert self.optimizer is not None and not isinstance(self.optimizer, DummyOptim), \
            "must provide optimizer during init in order to use step"

        report_progress = False

        self._step_applied = False  # assume False, will flip to True

        # Update the model when we reach gradient accumulation boundaries
        if self.is_gradient_accumulation_boundary():
            self.gas_boundary_ctr += 1

            if (self.eigenvalue_enabled() and (self.gas_boundary_ctr % self.eigenvalue_gas_boundary_resolution() == 0)
                    and self.quantizer.any_precision_switch()):
                log_dist(f"computing eigenvalue...", ranks=[0])
                self.block_eigenvalue = self.eigenvalue.compute_eigenvalue(self.module, self.device,
                                                                           self.optimizer.cur_scale)

            if self.progressive_layer_drop:
                self.progressive_layer_drop.update_state(self.global_steps)

            if (self.eigenvalue_enabled() and not self.gas_boundary_ctr % self.eigenvalue_gas_boundary_resolution()
                    and self.quantizer.any_precision_switch()):
                self._take_model_step(lr_kwargs, self.block_eigenvalue)
            else:
                self._take_model_step(lr_kwargs)

            report_progress = self.global_rank == 0 if self.global_rank else True

        self.tput_timer.stop(global_step=self.is_gradient_accumulation_boundary(), report_speed=report_progress)

        self._stop_timers(self.engine_timers.step_timers)

        # Log learning rate
        if self.monitor.enabled:
            if self.is_gradient_accumulation_boundary():
                if self.global_rank == 0:
                    self.summary_events = [(f"Train/Samples/lr", self.get_lr()[0], self.global_samples)]

                    if self.fp16_enabled() and hasattr(self.optimizer, "cur_scale"):
                        self.summary_events.append((
                            f"Train/Samples/loss_scale",
                            self.optimizer.cur_scale,
                            self.global_samples,
                        ))

                    if (self.eigenvalue_enabled()
                            and not self.gas_boundary_ctr % self.eigenvalue_gas_boundary_resolution()):
                        ev_values = self.block_eigenvalue.values()
                        for i in range(len(ev_values)):
                            self.summary_events.append((
                                f"Train/Eigenvalues/ModelBlockParam_{i}",
                                self.ev_values[i][0],
                                self.global_samples,
                            ))
                    self.monitor.write_events(self.summary_events)

        # Check flops profiling
        if flops_profiler_active:
            if self.autotuning_enabled():
                self.flops = self.flops_profiler.get_total_flops() * 3
            else:
                self.flops_profiler.print_model_profile(
                    profile_step=self.global_steps,
                    module_depth=self.flops_profiler_module_depth(),
                    top_modules=self.flops_profiler_top_modules(),
                    detailed=self.flops_profiler_detailed(),
                    output_file=self.flops_profiler_output_file(),
                )
            self.flops_profiler.end_profile()

        if self.autotuning_enabled() and self.global_steps == (self.autotuning_end_profile_step() + 1):
            self._autotuning_exit()

        if self.wall_clock_breakdown():
            # Log micro timing and reset
            self.timers.log(names=self.engine_timers.micro_timers, memory_breakdown=self.memory_breakdown())

        if self.wall_clock_breakdown() or self.flops_profiler_enabled():
            # Log global timing and reset
            if self.is_gradient_accumulation_boundary():
                if self.monitor.enabled:
                    self._write_monitor()

                if self.has_moe_layers:
                    fwd_time = self.timers(FORWARD_GLOBAL_TIMER).elapsed(reset=False)
                    self.print_forward_breakdown(fwd_time=fwd_time)

                self.timers.log(self.engine_timers.global_timers)

        self.micro_steps += 1
        see_memory_usage("Engine after step", force=self.memory_breakdown())

    def _start_timers(self, timer_names):
        for name in timer_names:
            self.timers(name).start()

    def _stop_timers(self, timer_names):
        record = self.is_gradient_accumulation_boundary() and \
            self.flops_profiler_enabled() and \
                (self.global_steps >= self.flops_profiler_profile_step())
        for name in timer_names:
            self.timers(name).stop(record=record)

    def _autotuning_exit(self):
        if self.global_rank == 0:
            msg = self.timers.get_mean([
                FORWARD_GLOBAL_TIMER,
                BACKWARD_GLOBAL_TIMER,
                STEP_GLOBAL_TIMER,
            ], reset=False)
            titer = msg[FORWARD_GLOBAL_TIMER] + msg[BACKWARD_GLOBAL_TIMER] + msg[STEP_GLOBAL_TIMER]
            msg["latency"] = titer
            msg["FLOPS_per_gpu"] = self.flops * 1_000_000 * self.gradient_accumulation_steps() / titer
            msg["throughput"] = self.train_batch_size() * 1_000_000 / \
                msg["latency"]
            print_json_dist(msg, [0], path=self.autotuning_metric_path())
            log_dist(
                f"Wrote metrics to {self.autotuning_metric_path()}, {os.path.abspath(self.autotuning_metric_path())}",
                ranks=[0])
            import atexit
            atexit.register(print, "Autotuning: done with running current ds config.")
        exit()

    def _write_monitor(self):
        if self.global_rank == 0:
            self.summary_events = [
                (
                    f"Train/Samples/elapsed_time_ms_forward",
                    self.timers(FORWARD_GLOBAL_TIMER).elapsed(reset=False),
                    self.global_samples,
                ),
                (
                    f"Train/Samples/elapsed_time_ms_backward",
                    self.timers(BACKWARD_GLOBAL_TIMER).elapsed(reset=False),
                    self.global_samples,
                ),
                (
                    f"Train/Samples/elapsed_time_ms_backward_inner",
                    self.timers(BACKWARD_INNER_GLOBAL_TIMER).elapsed(reset=False),
                    self.global_samples,
                ),
                (
                    f"Train/Samples/elapsed_time_ms_backward_allreduce",
                    self.timers(BACKWARD_REDUCE_GLOBAL_TIMER).elapsed(reset=False),
                    self.global_samples,
                ),
                (
                    f"Train/Samples/elapsed_time_ms_step",
                    self.timers(STEP_GLOBAL_TIMER).elapsed(reset=False),
                    self.global_samples,
                ),
            ]
            self.monitor.write_events(self.summary_events)

    def _get_optimizer_param(self, param_name):
        result = []
        if not self.optimizer:
            return result
        for group in self.optimizer.param_groups:
            if param_name in group:
                result.append(group[param_name])
            else:
                result.append(0.0)
        return result

    def get_lr(self):
        return self._get_optimizer_param("lr")

    def get_type(self):
        return self._get_optimizer_param("type")

    def get_mom(self):
        if self.optimizer_name() in ["SGD", "RMSprop"]:
            return self._get_optimizer_param("momentum")
        else:
            return self._get_optimizer_param("betas")

    def get_pld_theta(self):
        if self.progressive_layer_drop:
            return self.progressive_layer_drop.get_theta()
        else:
            return None

    def _report_progress(self, step):
        lr = self.get_lr()
        mom = self.get_mom()
        log_dist(f"step={step}, skipped={self.skipped_steps}, lr={lr}, mom={mom}", ranks=[0])

    def allreduce_bucket(self, bucket, dp_group):
        tensor = self.flatten(bucket)

        tensor_to_allreduce = tensor

        if self.communication_data_type != tensor.dtype:
            tensor_to_allreduce = tensor.to(self.communication_data_type)

        if self.postscale_gradients():
            if self.gradient_predivide_factor() != 1.0:
                tensor_to_allreduce.mul_(1.0 / self.gradient_predivide_factor())

            dist.all_reduce(tensor_to_allreduce, group=dp_group)
            if self.gradient_average:
                if self.gradient_predivide_factor() != dist.get_world_size(group=dp_group):
                    tensor_to_allreduce.mul_(self.gradient_predivide_factor() / dist.get_world_size(group=dp_group))
        else:
            tensor_to_allreduce.mul_(1. / dist.get_world_size(group=dp_group))
            dist.all_reduce(tensor_to_allreduce, group=dp_group)

        if self.communication_data_type != tensor.dtype and tensor is not tensor_to_allreduce:
            tensor.copy_(tensor_to_allreduce)

        return tensor

    def allreduce_and_copy(self, small_bucket, dp_group):
        allreduced = self.allreduce_bucket(small_bucket, dp_group)
        for buf, synced in zip(small_bucket, self.unflatten(allreduced, small_bucket)):
            buf.copy_(synced)

    def allreduce_no_retain(self, bucket, dp_group, numel_per_bucket=500000000):
        small_bucket = []
        numel = 0
        for tensor in bucket:
            small_bucket.append(tensor)
            numel = numel + tensor.numel()
            if numel > numel_per_bucket:
                self.allreduce_and_copy(small_bucket, dp_group)
                small_bucket = []
                numel = 0
        if len(small_bucket) > 0:
            self.allreduce_and_copy(small_bucket, dp_group)

    def _get_gradients_for_reduction(self):
        non_expert_grads = []
        expert_grads = {}
        if self.has_moe_layers:
            for key in self.expert_data_parallel_group.keys():
                expert_grads[key] = []

        for param_name, param in self.module.named_parameters():
            if param.grad is None:
                # In cases where there is an imbalance of empty grads across
                # ranks we must create empty grads, this will ensure that every
                # rank is reducing the same size. In some cases it may make
                # sense in the future to support the ability to average not
                # w.r.t. world size but with a different value.
                param.grad = torch.zeros(param.size(), dtype=param.dtype, device=param.device)

            grad_data = param.grad.data
            if param_name in self.sparse_tensor_module_names or grad_data.is_sparse:
                # Call param.grad without data to avoid problem with setting of updated grads
                grad_data = SparseTensor(param.grad)

            if is_moe_param(param):
                expert_grads[param.group_name].append(grad_data)
            else:
                non_expert_grads.append(grad_data)

        return non_expert_grads, expert_grads

    def _reduce_non_expert_gradients(self, grads, elements_per_buffer):
        split_buckets = split_half_float_double_sparse(grads)
        for _, bucket_tuple in enumerate(split_buckets):
            bucket_type, bucket = bucket_tuple

            if self.pipeline_parallelism:
                dp_group = self.mpu.get_data_parallel_group()
            else:
                dp_group = groups._get_data_parallel_group()

            if bucket_type == SparseTensor.type():
                self.sparse_allreduce_no_retain(bucket, dp_group=dp_group)
            else:
                self.allreduce_no_retain(bucket, dp_group=dp_group, numel_per_bucket=elements_per_buffer)

    def _reduce_expert_gradients(self, expert_grads, elements_per_buffer):
        for ep_name, expert_grads_group in expert_grads.items():
            expert_split_buckets = split_half_float_double_sparse(expert_grads_group)
            for i, bucket_tuple in enumerate(expert_split_buckets):
                bucket_type, bucket = bucket_tuple
                if bucket_type == SparseTensor.type():
                    self.sparse_allreduce_no_retain(bucket, groups._get_expert_data_parallel_group(ep_name))
                else:
                    # Separate between diff groups
                    self.allreduce_no_retain(bucket,
                                             dp_group=groups._get_expert_data_parallel_group(ep_name),
                                             numel_per_bucket=elements_per_buffer)

    def buffered_allreduce_fallback(self, grads=None, elements_per_buffer=500000000):
        if grads is None:
            non_expert_grads, expert_grads = self._get_gradients_for_reduction()
        else:
            assert not self.has_moe_layers, "attempting to reduce grads in unsupported way w.r.t. MoE"
            non_expert_grads = grads

        self._reduce_non_expert_gradients(non_expert_grads, elements_per_buffer)

        if self.has_moe_layers:
            self._reduce_expert_gradients(expert_grads, elements_per_buffer)

    def sparse_allreduce_no_retain(self, bucket, dp_group):
        allreduced_sparses = self.sparse_allreduce_bucket(bucket, dp_group)
        # Densify sparse tensor and copy back to original location
        for tensor in allreduced_sparses:
            if tensor.is_sparse:
                tensor.orig_dense_tensor.data = tensor.to_coo_tensor()
            else:
                tensor.orig_dense_tensor.copy_(tensor.to_dense())

    def sparse_allreduce_bucket(self, bucket, dp_group):
        sparse_list = []
        for sparse in bucket:
            sparse_list.append(self.sparse_allreduce(sparse, dp_group))
        return sparse_list

    def sparse_allreduce(self, sparse, dp_group):
        original_data_type = sparse.values.dtype
        if self.communication_data_type != sparse.values.dtype:
            if self.communication_data_type in (torch.float16, torch.bfloat16):
                indices = sparse.indices.to(torch.int32)
            else:
                indices = sparse.indices
            values = sparse.values.to(self.communication_data_type)
        else:
            indices = sparse.indices
            values = sparse.values

        if self.postscale_gradients():
            if self.gradient_average:
                values.mul_(self.gradient_predivide_factor() / dist.get_world_size(group=dp_group))
        else:
            values.mul_(1. / dist.get_world_size(group=dp_group))

        indices_device_list = self.sparse_all_gather(indices, dp_group)
        values_device_list = self.sparse_all_gather(values, dp_group)

        sparse.indices = torch.cat(indices_device_list).to(torch.long)
        sparse.values = torch.cat(values_device_list).to(original_data_type)
        return sparse

    def sparse_all_gather(self, value, dp_group):
        my_size = torch.LongTensor([value.size()[0]]).to(self.device)
        all_sizes = self.all_gather_scalar(my_size, dp_group)
        max_size = torch.cat(all_sizes).max()
        fill_size = max_size - my_size

        assert value.dim() in [1, 2]
        if value.dim() == 1:
            if fill_size > 0:
                value = torch.cat([value, value.new_empty(fill_size)])
            tensor_list = [value.new_empty(max_size) for _ in range(dist.get_world_size(group=dp_group))]
        else:
            if fill_size > 0:
                value = torch.cat([value, value.new_empty(fill_size, value.size()[1])])
            tensor_list = [
                value.new_empty(max_size,
                                value.size()[1]) for _ in range(dist.get_world_size(group=dp_group))
            ]

        dist.all_gather(tensor_list, value, group=dp_group)
        tensors = []
        for dev_idx, t in enumerate(tensor_list):
            size = all_sizes[dev_idx][0]
            tensors.append(t.index_select(0, torch.arange(size, dtype=torch.long, device=self.device)))

        return tensors

    def all_gather_scalar(self, value, dp_group):
        tensor_list = [value.new_zeros(value.size()) for _ in range(dist.get_world_size(group=dp_group))]
        dist.all_gather(tensor_list, value, group=dp_group)
        return tensor_list

    def module_state_dict(self, destination=None, prefix="", keep_vars=False):
        sd = self.module.state_dict(destination, prefix, keep_vars)
        if self.random_ltd_enabled():
            sd = remove_random_ltd_state_dict(sd)
        return sd

    @staticmethod
    def load_moe_state_dict(checkpoint_path,
                            tag,
                            state_dict,
                            old_moe_load,
                            model=None,
                            mpu=None,
                            num_experts=1,
                            checkpoint_engine=TorchCheckpointEngine()):
        if old_moe_load:
            expp_rank = groups._get_expert_data_parallel_rank(groups._get_max_expert_size_name())

            num_local_experts = max(num_experts) // groups._get_expert_parallel_world_size(
                groups._get_max_expert_size_name())
            for local_expert_id in range(num_local_experts):
                global_expert_id = expp_rank * num_local_experts + local_expert_id
                expert_state_dict = checkpoint_engine.load(
                    DeepSpeedEngine._get_expert_ckpt_name(
                        checkpoint_path,
                        -1,  # -1 means ignore layer_id
                        global_expert_id,
                        tag,
                        mpu),
                    map_location=torch.device('cpu'))

                # Updating global -> local expert ids
                moe_str_prefix = '.deepspeed_moe.experts.deepspeed_experts.'
                for key in list(expert_state_dict.keys()):
                    local_key = key.replace(f'{moe_str_prefix}{global_expert_id}',
                                            f'{moe_str_prefix}{local_expert_id}')
                    expert_state_dict[local_key] = expert_state_dict.pop(key)
                state_dict.update(expert_state_dict)

        else:
            moe_layer_id = 0
            for n_module, module in model.named_modules():
                if isinstance(module, MoE):  # and deepspeed.comm.get_rank() == 0:
                    group_name = module.expert_group_name
                    num_local_experts = module.num_local_experts
                    expp_rank = groups._get_expert_parallel_rank(group_name)
                    # loop all local_experts
                    for local_expert_id in range(num_local_experts):
                        global_expert_id = expp_rank * num_local_experts + local_expert_id
                        expert_state_dict = checkpoint_engine.load(DeepSpeedEngine._get_expert_ckpt_name(
                            checkpoint_path, moe_layer_id, global_expert_id, tag, mpu),
                                                                   map_location=torch.device('cpu'))
                        # print(expert_state_dict.keys())
                        # Updating global -> local expert ids
                        moe_str_prefix = '.deepspeed_moe.experts.deepspeed_experts.'
                        for key in list(expert_state_dict.keys()):
                            local_key = key.replace(f'{moe_str_prefix}{global_expert_id}',
                                                    f'{moe_str_prefix}{local_expert_id}')
                            expert_state_dict[local_key] = expert_state_dict.pop(key)
                        state_dict.update(expert_state_dict)
                    moe_layer_id += 1

    def load_module_state_dict(self, state_dict, strict=True, custom_load_fn=None):
        if custom_load_fn:
            custom_load_fn(src=state_dict, dst=self.module)
        else:
            self.module.load_state_dict(
                state_dict,  # TODO
                strict=strict)

    def _get_zero_ckpt_prefix(self, dp_rank, bf16_mode):
        return f'{"bf16_" if bf16_mode else ""}zero_pp_rank_{dp_rank}'

    def _get_rank_zero_ckpt_name(self, checkpoints_path, tag, mp_rank, dp_rank, bf16_mode):
        file_prefix = self._get_zero_ckpt_prefix(dp_rank, bf16_mode=bf16_mode)
        zero_ckpt_name = os.path.join(
            checkpoints_path,
            str(tag),
            f"{file_prefix}_mp_rank_{mp_rank:02d}_optim_states.pt",
        )
        return zero_ckpt_name

    def _get_zero_ckpt_name(self, checkpoints_path, tag):
        mp_rank = 0 if self.mpu is None else self.mpu.get_model_parallel_rank()
        pp_rank = dist.get_rank(group=self.optimizer.dp_process_group)
        bf16_mode = self.bfloat16_enabled()
        return self._get_rank_zero_ckpt_name(checkpoints_path, tag, mp_rank, pp_rank, bf16_mode)

    def _get_ckpt_name(self, checkpoints_path, tag, mp_placeholder=None):
        if mp_placeholder is not None:
            mp_rank_str = mp_placeholder
        else:
            mp_rank = 0 if self.mpu is None else self.mpu.get_model_parallel_rank()
            mp_rank_str = f"{mp_rank:02d}"

        if self.zero_optimization_partition_weights():
            filename = "zero_pp_rank_{}".format(dist.get_rank(group=self.optimizer.dp_process_group))
            ckpt_name = os.path.join(
                checkpoints_path,
                str(tag),
                f"{filename}_mp_rank_{mp_rank_str}_model_states.pt",
            )
        else:
            ckpt_name = os.path.join(
                checkpoints_path,
                str(tag),
                "mp_rank_" + mp_rank_str + "_model_states.pt",
            )
        return ckpt_name

    def _get_optimizer_ckpt_name(self, checkpoints_path, tag, expp_rank):
        mp_rank = 0 if self.mpu is None else self.mpu.get_model_parallel_rank()
        ckpt_name = os.path.join(checkpoints_path, str(tag),
                                 f'expp_rank_{expp_rank}_mp_rank_{mp_rank:02d}_optim_states.pt')
        return ckpt_name

    @staticmethod
    def _get_expert_ckpt_name(checkpoints_path, layer_id, expert_id, tag, mpu=None):
        mp_rank = 0 if mpu is None else mpu.get_model_parallel_rank()
        if layer_id <= -1:
            # Used to support old checkpoint loading
            ckpt_name = os.path.join(checkpoints_path, '' if tag is None else str(tag),
                                     f'expert_{expert_id}_mp_rank_{mp_rank:02d}_model_states.pt')
        else:
            # Used to support new checkpoint loading
            ckpt_name = os.path.join(checkpoints_path, '' if tag is None else str(tag),
                                     f'layer_{layer_id}_expert_{expert_id}_mp_rank_{mp_rank:02d}_model_states.pt')
        return ckpt_name

    def _get_all_ckpt_names(self, checkpoints_path, tag):
        # It is required that (checkpoints_path, tag) are consistent among all ranks.
        ckpt_file_pattern = self._get_ckpt_name(checkpoints_path, tag, mp_placeholder="*")
        import glob

        ckpt_files = glob.glob(ckpt_file_pattern)
        ckpt_files.sort()
        return ckpt_files

    def load_checkpoint(self,
                        load_dir,
                        tag=None,
                        load_module_strict=True,
                        load_optimizer_states=True,
                        load_lr_scheduler_states=True,
                        load_module_only=False,
                        custom_load_fn=None):
        """
        Load training checkpoint

        Arguments:
            load_dir: Required. Directory to load the checkpoint from
            tag: Checkpoint tag used as a unique identifier for checkpoint, if not provided will attempt to load tag in 'latest' file
            load_module_strict: Optional. Boolean to strictly enforce that the keys in state_dict of module and checkpoint match.
            load_optimizer_states: Optional. Boolean to load the training optimizer states from Checkpoint. Ex. ADAM's momentum and variance
            load_lr_scheduler_states: Optional. Boolean to add the learning rate scheduler states from Checkpoint.
            load_module_only: Optional. Boolean to load only the model weights from the checkpoint. Ex. warmstarting.
            custom_load_fn: Optional. Custom model load function.

        Returns:
            A tuple of ``load_path`` and ``client_state``.
            *``load_path``: Path of the loaded checkpoint. ``None`` if loading the checkpoint failed.
            *``client_state``: State dictionary used for loading required training states in the client code.

        Important: under ZeRO3, one cannot load checkpoint with ``engine.load_checkpoint()`` right
        after ``engine.save_checkpoint()``. It is because ``engine.module`` is partitioned, and
        ``load_checkpoint()`` wants a pristine model. If insisting to do so, please reinitialize engine
        before ``load_checkpoint()``.

        """

        if tag is None:
            latest_tag = "latest_universal" if self.load_universal_checkpoint() else "latest"
            latest_path = os.path.join(load_dir, latest_tag)
            if os.path.isfile(latest_path):
                with open(latest_path, "r") as fd:
                    tag = fd.read().strip()
            else:
                if self.load_universal_checkpoint():
                    raise ValueError(f'Invalid for universal checkpoint: {latest_path} does not exist')
                else:
                    logger.warning(
                        f"Unable to find latest file at {latest_path}, if trying to load latest "
                        "checkpoint please ensure this file exists or pass an explicit checkpoint tag when loading a checkpoint."
                    )
                    return None, None

        if self.zero_optimization_partition_weights():
            # Prepare for checkpoint load by ensuring all parameters are partitioned
            self.optimizer.checkpoint_event_prologue()

        load_path, client_states = self._load_checkpoint(load_dir,
                                                         tag,
                                                         load_module_strict=load_module_strict,
                                                         load_optimizer_states=load_optimizer_states,
                                                         load_lr_scheduler_states=load_lr_scheduler_states,
                                                         load_module_only=load_module_only,
                                                         custom_load_fn=custom_load_fn)

        load_zero_checkpoint = self.zero_optimization() or self.bfloat16_enabled()
        if load_zero_checkpoint and load_path is not None:
            success = self._load_zero_checkpoint(load_dir, tag, load_optimizer_states=load_optimizer_states)
            if not success:
                self.optimizer._restore_from_bit16_weights()

        if self.zero_optimization_partition_weights():
            self.optimizer.checkpoint_event_epilogue()

        return load_path, client_states

    def _load_checkpoint(self,
                         load_dir,
                         tag,
                         load_module_strict=True,
                         load_optimizer_states=True,
                         load_lr_scheduler_states=True,
                         load_module_only=False,
                         custom_load_fn=None):

        from deepspeed.runtime.state_dict_factory import SDLoaderFactory

        ckpt_list = self._get_all_ckpt_names(load_dir, tag)
        sd_loader = SDLoaderFactory.get_sd_loader(ckpt_list, checkpoint_engine=self.checkpoint_engine)

        is_pipe_parallel = isinstance(self.module, PipelineModule)

        mp_rank = 0 if self.mpu is None else self.mpu.get_model_parallel_rank()
        load_path, checkpoint, _ = sd_loader.load(self.mp_world_size, mp_rank, is_pipe_parallel=is_pipe_parallel)

        if checkpoint is None:
            return None, None

        if is_pipe_parallel:
            # Pipeline parallelism uses this to load its own checkpoint files.
            self._curr_ckpt_path = os.path.join(load_dir, tag)

        if self.has_moe_layers:
            # print(checkpoint.keys())
            old_moe_load = False
            if not isinstance(checkpoint['num_experts'], list):
                old_moe_load = True
            DeepSpeedEngine.load_moe_state_dict(load_dir,
                                                tag,
                                                state_dict=checkpoint['module'],
                                                old_moe_load=old_moe_load,
                                                model=self.module,
                                                mpu=self.mpu,
                                                num_experts=self.num_experts,
                                                checkpoint_engine=self.checkpoint_engine)
        if not self.load_universal_checkpoint():
            self.load_module_state_dict(state_dict=checkpoint['module'],
                                        strict=load_module_strict,
                                        custom_load_fn=custom_load_fn)

        self.loaded_checkpoint_dp_world_size = checkpoint['dp_world_size']

        if load_module_only:
            deepspeed_states = ['module']
            if self.optimizer is not None and self.fp16_enabled():
                self.optimizer.refresh_fp32_params()
        else:
            if self.has_moe_layers:
                largest_group_name = groups._get_max_expert_size_name()
                expp_rank = groups._get_expert_parallel_rank(largest_group_name)
                optim_load_path = self._get_optimizer_ckpt_name(load_dir, tag, expp_rank)
                optim_checkpoint = self.checkpoint_engine.load(optim_load_path, map_location=torch.device('cpu'))
            else:
                optim_checkpoint = checkpoint

            has_zero_optimizer_state = self.zero_optimization() or self.bfloat16_enabled()
            if load_optimizer_states and self.optimizer is not None and not has_zero_optimizer_state:
                if self.fp16_enabled():
                    self.optimizer.load_state_dict(optim_checkpoint['optimizer'],
                                                   load_optimizer_states=load_optimizer_states)
                else:
                    self.optimizer.load_state_dict(optim_checkpoint['optimizer'])

            if load_lr_scheduler_states and self.lr_scheduler is not None:
                self.lr_scheduler.load_state_dict(checkpoint['lr_scheduler'])

            if self.random_ltd_enabled() and self.random_ltd_scheduler is not None and 'random_ltd' in checkpoint:
                self.random_ltd_scheduler.load_state_dict(checkpoint['random_ltd'])

            if self.training_dataloader is not None and self.curriculum_learning_enabled(
            ) and 'data_sampler' in checkpoint:
                self.training_dataloader.data_sampler.load_state_dict(checkpoint['data_sampler'])

            def get_sparse_tensor_module_names(original_set, loaded_set, original_parameters, loaded_parameters):
                result = set()

                for name in original_set:
                    if name in loaded_parameters and name not in loaded_set:
                        continue  # parameter existed in previous model and was not sparse
                    result.add(name)

                for name in loaded_set:
                    if name in original_parameters:
                        result.add(name)  # parameter exists in both configs and it was sparse

                return result

            if 'sparse_tensor_module_names' in checkpoint:
                sparse_tensor_module_names = checkpoint['sparse_tensor_module_names']
            elif 'csr_tensor_module_names' in checkpoint:
                sparse_tensor_module_names = checkpoint['csr_tensor_module_names']
            else:
                sparse_tensor_module_names = None
            if sparse_tensor_module_names is not None:
                if load_module_strict:
                    self.sparse_tensor_module_names = sparse_tensor_module_names
                else:
                    self.sparse_tensor_module_names = get_sparse_tensor_module_names(
                        self.sparse_tensor_module_names, sparse_tensor_module_names,
                        dict(self.module.named_parameters()), checkpoint["module"])

            self.global_steps = checkpoint['global_steps']
            self.global_samples = checkpoint.get('global_samples', self.global_steps * self.train_batch_size())
            self.skipped_steps = checkpoint['skipped_steps']
            self.loaded_checkpoint_mp_world_size = checkpoint['mp_world_size']
            deepspeed_states = [
                'module', 'sparse_tensor_module_names', 'skipped_steps', 'global_steps', 'dp_world_size',
                'mp_world_size', 'data_sampler', 'random_ltd'
            ]
        client_state = {}

        if load_lr_scheduler_states:
            deepspeed_states.append('lr_scheduler')
        if load_optimizer_states:
            deepspeed_states.append('optimizer')

        client_state = {key: value for key, value in checkpoint.items() if not key in deepspeed_states}

        if not load_optimizer_states and not load_module_only:
            client_state['optimizer'] = optim_checkpoint['optimizer']

        return load_path, client_state

    def _load_zero_checkpoint(self, load_dir, tag, load_optimizer_states=True):
        if self.load_universal_checkpoint():
            zero_sd_list = None
            checkpoint_folder = f'{os.path.join(load_dir, tag)}'
        else:
            if load_optimizer_states and self.dp_world_size != self.loaded_checkpoint_dp_world_size:
                raise ZeRORuntimeException("The checkpoint being loaded used a DP " \
                    f"world size of {self.loaded_checkpoint_dp_world_size} but the " \
                    f"current world size is {self.dp_world_size}. Automatic adjustment " \
                    "of ZeRO's optimizer state partitioning with a new world size is not " \
                    "currently supported.")
            checkpoint_folder = None
            zero_sd_list = self._get_all_zero_checkpoints(load_dir, tag)
            if zero_sd_list is None:
                return False

        self.optimizer.load_state_dict(state_dict_list=zero_sd_list,
                                       load_optimizer_states=load_optimizer_states,
                                       load_from_fp32_weights=self.zero_load_from_fp32_weights(),
                                       checkpoint_folder=checkpoint_folder)

        if self.load_universal_checkpoint():
            logger.info(f'loaded universal zero checkpoints from {checkpoint_folder} for rank {self.global_rank}')
        else:
            logger.info(f"loading {len(zero_sd_list)} zero partition checkpoints for rank {self.global_rank}")
        return True

    def _get_mp_rank_zero_checkpoint_names(self, load_dir, tag, mp_rank, dp_world_size, bf16_mode):
        zero_ckpt_names = []
        for dp_rank in range(dp_world_size):
            ckpt_name = self._get_rank_zero_ckpt_name(checkpoints_path=load_dir,
                                                      tag=tag,
                                                      mp_rank=mp_rank,
                                                      dp_rank=dp_rank,
                                                      bf16_mode=bf16_mode)
            zero_ckpt_names.append(ckpt_name)

        return zero_ckpt_names

    def _get_all_zero_checkpoint_names(self, load_dir, tag, bf16_mode):
        mp_rank = 0 if self.mpu is None else self.mpu.get_model_parallel_rank()
        zero_ckpt_names = self._get_mp_rank_zero_checkpoint_names(load_dir=load_dir,
                                                                  tag=tag,
                                                                  mp_rank=mp_rank,
                                                                  dp_world_size=self.loaded_checkpoint_dp_world_size,
                                                                  bf16_mode=bf16_mode)
        for i, ckpt_name in enumerate(zero_ckpt_names):
            if not os.path.exists(ckpt_name):
                # transparently handle the old file pattern for optim_states
                if "optim_states.pt" in ckpt_name:
                    ckpt_name_try = ckpt_name.replace("_optim_states.pt", "optim_states.pt")
                    if os.path.exists(ckpt_name_try):
                        zero_ckpt_names[i] = ckpt_name_try
                        continue

        return zero_ckpt_names

    def _get_all_zero_checkpoint_state_dicts(self, zero_ckpt_names):
        zero_sd_list = []
        for i, ckpt_name in enumerate(zero_ckpt_names):
            _state = None
            if ckpt_name is None:
                _state = {OPTIMIZER_STATE_DICT: None}
            # Fully load state for current rank
            elif self.zero_elastic_checkpoint() or dist.get_rank(group=self.optimizer.dp_process_group) == i:
                _state = self.checkpoint_engine.load(
                    ckpt_name,
                    map_location='cpu',
                )
            else:
                _state = {OPTIMIZER_STATE_DICT: None}
            zero_sd_list.append(_state)

        zero_optimizer_sd = [sd[OPTIMIZER_STATE_DICT] for sd in zero_sd_list]
        logger.info(f"successfully read {len(zero_optimizer_sd)} ZeRO state_dicts for rank {self.global_rank}")
        return zero_optimizer_sd

    def _get_all_zero_checkpoints(self, load_dir, tag):
        for bf16_mode in [self.bfloat16_enabled(), not self.bfloat16_enabled()]:
            zero_ckpt_names = self._get_all_zero_checkpoint_names(load_dir, tag, bf16_mode)
            if zero_ckpt_names is not None:
                # Warn if loading checkpoint of different bit16 type
                if bf16_mode is not self.bfloat16_enabled():
                    checkpoint_bit16 = BFLOAT16 if bf16_mode else FP16
                    engine_bit16 = BFLOAT16 if self.bfloat16_enabled() else FP16
                    logger.warn(f'Loading {checkpoint_bit16} zero checkpoints into {engine_bit16} training engine')
                return self._get_all_zero_checkpoint_state_dicts(zero_ckpt_names)

        return None

    def _checkpoint_tag_validation(self, tag):
        if self.checkpoint_tag_validation_enabled():
            s_hash = hashlib.sha1(tag.encode())
            bhash = torch.ByteTensor([s_hash.digest()]).flatten().to(self.device)
            max_bhash = bhash.clone()
            min_bhash = bhash.clone()
            dist.all_reduce(max_bhash, op=dist.ReduceOp.MAX)
            dist.all_reduce(min_bhash, op=dist.ReduceOp.MIN)
            valid = all(min_bhash == bhash) and all(max_bhash == bhash)
            msg = (f"[rank={dist.get_rank()}] The checkpoint tag name '{tag}' is not consistent across "
                   "all ranks. Including rank unique information in checkpoint tag could cause issues when "
                   "restoring with different world sizes.")
            if self.checkpoint_tag_validation_fail():
                assert valid, msg
            elif not valid:
                logger.warning(msg)

    def save_checkpoint(self, save_dir, tag=None, client_state={}, save_latest=True):
        """Save training checkpoint

        Arguments:
            save_dir: Required. Directory for saving the checkpoint
            tag: Optional. Checkpoint tag used as a unique identifier for the checkpoint, global step is
                used if not provided. Tag name must be the same across all ranks.
            client_state: Optional. State dictionary used for saving required training states in the client code.
            save_latest: Optional. Save a file 'latest' pointing to the latest saved checkpoint.
        Important: all processes must call this method and not just the process with rank 0. It is
        because each process needs to save its master weights and scheduler+optimizer states. This
        method will hang waiting to synchronize with other processes if it's called just for the
        process with rank 0.

        """
        if self.zero_optimization_partition_weights():
            # Prepare for checkpoint save by ensuring all parameters are partitioned
            self.optimizer.checkpoint_event_prologue()

        rank = self.local_rank if self.use_node_local_storage() else self.global_rank

        # This is to make sure the checkpoint names are created without collision
        # There seems to be issue creating them in parallel

        # Ensure save_dir directory exists
        self.checkpoint_engine.makedirs(save_dir, exist_ok=True)
        dist.barrier()

        if tag is None:
            tag = f"global_step{self.global_steps}"

        # Ensure tag is a string
        tag = str(tag)
        self.checkpoint_engine.create(tag)

        # Ensure checkpoint tag is consistent across ranks
        self._checkpoint_tag_validation(tag)

        if self.has_moe_layers:
            self.save_non_zero_checkpoint = False
            self._create_checkpoint_file(save_dir, tag, False)
            self._save_moe_checkpoint(save_dir, tag, client_state=client_state)

        # We distribute the task of saving layer checkpoint files among
        # data parallel instances, so all procs should call _save_checkpoint.
        # All procs then call module_state_dict(), but only procs of data
        # parallel rank 0 save the general model params.
        if not self.has_moe_layers:
            self._create_checkpoint_file(save_dir, tag, False)
            self._save_checkpoint(save_dir, tag, client_state=client_state)

        if self.save_zero_checkpoint:
            self._create_zero_checkpoint_files(save_dir, tag)
            self._save_zero_checkpoint(save_dir, tag)

        if self.zero_optimization_partition_weights():
            self.optimizer.checkpoint_event_epilogue()

        # Save latest checkpoint tag
        self.checkpoint_engine.commit(tag)
        if save_latest and rank == 0:
            with open(os.path.join(save_dir, 'latest'), 'w') as fd:
                fd.write(tag)

        dist.barrier()

        return True

    def _get_non_moe_state_dict(self, full_state_dict):
        """
            Get the state dict of the non-moe layers
        """
        for key in list(full_state_dict.keys()):
            if 'expert' in key and 'moe.gate.wg.weight' not in key:
                full_state_dict.pop(key)

        return full_state_dict

    def _save_moe_checkpoint(self, save_dir, tag, client_state={}):
        save_path = self._get_ckpt_name(save_dir, tag)
        # A hack to save the checkpointing directory. Pipeline parallelism overrides
        # module_state_dict() and uses this path to save the model. module_state_dict()
        # then instead just returns None.

        # Using layer_#_export_# to save the model's expert state_dict
        moe_layer_id = 0
        for n_module, module in self.module.named_modules():
            if isinstance(module, MoE):  # and deepspeed.comm.get_rank() == 0:
                group_name = module.expert_group_name
                num_local_experts = module.num_local_experts
                expp_rank = groups._get_expert_parallel_rank(group_name)
                exp_dp_rank = groups._get_expert_data_parallel_rank(group_name)
                # print(expp_rank, exp_dp_rank)
                if exp_dp_rank != 0:
                    moe_layer_id += 1
                    continue

                # get all moe parameters
                moe_state_dict = {}
                for n, p in module.state_dict().items():
                    if 'expert' in n and 'moe.gate.wg.weight' not in n:
                        moe_state_dict[n_module + '.' + n] = p
                moe_str_prefix = '.deepspeed_moe.experts.deepspeed_experts.'
                # print(moe_state_dict.keys()) # until now, everything is fine. So the bug happens at next few lines
                # Reorder the moe name rank, so that each checkpoint only has one expert
                experts_state_dict = defaultdict(dict)
                for key in list(moe_state_dict.keys()):
                    m = re.match(f".*{moe_str_prefix}([0-9]+).*", key)

                    local_expert_id = None
                    if not m:
                        logger.warn(f'No expert found in key {key}.')
                    else:
                        local_expert_id = m.group(1)

                    global_expert_id = expp_rank * \
                        num_local_experts + int(local_expert_id)
                    expert_key = key.replace(f'{moe_str_prefix}{local_expert_id}',
                                             f'{moe_str_prefix}{global_expert_id}')
                    # truncating extra tensor (shared) storage
                    truncated = moe_state_dict.pop(key).clone().detach()
                    experts_state_dict[str(global_expert_id)][expert_key] = truncated

                # let save the moe parameters
                for global_expert_id, expert_state_dict in experts_state_dict.items():
                    # save the moe parameters
                    moe_save_path = self._get_expert_ckpt_name(save_dir, moe_layer_id, global_expert_id, tag, self.mpu)
                    if self.random_ltd_enabled():
                        expert_state_dict = remove_random_ltd_state_dict(expert_state_dict)
                    self.checkpoint_engine.save(expert_state_dict, moe_save_path)
                moe_layer_id += 1

        self._curr_ckpt_path = os.path.join(save_dir, tag)

        largest_group_name = groups._get_max_expert_size_name()
        expp_rank = groups._get_expert_parallel_rank(largest_group_name)
        exp_dp_rank = groups._get_expert_data_parallel_rank(largest_group_name)

        # In the case of E + D parallelism, only the
        # first expert parallel group should save the expert weights
        # since each expert parallel group is a copy of the model's experts
        if exp_dp_rank != 0:
            return

        # Save optimizer states. They are different across each exp parallel rank.
        optimizer_state = {
            'optimizer': self.optimizer.state_dict() if self.optimizer and not self.zero_optimization() else None
        }
        # TODO: why use BufferedWriter not the path
        file_path = self._get_optimizer_ckpt_name(save_dir, tag, expp_rank)
        self.checkpoint_engine.save(optimizer_state, file_path)

        # get non-moe parameters
        model_state_dict = self._get_non_moe_state_dict(self.module_state_dict())

        if expp_rank == 0:
            # TODO: update num experts info,.. in checkpoint
            state = {
                'module':
                model_state_dict,
                'lr_scheduler':
                self.lr_scheduler.state_dict() if self.lr_scheduler is not None else None,
                'data_sampler':
                self.training_dataloader.data_sampler.state_dict() if
                (self.training_dataloader is not None and self.curriculum_learning_enabled()) else None,
                'random_ltd':
                self.random_ltd_scheduler.state_dict() if self.random_ltd_enabled() else None,
                'sparse_tensor_module_names':
                self.sparse_tensor_module_names,
                'skipped_steps':
                self.skipped_steps,
                'global_steps':
                self.global_steps,
                'global_samples':
                self.global_samples,
                'dp_world_size':
                self.dp_world_size,
                'mp_world_size':
                self.mp_world_size,
                'num_experts':
                self.num_experts
            }
            state.update(client_state)
            logger.info(f'Saving model checkpoint: {save_path}')
            self.checkpoint_engine.save(state, save_path)
        self._curr_save_path = None

    def _create_checkpoint_file(self, save_dir, tag, zero_checkpoint):
        name_function = (self._get_zero_ckpt_name if zero_checkpoint else self._get_ckpt_name)
        try:
            checkpoint_name = name_function(save_dir, tag)
            path = os.path.dirname(checkpoint_name)
            self.checkpoint_engine.makedirs(path, exist_ok=True)
        except:
            logger.error(f"Failed saving model checkpoint to {save_dir} with tag {tag}")
            return False

        return True

    def _create_zero_checkpoint_files(self, save_dir, tag):
        success = True
        # zero checkpoint files are created sequentially
        for rank in range(self.world_size):
            if rank == self.global_rank:
                success = self._create_checkpoint_file(save_dir, tag, True)

            dist.barrier()

        return success

    def _save_checkpoint(self, save_dir, tag, client_state={}):

        save_path = self._get_ckpt_name(save_dir, tag)

        zero_optimizer_state = self.zero_optimization() or self.bfloat16_enabled()

        # A hack to save the checkpointing directory. Pipeline parallelism overrides
        # module_state_dict() and uses this path to save the model. module_state_dict()
        # then instead just returns None.  The module_state_dict() implementation in
        # PipelineEngine expects the save path to be set in self._curr_ckpt_path.
        self._curr_ckpt_path = os.path.join(save_dir, tag)
        module = self.module_state_dict()
        self._curr_ckpt_path = None

        state = dict(module=module,
                     buffer_names=self._get_buffer_names(),
                     optimizer=self.optimizer.state_dict() if self.optimizer and not zero_optimizer_state else None,
                     param_shapes=self._get_zero_param_shapes() if self.optimizer and zero_optimizer_state else None,
                     lr_scheduler=self.lr_scheduler.state_dict() if self.lr_scheduler is not None else None,
                     data_sampler=self.training_dataloader.data_sampler.state_dict() if
                     (self.training_dataloader is not None and self.curriculum_learning_enabled()) else None,
                     random_ltd=self.random_ltd_scheduler.state_dict() if self.random_ltd_enabled() else None,
                     sparse_tensor_module_names=self.sparse_tensor_module_names,
                     skipped_steps=self.skipped_steps,
                     global_steps=self.global_steps,
                     global_samples=self.global_samples,
                     dp_world_size=self.dp_world_size,
                     mp_world_size=self.mp_world_size,
                     ds_config=self.config,
                     ds_version=version)
        state.update(client_state)

        if self.save_non_zero_checkpoint:
            log_dist(message=f'Saving model checkpoint: {save_path}', ranks=[0, 1])
            self.checkpoint_engine.save(state, save_path)

    def _get_buffer_names(self):
        buffer_names = []

        # we save buffer names so that we could extract later the real buffers from the saved
        # state_dict["module"] in the non-zero checkpoint - the buffers are already there but they
        # are intermixed with param placeholders

        # have to traverse the tree to be able to skip non-persistent buffers
        def get_layer_named_buffers(module, prefix=""):
            for name, buf in module.named_buffers(recurse=False):
                if buf is not None and name not in module._non_persistent_buffers_set:
                    buffer_names.append(prefix + name)

            for name, child in module.named_children():
                if child is not None:
                    get_layer_named_buffers(child, prefix + name + ".")

        get_layer_named_buffers(self.module, prefix="")

        return buffer_names

    def _get_zero_param_shapes(self):
        """Returns a dict of name to shape mapping, only for the flattened fp32 weights saved by the
        optimizer. the names are exactly as in state_dict. The order is absolutely important, since
        the saved data is just flattened data with no identifiers and requires reconstruction in the
        same order it was saved.
        We can't rely on self.module.named_parameters() to get the saved tensors, as some params
        will be missing and others unsaved and then it'd be impossible to reconstruct state_dict
        from the flattened weights.
        optimizer.bit16_groups seems to be the easiest to use as it's in all zeroX versions.
        """
        param_group_shapes = []
        cnt = 0
        numel = 0

        # zero2 started using a round_robin_bit16_groups which is a shuffled version of bit16_groups -
        # if we don't use it, we get parameters ordered incorrectly
        if hasattr(self.optimizer, "round_robin_bit16_groups"):
            bit16_groups = self.optimizer.round_robin_bit16_groups
        elif self.bfloat16_enabled() and not self.zero_optimization():
            bit16_groups = self.optimizer.bf16_groups
        else:
            bit16_groups = self.optimizer.bit16_groups if self.zero_optimization_stage(
            ) == 2 else self.optimizer.fp16_groups

        for bit16_group in bit16_groups:
            param_shapes = OrderedDict()
            for param in bit16_group:
                cnt += 1
                numel += param.ds_numel if hasattr(param, "ds_numel") else param.numel()
                shape = param.ds_shape if hasattr(param, "ds_shape") else param.shape
                if param not in self.param_names:
                    raise ValueError(f"failed to find optimizer param in named params")
                name = self.param_names[param]
                param_shapes[name] = shape

                # uncomment to debug zero_to_fp32.py problems
                # if self.global_rank == 0: print(f"saving param {name} {shape} (numel={shape.numel()})")
            param_group_shapes.append(param_shapes)
        # if self.global_rank == 0: print(f"Total saved {numel} numels in {cnt} params")

        return param_group_shapes

    def _copy_recovery_script(self, save_path):
        base_dir = os.path.dirname(os.path.dirname(__file__))
        script = "zero_to_fp32.py"
        src = os.path.join(base_dir, "utils", script)
        dst = os.path.join(save_path, script)
        #logger.info(f"creating recovery script {dst}")
        copyfile(src, dst)
        # make executable
        os.chmod(dst, os.stat(dst).st_mode | stat.S_IEXEC)

    def _save_zero_checkpoint(self, save_path, tag):
        zero_checkpoint_name = self._get_zero_ckpt_name(save_path, tag)
        zero_sd = dict(optimizer_state_dict=self.optimizer.state_dict(), ds_config=self.config, ds_version=version)
        self.checkpoint_engine.save(zero_sd, zero_checkpoint_name)

        if self.global_rank == 0:
            self._copy_recovery_script(save_path)
        ckpt_type = 'zero' if self.zero_optimization() else 'bf16_zero'
        logger.info(f'{ckpt_type} checkpoint saved {zero_checkpoint_name}')

    def _zero3_consolidated_16bit_state_dict(self):
        """
        Get a full non-partitioned state_dict with fp16 weights on cpu.
        Important: this function must be called on all ranks and not just rank 0.
        This is similar to nn.Module.state_dict (modelled after _save_to_state_dict), but:
        1. consolidates the weights from different partitions on gpu0
        2. works on one layer at a time to require as little gpu0 memory as possible, by
        moving the already consolidated weights to cpu
        3. takes care to keep the shared params shared when gradually copying the params to cpu
        Returns:
            a consolidated fp16 ``state_dict`` on cpu on rank 0, ``None`` on other ranks
        """
        if not self.zero_optimization_partition_weights():
            raise ValueError("this function requires ZeRO-3 mode")

        state_dict = OrderedDict() if dist.get_rank() == 0 else None
        shared_params = {}

        def get_layer_state_dict(module, prefix=""):
            # gather one layer at a time to be memory-efficient
            # must use modifier_rank=0 to release GPU memory after each layer gathered
            #see_memory_usage("before GatheredParameters", force=True)
            with deepspeed.zero.GatheredParameters(list(module.parameters(recurse=False)), modifier_rank=0):
                if dist.get_rank() == 0:
                    # handle params
                    for name, param in module.named_parameters(recurse=False):
                        if param is None:
                            continue
                        key = prefix + name
                        # can't rely on param.data_ptr() as it will be reused as weights gets
                        # gathered and reduced, but param.ds_id is unique across all zero weights
                        # (and shared params will have the same param.ds_id)
                        if param.ds_id in shared_params:
                            # shared weights
                            #print(f"`{key}` is shared with `{shared_params[param.ds_id]}`")
                            state_dict[key] = state_dict[shared_params[param.ds_id]]
                        else:
                            state_dict[key] = param.detach().cpu()
                            shared_params[param.ds_id] = key
                        #print(f"param {param.ds_id} {param.shape} {key} ")

                    # now buffers - not sure if need to take care of potentially shared weights here
                    for name, buf in module.named_buffers(recurse=False):
                        if (buf is not None and name not in module._non_persistent_buffers_set):
                            state_dict[prefix + name] = buf.detach().cpu()
            #see_memory_usage("after GatheredParameters", force=True)

            for name, child in module.named_children():
                if child is not None:
                    get_layer_state_dict(child, prefix + name + ".")

        # Prepare for checkpoint save by ensuring all parameters are partitioned
        self.optimizer.checkpoint_event_prologue()

        see_memory_usage("before get_layer_state_dict", force=False)
        get_layer_state_dict(self.module, prefix="")
        see_memory_usage("after get_layer_state_dict", force=False)

        self.optimizer.checkpoint_event_epilogue()

        return state_dict

    def save_fp16_model(self, save_dir, save_filename="pytorch_model.bin"):
        """has been renamed to save_16bit_model, keeping this around for backwards
        compatibility"""
        return self.save_16bit_model(save_dir, save_filename)

    def save_16bit_model(self, save_dir, save_filename="pytorch_model.bin"):
        """
        Save 16bit model weights

        This method saves the 16bit model weights at the desired destination.

        Arguments:
            save_dir: Required. Directory for saving the model
            save_filename: Optional. Filename to save to. Defaults to ``pytorch_model.bin``

        Returns:
            ``True`` when a model has been saved, ``False`` otherwise. It will not be saved if
            stage3_gather_16bit_weights_on_model_save is ``False``.

        Important: all processes must call this method and not just the process with rank 0. It is
        because the processes need to work in sync to gather the weights. This method will hang
        waiting to synchronize with other processes if it's called just for the process with rank 0.

        """

        path = os.path.join(save_dir, save_filename)

        if self.zero_optimization_partition_weights():
            if self.zero_gather_16bit_weights_on_model_save():
                # consolidation is expensive in time and memory and therefore isn't a default
                state_dict = self._zero3_consolidated_16bit_state_dict()
            else:
                # the model will be bogus if not consolidated so don't confuse the user by saving it
                logger.info(
                    f"Did not save the model {path} because `stage3_gather_16bit_weights_on_model_save` is False")
                return False
        else:
            state_dict = self.module.state_dict()

        tag = f"global_step{self.global_steps}"
        tag = str(tag)
        self.checkpoint_engine.create(tag)

        if dist.get_rank() == 0:
            self.checkpoint_engine.makedirs(save_dir, exist_ok=True)
            logger.info(f"Saving model weights to {path}, tag: {tag}")
            self.checkpoint_engine.save(state_dict, path)

        self.checkpoint_engine.commit(tag)

        return True

    def empty_partition_cache(self):
        """
        Release GPU memory consumed by offloaded model parameters.
        """
        if hasattr(self.optimizer, 'empty_partition_cache'):
            self.optimizer.empty_partition_cache()
            gc.collect()
            get_accelerator().empty_cache()<|MERGE_RESOLUTION|>--- conflicted
+++ resolved
@@ -1037,21 +1037,10 @@
 
     @staticmethod
     def __check_params(model: Module, dtype: torch.dtype) -> None:
-<<<<<<< HEAD
-        if not all(param.dtype == dtype
-                   for param in model.parameters()) and dist.get_rank() == 0:
-            raise ValueError(
-                f"{dtype} is enabled but the following parameters have dtype that is "
-                f"not {dtype}: "
-                f"{[(n, p.dtype) for n, p in model.named_parameters() if p.dtype != dtype]}"
-            )
-=======
-        return
         if not all(param.dtype == dtype for param in model.parameters()) and dist.get_rank() == 0:
             raise ValueError(f"{dtype} is enabled but the following parameters have dtype that is "
                              f"not {dtype}: "
                              f"{[(n, p.dtype) for n, p in model.named_parameters() if p.dtype != dtype]}")
->>>>>>> b361c727
 
     def _set_client_model(self, model):
         # register client model in _modules so that nn.module methods work correctly
