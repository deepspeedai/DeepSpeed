# Copyright (c) Microsoft Corporation.
# SPDX-License-Identifier: Apache-2.0

# DeepSpeed Team

import os
import re
import stat
import torch
import hashlib
from collections import defaultdict, OrderedDict, deque
from shutil import copyfile
import gc

from torch.nn.modules import Module
from torch.nn.parameter import Parameter
from torch.optim import Optimizer
from torch.optim.lr_scheduler import _LRScheduler
from torch._utils import _flatten_dense_tensors, _unflatten_dense_tensors
from contextlib import contextmanager

from typing import Callable, Dict, Union, Iterable, Container, List

import deepspeed

from deepspeed import comm as dist
from deepspeed.runtime.utils import see_memory_usage, DummyOptim, register_output_backward_hooks, check_internal_apis_for_count_used_parameters
from .zero.offload_config import OffloadDeviceEnum, OffloadStateTypeEnum
from deepspeed.runtime.base_optimizer import ZeROOptimizer
from deepspeed.runtime.zero.stage_1_and_2 import DeepSpeedZeroOptimizer
from deepspeed.runtime.zenflow.zenflow_stage_1_and_2 import ZenFlowZeroOptimizer
from deepspeed.runtime.zero.partition_parameters import ZeroParamStatus
from deepspeed.runtime.zero.utils import is_zero_supported_optimizer, ZeRORuntimeException
from deepspeed.runtime.zero.parameter_offload import DeepSpeedZeRoOffload
from deepspeed.runtime.zero.config import ZERO_OPTIMIZATION
from deepspeed.runtime.zenflow.engine import (configure_zenflow, zenflow_step, is_zenflow_update_boundary,
                                              sync_zenflow_optimizer_lr)

from deepspeed.runtime.fp16.fused_optimizer import FP16_Optimizer
from deepspeed.runtime.fp16.unfused_optimizer import FP16_UnfusedOptimizer
from deepspeed.runtime.bf16_optimizer import BF16_Optimizer

from deepspeed.linear.optimized_linear import LoRAOptimizedLinear
from deepspeed.module_inject.layers import GatherReplacedLayerParams, configure_tensor_parallel_runtime
from deepspeed.runtime.config import DEEPSPEED_OPTIMIZERS, \
    ADAGRAD_OPTIMIZER, ADAM_OPTIMIZER, ADAMW_OPTIMIZER, LAMB_OPTIMIZER, ONEBIT_ADAM_OPTIMIZER, ONEBIT_LAMB_OPTIMIZER, \
    TORCH_ADAM_PARAM, ADAM_W_MODE, ADAM_W_MODE_DEFAULT, ZERO_ONE_ADAM_OPTIMIZER, MUADAM_OPTIMIZER, MUADAMW_OPTIMIZER, \
    MUSGD_OPTIMIZER, LION_OPTIMIZER, MUON_OPTIMIZER

from deepspeed.runtime.model_checkpointing.constants import ValidationMode, \
    CHECKPOINT_TAG_VALIDATION, CHECKPOINT_WRITER, CHECKPOINT_SERIALIZATION

from deepspeed.runtime.dataloader import DeepSpeedDataLoader
from deepspeed.runtime.zero.muon.muon_optimizer import MuonWithAuxAdam
from deepspeed.runtime.constants import \
    ROUTE_TRAIN, ROUTE_PREDICT, ROUTE_EVAL, \
    PLD_THETA, PLD_GAMMA, BFLOAT16, FP16, AMP, GRADIENT_ACCUMULATION_STEPS, \
    DATA_PARALLEL_GROUP, GLOBAL_RANK, DDP_BFLOAT16
from deepspeed.runtime.zero.config import ZeroStageEnum
from deepspeed.compression import compression_scheduler
from deepspeed.compression.constants import \
    WEIGHT_QUANTIZE_IN_FORWARD_ENABLED, \
    WEIGHT_QUANTIZATION, SHARED_PARAMETERS, \
    WEIGHT_QUANTIZE_ENABLED, \
    WEIGHT_QUANTIZE_GROUPS, \
    WEIGHT_QUANTIZE_FP16_MIXED_QUANTIZE, \
    WEIGHT_QUANTIZE_CHANGE_RATIO, \
    WEIGHT_QUANTIZE_TYPE, \
    WEIGHT_QUANTIZE_ROUNDING, \
    WEIGHT_QUANTIZE_VERBOSE, \
    WEIGHT_QUANTIZE_KERNEL
from deepspeed.checkpoint.constants import OPTIMIZER_STATE_DICT, FROZEN_PARAM_FRAGMENTS
from deepspeed.checkpoint.utils import clone_tensors_for_torch_save
from deepspeed.checkpoint.ds_to_universal import dp_index_to_str
from deepspeed.runtime.sparse_tensor import SparseTensor

from deepspeed.runtime import lr_schedules
from deepspeed.utils import groups
from deepspeed.utils import logger, log_dist, log_dist_once, instrument_w_nvtx
from deepspeed.utils.z3_leaf_module import apply_zero_leaf_module_config
from deepspeed.utils.timer import NoopTimer, ThroughputTimer, SynchronizedWallClockTimer, \
    FORWARD_MICRO_TIMER, BACKWARD_MICRO_TIMER, BACKWARD_INNER_MICRO_TIMER, BACKWARD_REDUCE_MICRO_TIMER, \
    STEP_MICRO_TIMER, \
    FORWARD_GLOBAL_TIMER, BACKWARD_GLOBAL_TIMER, BACKWARD_INNER_GLOBAL_TIMER, BACKWARD_REDUCE_GLOBAL_TIMER, \
    STEP_GLOBAL_TIMER
from deepspeed.utils.debug import debug_extract_module_and_param_names, debug_clear_module_and_param_names
from deepspeed.monitor.monitor import MonitorMaster
from deepspeed.runtime.progressive_layer_drop import ProgressiveLayerDrop
from deepspeed.runtime.utils import clip_grad_norm_, compare_tensors_in_structures, maybe_loss_for_backward
from deepspeed.runtime.eigenvalue import Eigenvalue
from deepspeed.runtime.data_pipeline.constants import DATA_SAMPLING, \
    DATA_ROUTING, DATA_SAMPLING_ENABLED, CURRICULUM_LEARNING, \
    CURRICULUM_LEARNING_ENABLED, DATA_SAMPLING_NUM_WORKERS, RANDOM_LTD, \
    RANDOM_LTD_ENABLED, RANDOM_LTD_LAYER_ID, RANDOM_LTD_LAYER_NUM, \
    RANDOM_LTD_LAYER_TOKEN_LR_SCHEDULE, RANDOM_LTD_LAYER_TOKEN_LR_ENABLED, \
    RANDOM_LTD_GLOBAL_BATCH_SIZE, RANDOM_LTD_MICRO_BATCH_SIZE, DATA_EFFICIENCY
from deepspeed.runtime.data_pipeline.curriculum_scheduler import CurriculumScheduler
from deepspeed.runtime.checkpoint_engine import (create_checkpoint_engine, TorchCheckpointEngine, CheckpointCommitInfo)

from deepspeed.runtime.data_pipeline.data_routing.scheduler import RandomLTDScheduler
from deepspeed.runtime.data_pipeline.data_routing.helper import remove_random_ltd_state_dict
from deepspeed.runtime.data_pipeline.data_routing.basic_layer import RandomLayerTokenDrop

from deepspeed.utils.zero_to_fp32 import get_fp32_state_dict_from_zero_checkpoint
from deepspeed.runtime.torch_autocast import init_autocast_params, get_default_autocast_lower_precision_modules, autocast_if_enabled

from .pipe.module import PipelineModule
from .utils import get_ma_status
from .compiler import is_compile_supported, compiled_autograd
from ..ops.adam import FusedAdam
from ..moe.sharded_moe import TopKGate, MOELayer
from ..moe.layer import MoE
from ..moe.utils import is_moe_param, configure_moe_param_groups
from ..git_version_info import version

from deepspeed.profiling.flops_profiler.profiler import FlopsProfiler
from deepspeed.utils.logging import print_json_dist, print_configuration

from deepspeed.accelerator import get_accelerator

from deepspeed.runtime.config import DtypeEnum

from deepspeed.compile.util import is_deepcompile_supported, get_deepcompile_handle, deepcompile_backward_prologue
from deepspeed.compile.backend import register_compile_pass, opt_passes
from deepspeed.compile.passes import zero3_compile, prefetch, selective_gather, offload_adam_states
from deepspeed.compile.init_z1 import init_z1
from deepspeed.compile.init_z3 import init_z3

MEMORY_OPT_ALLREDUCE_SIZE = 500000000

DeepSpeedOptimizerCallable = \
    Callable[[Union[Iterable[Parameter], Dict[str, Iterable]]], Optimizer]
DeepSpeedSchedulerCallable = Callable[[Optimizer], _LRScheduler]

try:
    import apex
    from apex import amp
    APEX_INSTALLED = True
except ImportError:
    # Fail silently so we don't spam logs unnecessarily if user isn't using amp
    APEX_INSTALLED = False


def split_half_float_double_sparse(tensors):
    device_type = get_accelerator().device_name()
    supported_types = get_accelerator().supported_dtypes()

    for t in tensors:
        assert t.dtype in supported_types, f"attempting to reduce an unsupported grad type: {t.dtype}"

    sparse_tensor_buckets, dense_tensor_buckets = [], []
    for i, dtype in enumerate(supported_types):
        sparse_bucket, dense_bucket = [], []
        for t in tensors:
            if t.dtype == dtype:
                if isinstance(t, SparseTensor):
                    sparse_bucket.append(t)
                else:
                    dense_bucket.append(t)
        if sparse_bucket:
            sparse_tensor_buckets.append((dtype, sparse_bucket))
        if dense_bucket:
            dense_tensor_buckets.append((dtype, dense_bucket))
    return sparse_tensor_buckets, dense_tensor_buckets


class EngineTimers(object):
    r"""Wallclock timers for DeepSpeedEngine"""

    def __init__(self, enable_micro_timers, enable_global_timers):
        self.forward_timers = []
        self.backward_timers = []
        self.backward_inner_timers = []
        self.backward_reduce_timers = []
        self.step_timers = []
        self.global_timers = []
        self.micro_timers = []

        if enable_micro_timers:
            self.forward_timers += [FORWARD_MICRO_TIMER]
            self.backward_timers += [BACKWARD_MICRO_TIMER]
            self.backward_inner_timers += [BACKWARD_INNER_MICRO_TIMER]
            self.backward_reduce_timers += [BACKWARD_REDUCE_MICRO_TIMER]
            self.step_timers += [STEP_MICRO_TIMER]
            self.micro_timers += [
                FORWARD_MICRO_TIMER, BACKWARD_MICRO_TIMER, BACKWARD_INNER_MICRO_TIMER, BACKWARD_REDUCE_MICRO_TIMER,
                STEP_MICRO_TIMER
            ]

        if enable_global_timers:
            self.forward_timers += [FORWARD_GLOBAL_TIMER]
            self.backward_timers += [BACKWARD_GLOBAL_TIMER]
            self.backward_inner_timers += [BACKWARD_INNER_GLOBAL_TIMER]
            self.backward_reduce_timers += [BACKWARD_REDUCE_GLOBAL_TIMER]
            self.step_timers += [STEP_GLOBAL_TIMER]
            self.global_timers += [
                FORWARD_GLOBAL_TIMER, BACKWARD_GLOBAL_TIMER, BACKWARD_INNER_GLOBAL_TIMER, BACKWARD_REDUCE_GLOBAL_TIMER,
                STEP_GLOBAL_TIMER
            ]

    def active_timers(self):
        return self.micro_timers + self.global_timers


class DeepSpeedEngine(Module):
    r"""DeepSpeed engine for training."""

    def __init__(self,
                 args,
                 model,
                 optimizer=None,
                 model_parameters=None,
                 training_data=None,
                 lr_scheduler=None,
                 mpu=None,
                 dist_init_required=None,
                 collate_fn=None,
                 config=None,
                 config_class=None,
                 mesh_device=None,
                 dont_change_device=False):
        super(DeepSpeedEngine, self).__init__()
        self.dont_change_device = dont_change_device
        self.client_optimizer = optimizer
        self.client_lr_scheduler = lr_scheduler
        self.training_data = training_data
        self.collate_fn = collate_fn
        self.mpu = mpu
        self.all_to_all_group = None
        self.data_parallel_group = None
        self.global_steps = 0
        self.global_samples = 0
        self.micro_steps = 0
        self.skipped_steps = 0
        self.gradient_average = True
        self.warn_unscaled_loss = True
        self.config = config
        self._config = config_class
        self.loaded_checkpoint_mp_world_size = None
        self.loaded_checkpoint_dp_world_size = None
        self.enable_backward_allreduce = True
        self.inside_no_sync_ctxt = False
        self.progressive_layer_drop = None
        self.eigenvalue = None
        self.block_eigenvalue = None
        self.gas_boundary_ctr = 0
        self.dist_backend = get_accelerator().communication_backend_name()
        self.has_moe_layers = False
        self.num_experts = []
        self.gate_modules = []
        self.moe_layers = []
        self._step_applied = False
        self._global_grad_norm = None
        self.use_ds_comm = False  # False --> Use torch.dist, True --> Use ds.comm backend.
        self.checkpoint_engine = None
        self.optimizer = None
        self.basic_optimizer = None
        self.lr_scheduler = None

        self._is_gradient_accumulation_boundary = None
        self.scale_wrt_gas = None
        self.losses = None
        self.mesh_device = mesh_device

        # Flag to indicate that scale() was called before manual backward pass
        self._manual_backward_expected = False

        # for debug purposes - can then debug print: debug_get_module_name(module)
        debug_extract_module_and_param_names(model)

        if self.mesh_device:
            groups.mesh_device = self.mesh_device

        self._do_args_sanity_check(args)
        self._configure_with_arguments(args, mpu)
        self._do_sanity_check()
        if self.autotp_size() > 1:
            self._configure_tensor_parallel(model, self.tensor_parallel_config())
        see_memory_usage("DeepSpeed Engine: After args sanity test", force=self.memory_breakdown())
        if mpu is not None:
            if self.elasticity_enabled():
                if not self.is_elastic_model_parallel_supported():
                    assert not self.elasticity_enabled(), ("Elasticity is not currently supported"
                                                           " with model parallelism.")

        self._set_distributed_vars(args)

        dist.configure(self._config)

        self.monitor = MonitorMaster(self._config.monitor_config)

        see_memory_usage(
            "DeepSpeed Engine: Before configure distributed model",
            force=self.memory_breakdown(),
        )

        self.pipeline_parallelism = isinstance(model, PipelineModule)

        self._deepcompile_active = False

        # Configure distributed model
        self._configure_distributed_model(model)

        # These hooks should be disabled later if DeepCompile is not active.
        self.module_forward_pre_hook = self._create_module_forward_pre_hook()
        self.module_forward_post_hook = self._create_module_forward_post_hook()

        # needed for zero_to_fp32 weights reconstruction to remap nameless data to state_dict
        self.param_names = {param: name for name, param in model.named_parameters()}

        self._get_model_parameters()

        see_memory_usage("DeepSpeed Engine: After configure distributed model")

        # Configure wall clock timers
        self.timers = SynchronizedWallClockTimer()
        # Throughput timer
        self.tput_timer = ThroughputTimer(self._config.timers_config,
                                          batch_size=self.train_batch_size(),
                                          steps_per_output=self.steps_per_print(),
                                          monitor_memory=False)

        log_dist(f"DeepSpeed Flops Profiler Enabled: {self.flops_profiler_enabled()}", ranks=[0])

        if self.flops_profiler_enabled():
            self.flops_profiler = FlopsProfiler(self.module, self, self.flops_profiler_recompute_fwd_factor())

        if training_data:
            self.training_dataloader = self.deepspeed_io(training_data)
        else:
            self.training_dataloader = None

        # Configure optimizer and scheduler
        has_optimizer = False

        if optimizer or self.optimizer_name():
            has_optimizer = True
        # If no parameters given by init default to module parameters
        if model_parameters is None:
            model_parameters = self.module.parameters()

        # Convert model parameters from generator to list
        if not isinstance(model_parameters, list):
            model_parameters = list(model_parameters)

        # grad scaler only for Z0 (no ZeRO) + fp16 + torch_autocast
        # ZeRO1/2/3 optimizers have their own grad scaler logic
        self.torch_autocast_z0_gradscaler = None
        if self.torch_autocast_enabled():
            init_autocast_params(self, self.torch_autocast_dtype(), self.torch_autocast_lower_precision_safe_modules())
            if (not self.zero_optimization() and self.torch_autocast_dtype() == torch.float16):
                self.torch_autocast_z0_gradscaler = torch.amp.GradScaler(device=get_accelerator().device_name())

        self._configure_zenflow = lambda: configure_zenflow(self)
        self._is_zenflow_update_boundary = lambda: is_zenflow_update_boundary(self)
        self._zenflow_step = lambda lr_kwargs: zenflow_step(self, lr_kwargs)
        self._sync_zenflow_optimizer_lr = lambda: sync_zenflow_optimizer_lr(self)

        self._configure_zenflow()

        if has_optimizer:
            self._configure_optimizer(optimizer, model_parameters)
            self._configure_lr_scheduler()
            self._report_progress(0)
        elif self.zero_optimization():
            # no optim selected but zero is enabled
            self.optimizer = self._configure_zero_optimizer(optimizer=None)
        elif self.bfloat16_enabled():
            self.optimizer = self._configure_bf16_optimizer(optimizer=None)

        # Hook optimizer for snip_momentum pruning
        if hasattr(model, 'pruners'):
            from ..compression.helper import rewrite_optimizer_step
            self.optimizer.pruners = model.pruners
            rewrite_optimizer_step(self.optimizer)

        # Bookkeeping for sparse support
        self.sparse_tensor_module_names = set()
        # if self.sparse_gradients_enabled():
        for name, module in self.module.named_modules():
            if isinstance(module, (torch.nn.Embedding, torch.nn.EmbeddingBag)) and self.sparse_gradients_enabled():
                self.sparse_tensor_module_names.add(name + ".weight")
                logger.info("Will convert {} to sparse tensor during training".format(name))

        self._optimized_linear_offload_setup()

        self.save_non_zero_checkpoint = False
        self.save_zero_checkpoint = False
        if not isinstance(self.optimizer, DeepSpeedZeRoOffload):
            self._configure_checkpointing()

        if self.eigenvalue_enabled():
            self.eigenvalue = self._configure_eigenvalue()

        if self.pld_enabled():
            self.progressive_layer_drop = self._configure_progressive_layer_drop()

        if self.curriculum_enabled_legacy():
            self.curriculum_scheduler_legacy = self._configure_curriculum_scheduler_legacy()

        if self.random_ltd_enabled():
            random_ltd_config = self.random_ltd_config()
            random_ltd_config[RANDOM_LTD_GLOBAL_BATCH_SIZE] = self.train_batch_size()
            random_ltd_config[RANDOM_LTD_MICRO_BATCH_SIZE] = self.train_micro_batch_size_per_gpu()
            self.random_ltd_scheduler = self._configure_random_ltd_scheduler(random_ltd_config)

        # Engine timers

        self.engine_timers = EngineTimers(enable_micro_timers=self.wall_clock_breakdown(),
                                          enable_global_timers=self.wall_clock_breakdown()
                                          or self.flops_profiler_enabled())

        self.engine_timers_cache = {}

        if self.global_rank == 0:
            self._config.print("DeepSpeedEngine configuration")
            if self.dump_state():
                print_configuration(self, "DeepSpeedEngine")

        # Use torch (un)flatten ops
        self.flatten = _flatten_dense_tensors
        self.unflatten = _unflatten_dense_tensors

        self._is_compiled = False
        if is_deepcompile_supported():
            # Predefined compile passes
            self.register_compile_pass(zero3_compile.NAME, zero3_compile.add_z3_gather_release)
            self.register_compile_pass(prefetch.NAME, prefetch.schedule_prefetch)
            self.register_compile_pass(selective_gather.NAME, selective_gather.selective_gather)
            self.register_compile_pass(offload_adam_states.NAME, offload_adam_states.move_opt_states)

        # We now support PyTorch style backward, but it relies on the counter in ZeRO optimizers.
        # However, we need some internal APIs to count the number of only used parameters.
        # So we only enable this feature when those internal APIs are available.
        # Otherwise, we fallback to DeepSpeed style backward only.
        # See `count_used_parameters_in_backward` for more details.
        self._running_engine_backward = False
        self._support_torch_style_backward = False
        # Flag to control whether gradients should be scaled by gradient accumulation steps
        self._scale_wrt_gas = True
        if isinstance(self.optimizer, ZeROOptimizer) and check_internal_apis_for_count_used_parameters():
            self._support_torch_style_backward = True
            # These hooks are used for non-scalar backward support, such as `out.backward(out_grad)`,
            # not for `engine.backward(loss)`. In this case, we need to ensure that the preprocessing
            # and postprocessing around the backward call are handled correctly.
            # However, we cannot use `register_full_backward_hook` for post-backward hooks.
            # If none of the module inputs require gradients, `register_full_backward_hook` fires
            # when the gradients of the module outputs are computed. Our gradient
            # accumulation hooks are called later. But we want `_backward_post_hook` to be called
            # only after all gradients have been computed.
            # To handle this, the optimizer maintains a counter to track the number of gradients
            # that have been computed. When all gradients are ready, it calls `_backward_post_hook`.
            # See also: https://pytorch.org/docs/stable/generated/torch.nn.Module.html#torch.nn.Module.register_full_backward_hook
            self.optimizer.register_grad_acc_post_hook(self._backward_post_hook)

        self._is_compiled_autograd_enabled = False
        self._compile_kwargs = {}

    def _optimized_linear_offload_setup(self):
        self.optimized_linear_base_weight_sharding = False
        self.optimized_linear_lora_enabled = False
        offload_ratio = None
        for _, module in self.module.named_modules():
            if isinstance(module, LoRAOptimizedLinear):
                self.optimized_linear_lora_enabled = True
                if offload_ratio is not None:
                    assert offload_ratio == module.lora_config.offload_ratio, \
                        "all lora_config offload ratios should be the same across the model"
                offload_ratio = module.lora_config.offload_ratio
                if module.zero_shards > 1:
                    # set attr so checkpoint saving can handle BWS properly
                    self.optimized_linear_base_weight_sharding = True

        if offload_ratio is None:
            # Nothing enabled, do nothing
            return

        total_params = 0
        for _, p in self.module.named_parameters():
            if hasattr(p, 'ds_optim_param'):
                total_params += p.numel()

        offload_limit = total_params * offload_ratio
        logger.info(f'offloading {offload_ratio*100}% of eligible params, specifically {offload_limit} params')
        total_offloaded = 0
        for _, p in self.module.named_parameters():
            if hasattr(p, 'ds_optim_param'):
                if total_offloaded < offload_limit:
                    total_offloaded += p.numel()
                    p.ds_offload = True
                    p.offload()
                else:
                    p.ds_offload = False

    def _configure_tensor_parallel(self, model, tp_config):
        self._configure_tensor_parallel_states(model)
        configure_tensor_parallel_runtime(tp_config)

    def _configure_tensor_parallel_states(self, model):
        """
        Configures the tensor parallel states for the model.
        This includes setting up the tensor parallel groups, initializing the TP mesh,
        and registering a pre-hook to ensure that the Dataloader inputs are consistent across ranks.
        """
        self._set_client_model(model)
        # sanity check
        # currently, the compatibility between 'autotp' and 'zero > 1' has not been validated
        assert self.zero_optimization_stage(
        ) <= 2, "Currently, the compatibility between 'autotp' and 'zero_stage = 3' has not been validated"

        self.mpu = groups
        self.mpu._init_tp_mesh_device(tensor_model_parallel_size=self.autotp_size())

        self.first_dataloader_check = None

        def check_dataloader_inputs_same_across_ranks(module, args, kwargs):

            def broadcast_and_check(args, bcast_rank, bcast_group):
                if isinstance(args, tuple):
                    args = list(args)
                if len(args) > 0:
                    if self.mpu.get_tensor_model_parallel_rank() == 0:
                        _src_args = [args]
                        dist.broadcast_object_list(object_list=_src_args,
                                                   src=bcast_rank,
                                                   group=bcast_group,
                                                   device=torch.device(get_accelerator().current_device_name()))
                        # Rank 0 does not need to compare with itself
                        is_equal = True
                    else:
                        _src_args = [None]
                        dist.broadcast_object_list(object_list=_src_args,
                                                   src=bcast_rank,
                                                   group=bcast_group,
                                                   device=torch.device(get_accelerator().current_device_name()))

                        is_equal = compare_tensors_in_structures(args, _src_args[0])

                    equal_tensor = torch.tensor(is_equal,
                                                dtype=self.communication_data_type,
                                                device=torch.device(get_accelerator().current_device_name()))
                    dist.all_reduce(equal_tensor, group=bcast_group)
                    assert torch.equal(
                        equal_tensor,
                        torch.tensor(groups.get_tensor_model_parallel_world_size(),
                                     dtype=self.communication_data_type,
                                     device=torch.device(get_accelerator().current_device_name()))
                    ), "Data inconsistency within the TP group. Please check the Dataloader implementation to ensure consistency."

            bcast_rank = self.mpu.get_tensor_model_parallel_src_rank()
            bcast_group = self.mpu.get_tensor_model_parallel_group()

            broadcast_and_check(args, bcast_rank, bcast_group)
            broadcast_and_check(kwargs, bcast_rank, bcast_group)

            logger.info(":The Dataloader has passed the TP group consistency check.")
            self.first_dataloader_check.remove()

        self.first_dataloader_check = self.module.register_forward_pre_hook(check_dataloader_inputs_same_across_ranks,
                                                                            prepend=True,
                                                                            with_kwargs=True)

    def __del__(self):
        self.destroy()

    def destroy(self):
        if self.optimizer is not None and hasattr(self.optimizer, 'destroy'):
            self.optimizer.destroy()
        if self.is_deepcompile_active():
            get_deepcompile_handle().cleanup()
        debug_clear_module_and_param_names()

        if self.checkpoint_engine is not None and self.checkpoint_engine.is_decoupled():
            self.checkpoint_engine.cleanup()

    def _get_model_parameters(self):
        if self.autotuning_profile_model_info():
            self.autotuning_model_info = {}
            num_params = 0
            trainable_num_params = 0

            for p in self.module.parameters():
                # since user code might call deepspeed.zero.Init() before deepspeed.initialize(), need to check the attribute to check if the parameter is partitioned in zero 3 already or not
                n = 0
                if hasattr(p, "ds_tensor"):  # if the parameter is partitioned in zero 3
                    n += p.ds_numel
                else:  # if the parameter is not partitioned in zero 3 yet
                    n += p.numel()
                num_params += n
                if p.requires_grad:
                    trainable_num_params += n
            if self.global_rank == 0:
                self.autotuning_model_info["num_params"] = num_params * self.mp_world_size
                self.autotuning_model_info["trainable_num_params"] = trainable_num_params * self.mp_world_size

            logger.info(f"model parameter = {num_params}")

    def get_batch_info(self):
        """Get all training batch related settings.
        Returns:
            train_batch_size (int): The effective training batch size. This is the amount of data
                samples that leads to one step of model update.
            train_micro_batch_size_per_gpu (int): Batch size to be processed by one GPU in one
                step (without gradient accumulation).
            gradient_accumulation_steps (int): Number of training steps to accumulate gradients
                before averaging and applying them.
        """
        return (
            self.train_batch_size,
            self.train_micro_batch_size_per_gpu,
            self.gradient_accumulation_steps,
        )

    def set_train_batch_size(self, train_batch_size):
        """Adjust the global batch size by increasing or decreasing the number of
        micro-batches (i.e., gradient accumulation steps). The size of each micro-batch
        (i.e., ``train_micro_batch_size_per_gpu``) is not changed.
        Args:
            train_batch_size (int): The new global batch size for training.
        Raises:
            ValueError: if ``train_batch_size`` is not divisible by the
                configured micro-batch size and data parallelism.
        """
        if train_batch_size % (self.train_micro_batch_size_per_gpu() * self.dp_world_size) != 0:
            #print(f'{train_batch_size=} {self.train_micro_batch_size_per_gpu()=} {self.dp_world_size=}')
            raise ValueError('Train batch size must be divisible by micro-batch data parallelism')
        new_gas = train_batch_size // (self.train_micro_batch_size_per_gpu() * self.dp_world_size)
        # overwrite config
        self._config.train_batch_size = train_batch_size
        self._config.gradient_accumulation_steps = new_gas

    def set_train_micro_batch_size(self, micro_batch_size):
        """Adjust the micro batch size(i.e., the micro batch size in every data parallel group),
        while keep the gradient accumulation steps the same.
        Args:
            micro_batch_size (int): The new micro batch size for training.
        """
        # overwrite config
        new_global_batch_size = micro_batch_size * self._config.gradient_accumulation_steps * self.dp_world_size
        self._config.train_batch_size = new_global_batch_size
        self._config.train_micro_batch_size_per_gpu = micro_batch_size

    def set_data_post_process_func(self, post_process_func):
        if self.training_dataloader is not None:
            self.training_dataloader.post_process_func = post_process_func

    def set_custom_curriculum_learning_schedule(self, schedule_func_dict):
        if self.training_dataloader is not None and self.curriculum_learning_enabled():
            self.training_dataloader.data_sampler.set_custom_curriculum_learning_schedule(schedule_func_dict)

    def get_global_grad_norm(self) -> float:
        """Return the 2-norm of all gradients. If there is model parallelism,
        the norm will be global.
        The computed norm will be cached and reused until the next step() pass.
        .. note::
            In the presence of model parallelism, this is a collective call
            and acts as a barrier among ``mpu.get_model_parallel_group()``.
        Returns:
            float: norm
        """
        return self._global_grad_norm

    def __getattr__(self, name):
        """
        Pass through attributes defined in the model if they are not overridden by ds-engine.
        """

        _module = {}
        if "module" in self.__dict__:
            _module = self.__dict__['module']
        if name in dir(self):
            return getattr(self, name)
        elif name in dir(_module):
            return getattr(_module, name)
        else:
            raise AttributeError(f"'{type(self).__name__}' object has no attribute '{name}'")

    def checkpoint_serialization_enabled(self):
        return self._config.checkpoint_config[CHECKPOINT_SERIALIZATION]

    def checkpoint_writer_enabled(self):
        return self._config.checkpoint_config[CHECKPOINT_WRITER] is not None

    def checkpoint_tag_validation_enabled(self):
        return self._config.checkpoint_config[CHECKPOINT_TAG_VALIDATION] != ValidationMode.IGNORE

    def checkpoint_tag_validation_fail(self):
        return self._config.checkpoint_config[CHECKPOINT_TAG_VALIDATION] == ValidationMode.FAIL

    def elasticity_enabled(self):
        return self._config.elasticity_enabled

    def is_elastic_model_parallel_supported(self):
        if self.elasticity_enabled():
            # Add code for finding number of GPUs per node automatically
            if self._config.num_gpus_per_node % self._config.elastic_model_parallel_size == 0:
                return True
            else:
                return False

    def pld_enabled(self):
        return self._config.pld_enabled

    def pld_params(self):
        return self._config.pld_params

    def pld_theta(self):
        return self.pld_params()[PLD_THETA]

    def pld_gamma(self):
        return self.pld_params()[PLD_GAMMA]

    def eigenvalue_enabled(self):
        return self._config.eigenvalue_enabled

    def eigenvalue_verbose(self):
        return self._config.eigenvalue_verbose

    def eigenvalue_max_iter(self):
        return self._config.eigenvalue_max_iter

    def eigenvalue_tol(self):
        return self._config.eigenvalue_tol

    def eigenvalue_stability(self):
        return self._config.eigenvalue_stability

    def eigenvalue_gas_boundary_resolution(self):
        return self._config.eigenvalue_gas_boundary_resolution

    def eigenvalue_layer_name(self):
        return self._config.eigenvalue_layer_name

    def eigenvalue_layer_num(self):
        return self._config.eigenvalue_layer_num

    def curriculum_enabled_legacy(self):
        return self._config.curriculum_enabled_legacy

    def curriculum_params_legacy(self):
        return self._config.curriculum_params_legacy

    def data_efficiency_enabled(self):
        return self._config.data_efficiency_enabled

    def data_efficiency_config(self):
        return self._config.data_efficiency_config

    def data_sampling_enabled(self):
        return self._config.data_efficiency_config[DATA_SAMPLING][DATA_SAMPLING_ENABLED]

    def data_sampling_config(self):
        return self._config.data_efficiency_config[DATA_SAMPLING]

    def curriculum_learning_enabled(self):
        return self._config.data_efficiency_config[DATA_SAMPLING][CURRICULUM_LEARNING][CURRICULUM_LEARNING_ENABLED]

    def curriculum_learning_config(self):
        return self._config.data_efficiency_config[DATA_SAMPLING][CURRICULUM_LEARNING]

    def random_ltd_enabled(self):
        return self._config.data_efficiency_config[DATA_ROUTING][RANDOM_LTD][RANDOM_LTD_ENABLED]

    def random_ltd_config(self):
        return self._config.data_efficiency_config[DATA_ROUTING][RANDOM_LTD]

    def random_ltd_initialize(self):
        assert self.random_ltd_enabled()
        random_ltd_config = self.random_ltd_config()
        random_ltd_queue = deque([x for x in sorted(random_ltd_config[RANDOM_LTD_LAYER_ID])])
        count = 0
        for name, layer in self.module.named_modules():
            if isinstance(layer, RandomLayerTokenDrop):
                if len(random_ltd_queue) != 0 and str(random_ltd_queue[0]) in name:  ###[1,2,3]
                    layer.init_config(random_ltd_config, self.random_ltd_scheduler, count)
                    random_ltd_queue.popleft()
                    count += 1

        if random_ltd_config[RANDOM_LTD_LAYER_NUM] != count:
            raise ValueError(f'random_ltd_layer_num {random_ltd_config[RANDOM_LTD_LAYER_NUM]} must be \
                equivalent to the len of random_ltd_layer_id {count}')

        if random_ltd_config[RANDOM_LTD_LAYER_TOKEN_LR_SCHEDULE][RANDOM_LTD_LAYER_TOKEN_LR_ENABLED]:
            assert self.client_lr_scheduler is None
            raise ValueError('not yet support')
            #self.lr_scheduler = lr_schedules.WarmupLayerTokenDecayLR(self.optimizer, self.random_ltd_scheduler)

    def get_data_parallel_rank(self):
        return groups.get_data_parallel_rank()

    def get_tensor_parallel_rank(self):
        return groups.get_tensor_model_parallel_rank()

    def get_model_parallel_rank(self):
        return groups.get_model_parallel_rank()

    def get_sequence_parallel_group(self):
        return self.seq_parallel_group

    def wall_clock_breakdown(self):
        return self._config.wall_clock_breakdown

    def flops_profiler_enabled(self):
        return self._config.flops_profiler_config.enabled or self.autotuning_enabled()

    def flops_profiler_recompute_fwd_factor(self):
        return self._config.flops_profiler_config.recompute_fwd_factor

    def flops_profiler_profile_step(self):
        step = self._config.flops_profiler_config.profile_step
        if self._config.autotuning_config.enabled:
            step = self.autotuning_start_profile_step()
        return step

    def flops_profiler_module_depth(self):
        return self._config.flops_profiler_config.module_depth

    def flops_profiler_top_modules(self):
        return self._config.flops_profiler_config.top_modules

    def flops_profiler_detailed(self):
        if self._config.autotuning_config.enabled:
            return False
        return self._config.flops_profiler_config.detailed

    def flops_profiler_output_file(self):
        return self._config.flops_profiler_config.output_file

    def memory_breakdown(self):
        return self._config.memory_breakdown

    def autotuning_enabled(self):
        return self._config.autotuning_config.enabled

    def autotuning_start_profile_step(self):
        return self._config.autotuning_config.start_profile_step

    def autotuning_end_profile_step(self):
        return self._config.autotuning_config.end_profile_step

    def autotuning_metric_path(self):
        path = self._config.autotuning_config.metric_path
        if not path:
            path = os.path.join(os.getcwd(), "autotuning_metric.json")
        return path

    def autotuning_model_info_path(self):
        path = self._config.autotuning_config.model_info_path
        if not path:
            path = os.path.join(os.getcwd(), "autotuning_model_info.json")
        return path

    def autotuning_metric(self):
        return self._config.autotuning_config.metric

    def autotuning_profile_model_info(self):
        return self.autotuning_enabled(
        ) and self._config.autotuning_config.model_info and self._config.autotuning_config.model_info.get(
            "profile", False)

    def sparse_gradients_enabled(self):
        return self._config.sparse_gradients_enabled

    def train_batch_size(self):
        return self._config.train_batch_size

    def train_micro_batch_size_per_gpu(self):
        return self._config.train_micro_batch_size_per_gpu

    def optimizer_name(self):
        return (self.client_optimizer.__class__.__name__ if self.client_optimizer else self._config.optimizer_name)

    def optimizer_params(self):
        return self._config.optimizer_params

    def optimizer_legacy_fusion(self):
        return self._config.optimizer_legacy_fusion

    def scheduler_name(self):
        return self._config.scheduler_name

    def scheduler_params(self):
        return self._config.scheduler_params

    def quantize_training(self):
        return (
            self._config.compression_config[WEIGHT_QUANTIZATION][SHARED_PARAMETERS]
            [WEIGHT_QUANTIZE_IN_FORWARD_ENABLED],
            self._config.compression_config[WEIGHT_QUANTIZATION][SHARED_PARAMETERS][WEIGHT_QUANTIZE_ENABLED],
            self._config.compression_config[WEIGHT_QUANTIZATION][SHARED_PARAMETERS][WEIGHT_QUANTIZE_GROUPS],
            self._config.compression_config[WEIGHT_QUANTIZATION][SHARED_PARAMETERS]
            [WEIGHT_QUANTIZE_FP16_MIXED_QUANTIZE],
            self._config.compression_config[WEIGHT_QUANTIZATION][SHARED_PARAMETERS][WEIGHT_QUANTIZE_CHANGE_RATIO],
            self._config.compression_config[WEIGHT_QUANTIZATION][SHARED_PARAMETERS][WEIGHT_QUANTIZE_TYPE],
            self._config.compression_config[WEIGHT_QUANTIZATION][SHARED_PARAMETERS][WEIGHT_QUANTIZE_ROUNDING],
            self._config.compression_config[WEIGHT_QUANTIZATION][SHARED_PARAMETERS][WEIGHT_QUANTIZE_VERBOSE],
            self._config.compression_config[WEIGHT_QUANTIZATION][SHARED_PARAMETERS][WEIGHT_QUANTIZE_KERNEL],
        )

    def zero_optimization(self):
        return self._config.zero_enabled

    def zero_allow_untested_optimizer(self):
        return self._config.zero_allow_untested_optimizer

    def zero_force_ds_cpu_optimizer(self):
        return self._config.zero_force_ds_cpu_optimizer

    def zero_reduce_scatter(self):
        return self._config.zero_config.reduce_scatter

    def zero_overlap_comm(self):
        return self._config.zero_config.overlap_comm

    def zero_offload_optimizer(self):
        return self._config.zero_config.offload_optimizer

    def zero_offload_param(self):
        return self._config.zero_config.offload_param

    def zero_use_cpu_optimizer(self):
        if self._config.zero_config.offload_optimizer is not None:
            return self._config.zero_config.offload_optimizer.device in [OffloadDeviceEnum.cpu, OffloadDeviceEnum.nvme]
        return False

    def zero_cpu_offload(self):
        if self._config.zero_config.offload_optimizer is not None:
            return self._config.zero_config.offload_optimizer.device == OffloadDeviceEnum.cpu
        return False

    def zero_partial_offload(self):
        return getattr(self._config.zero_config.offload_optimizer, "ratio", 1.0)

    def super_offload(self):
        return getattr(self._config.zero_config.offload_optimizer, "super_offload", False)

    def cpuadam_cores_perc(self):
        return getattr(self._config.zero_config.offload_optimizer, "cpuadam_cores_perc", 0.9)

    def zero_sub_group_size(self):
        return self._config.zero_config.sub_group_size

    def zero_optimization_stage(self):
        return self._config.zero_optimization_stage

    def mics_shard_size(self):
        return self._config.mics_shard_size

    def zero_reduce_bucket_size(self):
        return self._config.zero_config.reduce_bucket_size

    def zero_multi_rank_bucket_allreduce(self):
        return self._config.zero_config.use_multi_rank_bucket_allreduce

    def zero_allgather_bucket_size(self):
        return self._config.zero_config.allgather_bucket_size

    def zero_optimization_partition_gradients(self):
        return self.zero_optimization_stage() >= ZeroStageEnum.gradients

    def zero_optimization_partition_weights(self):
        return self.zero_optimization_stage() >= ZeroStageEnum.weights

    def is_first_weights_partition_group(self):
        ret = True if self.mics_shard_size() < 0 \
            and self.zero_optimization_partition_weights() else False
        if self.mics_shard_size() > 0 and self.global_rank < self.mics_shard_size():
            ret = True
        return ret

    def zero_contiguous_gradients(self):
        return self._config.zero_config.contiguous_gradients

    def zero_load_from_fp32_weights(self):
        return self._config.zero_config.load_from_fp32_weights

    def zero_elastic_checkpoint(self):
        return self._config.zero_config.elastic_checkpoint

    def zero_nvme_offload_optimizer(self):
        return getattr(self.optimizer, "swap_optimizer", False)

    def zero_max_live_parameters(self):
        return self._config.zero_config.max_live_parameters

    def zero_max_reuse_distance(self):
        return self._config.zero_config.max_reuse_distance

    def zero_prefetch_bucket_size(self):
        return self._config.zero_config.prefetch_bucket_size

    def zero_module_granularity_threshold(self):
        return self._config.zero_config.module_granularity_threshold

    def zero_param_persistence_threshold(self):
        return self._config.zero_config.param_persistence_threshold

    def zero_model_persistence_threshold(self):
        return self._config.zero_config.model_persistence_threshold

    def zero_gather_16bit_weights_on_model_save(self):
        return self._config.zero_config.gather_16bit_weights_on_model_save

    def zero_grad_hooks(self):
        return self._config.zero_config.grad_hooks

    def zero_legacy_stage1(self):
        return self._config.zero_config.legacy_stage1

    def zero_ignore_unused_parameters(self):
        return self._config.zero_config.ignore_unused_parameters

    def tensor_parallel_config(self):
        return self._config.tensor_parallel_config

    def autotp_size(self):
        return self._config.tensor_parallel_config.autotp_size

    def graph_harvesting(self):
        return self._config.graph_harvesting

    def fp16_enabled(self):
        return self._config.float16_config.enabled

    def bfloat16_enabled(self):
        return self._config.bfloat16_config.enabled

    def fp16_master_weights_and_gradients(self):
        return self._config.float16_config.fp16_master_weights_and_grads

    def bf16_master_weights_and_gradients(self):
        return self._config.bfloat16_config.bf16_master_weights_and_grads

    def bf16_optimizer_states(self):
        return self._config.bfloat16_config.bf16_optimizer_states

    def amp_enabled(self):
        return self._config.amp_enabled

    def amp_params(self):
        return self._config.amp_params

    def torch_autocast_enabled(self) -> bool:
        return self._config.torch_autocast_enabled

    def torch_autocast_dtype(self) -> torch.dtype:
        return self._config.torch_autocast_dtype

    def torch_autocast_lower_precision_safe_modules(self) -> List[str]:
        module_names = self._config.torch_autocast_lower_precision_safe_modules
        return get_default_autocast_lower_precision_modules() if module_names is None else module_names

    def fp16_auto_cast(self):
        return self._config.float16_config.auto_cast

    def loss_scale(self):
        return self._config.float16_config.loss_scale

    def gradient_accumulation_steps(self):
        return self._config.gradient_accumulation_steps

    def use_node_local_storage(self):
        return self._config.use_node_local_storage

    def load_universal_checkpoint(self):
        return self._config.load_universal_checkpoint

    @property
    def communication_data_type(self):
        res = self._config.communication_data_type
        if res is not None:
            return res

        if self.fp16_enabled():
            return torch.float16

        if self.bfloat16_enabled():
            return torch.bfloat16

        return torch.float32

    @communication_data_type.setter
    def communication_data_type(self, value):
        self._config.communication_data_type = value

    def postscale_gradients(self):
        return not self._config.prescale_gradients

    def gradient_predivide_factor(self):
        return self._config.gradient_predivide_factor

    def steps_per_print(self):
        return self._config.steps_per_print

    def zero_allgather_partitions(self):
        return self._config.zero_config.allgather_partitions

    def zero_round_robin_gradients(self):
        return self._config.zero_config.round_robin_gradients

    def zero_hpz_partition_size(self):
        return self._config.zero_config.zero_hpz_partition_size

    def zero_quantized_weights(self):
        return self._config.zero_config.zero_quantized_weights

    def zero_quantized_nontrainable_weights(self):
        return self._config.zero_config.zero_quantized_nontrainable_weights

    def zero_quantized_gradients(self):
        return self._config.zero_config.zero_quantized_gradients

    def zeropp_loco_param(self):
        return self._config.zero_config.zeropp_loco_param

    def zero_log_trace_cache_warnings(self):
        return self._config.zero_config.log_trace_cache_warnings

    def is_sanity_checks_enabled(self):
        return self._config.zero_config.enable_sanity_checks

    def dump_state(self):
        return self._config.dump_state

    def gradient_clipping(self):
        return self._config.gradient_clipping

    def dynamic_loss_scale(self):
        return self._config.float16_config.loss_scale == 0

    def initial_dynamic_scale(self):
        return self._config.float16_config.initial_dynamic_scale()

    def dynamic_loss_scale_args(self):
        return self._config.float16_config.dynamic_loss_scale_args()

    def swap_tensor_config(self):
        return self._config.swap_tensor_config

    def aio_config(self):
        return self._config.aio_config

    def zenflow_config(self):
        return self._config.zero_config.zenflow

    def get_data_types(self):
        model_dtype = torch.float32
        if self.fp16_enabled():
            model_dtype = torch.float16
        elif self.bfloat16_enabled():
            model_dtype = torch.bfloat16

        if self._config.grad_accum_dtype is None:
            grad_accum_dtype = model_dtype
        else:
            grad_accum_dtype = DtypeEnum(self._config.grad_accum_dtype).value
        return (model_dtype, grad_accum_dtype)

    def _optimizer_has_ckpt_event_prologue(self):
        return self.optimizer is not None and hasattr(self.optimizer, 'checkpoint_event_prologue')

    def _optimizer_has_ckpt_event_epilogue(self):
        return self.optimizer is not None and hasattr(self.optimizer, 'checkpoint_event_epilogue')

    def _configure_lr_scheduler(self):
        if self.client_lr_scheduler:
            if isinstance(self.client_lr_scheduler, Callable):
                log_dist('DeepSpeed using client callable to create LR scheduler', ranks=[0])
                self.lr_scheduler = self.client_lr_scheduler(self.basic_optimizer)
            else:
                log_dist('DeepSpeed using client LR scheduler', ranks=[0])
                self.lr_scheduler = self.client_lr_scheduler
        else:
            # load lr scheduler from json configuration if lr scheduler is not defined and passed in
            lr_scheduler = self._scheduler_from_config(self.optimizer)
            log_dist(f"DeepSpeed using configured LR scheduler = {self.scheduler_name()}", ranks=[0])
            self.lr_scheduler = lr_scheduler

        log_dist(f'DeepSpeed LR Scheduler = {self.lr_scheduler}', ranks=[0])

    def _configure_checkpointing(self):
        # Enable optimization to parallelize checkpointing of DP state
        optimize_dp_state = not self.zero_optimization_partition_weights()
        self.checkpoint_engine = create_checkpoint_engine(config_params=self._config,
                                                          groups=groups,
                                                          zero_stage=self.zero_optimization_stage(),
                                                          has_moe_layers=self.has_moe_layers,
                                                          optimize_dp_state=optimize_dp_state)

        dp_rank = groups._get_sequence_data_parallel_rank()
        rank = self.local_rank if self.use_node_local_storage() else dp_rank

        # Determine if this data parallel process needs to store the model checkpoint
        if self.checkpoint_engine.is_data_parallel_writer(rank) \
            or (self.zero_optimization_partition_weights() and self.is_first_weights_partition_group()):
            self.save_non_zero_checkpoint = True

        if hasattr(self.optimizer, 'dp_process_group'):
            param_rank = dist.get_rank(group=self.optimizer.dp_process_group)

            # Only the first parameter parallel process needs to store the
            # optimizer state checkpoints for zero
            self.save_zero_checkpoint = param_rank == dp_rank

    def _scheduler_from_config(self, optimizer):
        scheduler_name = self.scheduler_name()
        if scheduler_name is not None:
            if hasattr(lr_schedules, scheduler_name):
                scheduler = getattr(lr_schedules, scheduler_name)
            else:
                assert hasattr(torch.optim.lr_scheduler,
                               scheduler_name), f"DeepSpeed does not recognize LR scheduler {scheduler_name}"

                scheduler = getattr(torch.optim.lr_scheduler, scheduler_name)

            scheduler_params = self.scheduler_params()
            instantiated_scheduler = scheduler(optimizer, **scheduler_params)
            return instantiated_scheduler
        else:
            return None

    def _set_distributed_vars(self, args):
        device_rank = args.device_rank if args is not None and hasattr(args, 'device_rank') else self.local_rank
        if device_rank >= 0:
            get_accelerator().set_device(device_rank)
            self.device = torch.device(get_accelerator().device_name(device_rank))
            self.world_size = dist.get_world_size()
            self.global_rank = dist.get_rank()
        else:
            self.world_size = 1
            self.global_rank = 0
            self.device = get_accelerator().device()

    # Configure based on command line arguments
    def _configure_with_arguments(self, args, mpu):
        # After the distributed backend is initialized we are guaranteed the LOCAL_RANK
        # environment variable is set. We must align args.local_rank to this value for
        # backwards compatibility with scripts relying on [args|self].local_rank containing
        # the correct local rank info. _do_args_sanity_check will ensure this is the case.

        if "OMPI_COMM_WORLD_LOCAL_RANK" in os.environ:
            ompi_local_rank = os.environ.get("OMPI_COMM_WORLD_LOCAL_RANK")
            local_rank = os.environ.get('LOCAL_RANK', ompi_local_rank)
            assert ompi_local_rank == local_rank, f"LOCAL_RANK ({local_rank}) != OMPI_COMM_WORLD_LOCAL_RANK ({ompi_local_rank}), " \
                "not sure how to proceed as we're seeing conflicting local rank info."
            os.environ['LOCAL_RANK'] = local_rank

        self.local_rank = int(os.environ['LOCAL_RANK'])
        if hasattr(args, 'local_rank'):
            args.local_rank = self.local_rank

    # Validate command line arguments
    def _do_args_sanity_check(self, args):
        assert "LOCAL_RANK" in os.environ or "OMPI_COMM_WORLD_LOCAL_RANK" in os.environ, "DeepSpeed requires the LOCAL_RANK environment " \
            "variable, it is set by the deepspeed launcher, deepspeed.init_distributed, or the torch's launcher. If using a " \
            "different launcher please ensure LOCAL_RANK is set prior to initializing deepspeed."

        if hasattr(args, 'local_rank') and args.local_rank is not None:
            assert isinstance(args.local_rank,
                              int), f"args.local_rank of {args.local_rank} is an unknown type {type(args.local_rank)}"
            if args.local_rank >= 0:
                env_local_rank = int(os.environ.get("LOCAL_RANK"))
                assert (
                    env_local_rank == args.local_rank
                ), f"Mismatch in local rank setting, args.local_rank={args.local_rank} but env['LOCAL_RANK']={env_local_rank}."

    def _is_supported_optimizer(self, optimizer_name):
        return (optimizer_name in DEEPSPEED_OPTIMIZERS or getattr(torch.optim, optimizer_name, None) is not None)

    def _supported_optims(self):
        FairseqOptimizer = None
        try:
            from fairseq.optim.fairseq_optimizer import FairseqOptimizer
        except ImportError:
            pass

        expected_optim_types = [Optimizer]
        if FairseqOptimizer:
            # fairseq optims are not torch.optim objects
            expected_optim_types.append(FairseqOptimizer)
        return expected_optim_types

    # Validate configuration based on command line arguments
    def _do_sanity_check(self):
        if self.fp16_enabled() and not get_accelerator().is_fp16_supported():
            raise ValueError("Type fp16 is not supported on your device.")

        if self.bfloat16_enabled() and not get_accelerator().is_bf16_supported():
            raise ValueError("Type bf16 is not supported on your device.")

        expected_optim_types = self._supported_optims()
        expected_optim_types += [type(None), Callable]
        assert isinstance(self.client_optimizer, tuple(expected_optim_types)), \
            f'Client Optimizer is of unexpected type {type(self.client_optimizer)}'

        if not self.client_optimizer:
            if self.optimizer_name() is not None:
                assert self._is_supported_optimizer(
                    self.optimizer_name()), "{} is not a supported DeepSpeed Optimizer".format(self.optimizer_name())

        if (self.optimizer_name() == LAMB_OPTIMIZER or self.optimizer_name() == ONEBIT_LAMB_OPTIMIZER):
            assert (self.dynamic_loss_scale()), "DeepSpeed {} optimizer requires dynamic loss scaling".format(
                self.optimizer_name())

        # Detect invalid combinations of client optimizer and client scheduler
        if isinstance(self.client_lr_scheduler, _LRScheduler):
            assert isinstance(self.client_optimizer, Optimizer), \
                f'Client Optimizer (type = {type(self.client_optimizer)} is not instantiated but Client LR Scheduler is instantiated'

    def _broadcast_model(self):

        def is_replicated(p):
            if hasattr(p, "ds_status") and p.ds_status is not ZeroParamStatus.AVAILABLE:
                return False
            elif hasattr(p, 'ds_optim_param'):
                # do not broadcast OptimizedLinear parameters, they are unique per base weight shard
                return False
            return True

        for n, p in self.module.named_parameters():
            # Broadcast the model for different parameters
            if is_moe_param(p):
                if torch.is_tensor(p) and is_replicated(p):
                    dist.broadcast(p.data,
                                   groups._get_expert_broadcast_src_rank(p.group_name),
                                   group=self.expert_data_parallel_group[p.group_name])
            else:
                if torch.is_tensor(p) and is_replicated(p):
                    dist.broadcast(p.data, groups._get_broadcast_src_rank(), group=self.seq_data_parallel_group)

    @staticmethod
    def __check_params(model: Module, dtype: torch.dtype) -> None:
        return

    def _set_client_model(self, model):
        # register client model in _modules so that nn.module methods work correctly
        modules = self.__dict__.get('_modules')
        modules['module'] = model
        # register module attribute in engine but avoid getattr
        self.__dict__['module'] = model

    def _configure_distributed_model(self, model):
        self._set_client_model(model)
        apply_zero_leaf_module_config(self.module, getattr(self._config.zero_config, "leaf_module", None))
        is_zero_init_model = self.zero_optimization_partition_weights() and any(
            [hasattr(param, "ds_id") for param in self.module.parameters()])

        if self.fp16_enabled():
            if is_zero_init_model:
                self.__check_params(self.module, torch.half)
            self.module.half()
        elif self.bfloat16_enabled():
            if is_zero_init_model:
                self.__check_params(self.module, torch.bfloat16)
            self.module.bfloat16()
        else:
            self.__check_params(self.module, torch.float)

        # zero.Init() handles device placement of model
        if not (self.dont_change_device or is_zero_init_model):
            self.module.to(self.device)

        # MoE related initialization
        for _, module in self.module.named_modules():
            if isinstance(module, MoE):
                self.has_moe_layers = True
                self.num_experts.append(module.num_experts)

        if self.has_moe_layers:
            for _, module in self.module.named_modules():
                if isinstance(module, TopKGate):
                    self.gate_modules.append(module)
                    if self.wall_clock_breakdown():
                        module.wall_clock_breakdown = True
                if isinstance(module, MOELayer):
                    self.moe_layers.append(module)
                    if self.wall_clock_breakdown():
                        module.wall_clock_breakdown = True

        # Pass the mpu from here to groups. For subsequent use, just query groups
        if self.mpu is not None:
            groups.mpu = self.mpu

        # Set deepspeed parallelism spec. for the model including expert parallelism
        for _, module in self.module.named_modules():
            if hasattr(module, 'set_deepspeed_parallelism'):
                module.set_deepspeed_parallelism(self._config.use_data_before_expert_parallel_)

        # Query the groups module to get information about various parallel groups
        self.local_all_to_all_group = None
        if self.zero_quantized_gradients():
            message = "Using LoCo quantized gradients" if self.zeropp_loco_param() else "Using quantized gradients"
            log_dist(message, ranks=[0])
            self.local_all_to_all_group = groups._get_local_all_to_all_group()
        self.data_parallel_group = groups._get_data_parallel_group()
        self.dp_world_size = groups._get_data_parallel_world_size()
        self.seq_data_parallel_group = groups._get_sequence_data_parallel_group()
        self.seq_dp_world_size = groups._get_sequence_data_parallel_world_size()
        self.mp_world_size = groups._get_model_parallel_world_size()
        self.expert_parallel_group = groups._get_expert_parallel_group_dict()
        self.expert_data_parallel_group = groups._get_expert_data_parallel_group_dict()
        self.sequence_parallel_size = groups._get_sequence_parallel_world_size()
        if self.sequence_parallel_size > 1:
            self.communication_data_type = self._config.seq_parallel_communication_data_type
            self.seq_parallel_group = groups._get_sequence_parallel_group()

        if dist.get_rank() == 0:
            summary = "********** distributed groups summary **********\n"
            summary += f"\t {self.dp_world_size=}\n"
            summary += f"\t {self.mp_world_size=}\n"
            summary += f"\t {self.seq_dp_world_size=}\n"
            summary += f"\t {self.sequence_parallel_size=}\n"
            summary += "***********************************************"
            logger.info(summary)

        if not (self.amp_enabled() or is_zero_init_model):
            self._broadcast_model()

    # check if parameters are duplicated in optimizer param_groups
    def _check_for_duplicates(self, optimizer):
        for name, param in self.module.named_parameters():
            param_id = id(param)

            def ids_list(group):
                return [id(param) for param in group]

            occurrence = sum([
                ids_list(group['params']).count(param_id) if param_id in ids_list(group['params']) else 0
                for group in optimizer.param_groups
            ])
            assert occurrence <= 1, f"Parameter with name: {name} occurs multiple times in optimizer.param_groups. Make sure it only appears once to prevent undefined behavior."

    def _do_optimizer_sanity_check(self, basic_optimizer):
        model_dtype, grad_accum_dtype = self.get_data_types()
        zero_enabled = self.zero_optimization()
        amp_enabled = self.amp_enabled()
        # config based assertions
        assert (
            not (amp_enabled and zero_enabled)
        ), "Amp and ZeRO are not currently compatible, please use (legacy) fp16 mode which performs similar to amp opt_mode=O2"
        if zero_enabled:
            if not is_zero_supported_optimizer(basic_optimizer):
                assert (
                    self.zero_allow_untested_optimizer()
                ), 'You are using an untested ZeRO Optimizer. Please add <"zero_allow_untested_optimizer": true> in the configuration file to use it.'

                if self.global_rank == 0:
                    logger.warning("**** You are using ZeRO with an untested optimizer, proceed with caution *****")
            if model_dtype == torch.bfloat16 and grad_accum_dtype == torch.float32 and self.zero_optimization_stage(
            ) == 1 and not self.zero_cpu_offload():
                return BFLOAT16
            return ZERO_OPTIMIZATION
        elif amp_enabled:
            if model_dtype != grad_accum_dtype:
                raise NotImplementedError(
                    "Model data type and gradient accumulation data type must be equal to use Amp")
            if model_dtype == torch.bfloat16 or model_dtype == torch.float16:
                raise NotImplementedError("Cannot enable both amp with (legacy) fp16 or bfloat16 mode")
            try:
                logger.info("Initializing Apex amp from: {}".format(amp.__path__))
            except NameError:
                # If apex/amp is available it will be imported above
                raise RuntimeError("Unable to import apex/amp, please make sure it is installed")
            return AMP
        # data type checks
        elif model_dtype == grad_accum_dtype:
            if model_dtype == torch.float32:
                return None
            if model_dtype == torch.bfloat16 and self.pipeline_parallelism:
                logger.warning(
                    "**** BF16 gradient accumulation is not safe numerically with large number of accumulation steps, proceed with caution *****"
                )
                return BFLOAT16
            return FP16 if model_dtype == torch.float16 else DDP_BFLOAT16
        elif model_dtype == torch.bfloat16 and grad_accum_dtype == torch.float32:
            return BFLOAT16
        else:
            raise NotImplementedError(f"unsupported mix of {model_dtype=} and {grad_accum_dtype=}")

        return None

    # Configure optimizer
    def _configure_optimizer(self, client_optimizer, model_parameters):
        if client_optimizer is None:
            if self.has_moe_layers:
                model_parameters = configure_moe_param_groups(model_parameters)
            basic_optimizer = self._configure_basic_optimizer(model_parameters)
            log_dist(f"Using DeepSpeed Optimizer param name {self.optimizer_name()} as basic optimizer", ranks=[0])
        else:
            if isinstance(client_optimizer, tuple(self._supported_optims())):
                basic_optimizer = client_optimizer
                log_dist('Using client Optimizer as basic optimizer', ranks=[0])
            else:
                basic_optimizer = client_optimizer(model_parameters)
                log_dist('Using client callable to create basic optimizer', ranks=[0])

            if (self.zero_use_cpu_optimizer() and not isinstance(basic_optimizer, deepspeed.ops.adam.DeepSpeedCPUAdam)
                    and not isinstance(basic_optimizer, deepspeed.ops.lion.DeepSpeedCPULion)):
                if self.zero_force_ds_cpu_optimizer():
                    msg = f'You are using ZeRO-Offload with a client provided optimizer ({type(basic_optimizer)}) which in most cases will yield poor performance. Please either use deepspeed.ops.adam.DeepSpeedCPUAdam or set an optimizer in your ds-config (https://www.deepspeed.ai/docs/config-json/#optimizer-parameters). If you really want to use a custom optimizer w. ZeRO-Offload and understand the performance impacts you can also set <"zero_force_ds_cpu_optimizer": false> in your configuration file.'
                    raise ZeRORuntimeException(msg)

        basic_optimizer.param_groups[:] = [pg for pg in basic_optimizer.param_groups if len(pg["params"]) != 0]
        log_dist("Removing param_group that has no 'params' in the basic Optimizer", ranks=[0])

        self._check_for_duplicates(basic_optimizer)

        self.basic_optimizer = basic_optimizer
        log_dist(f"DeepSpeed Basic Optimizer = {basic_optimizer.__class__.__name__}", ranks=[0])

        optimizer_wrapper = self._do_optimizer_sanity_check(basic_optimizer)

        if optimizer_wrapper == ZERO_OPTIMIZATION:
            self.optimizer = self._configure_zero_optimizer(basic_optimizer)
        elif optimizer_wrapper == AMP:
            amp_params = self.amp_params()
            log_dist(f"Initializing AMP with these params: {amp_params}", ranks=[0])
            model, self.optimizer = amp.initialize(self.module, basic_optimizer, **amp_params)
            self._set_client_model(model)
            self._broadcast_model()
            # TODO: maybe need to broadcast experts differently?
        elif optimizer_wrapper in [FP16, DDP_BFLOAT16]:
            lp_dtype = torch.float16 if optimizer_wrapper == FP16 else torch.bfloat16
            self.optimizer = self._configure_fp16_optimizer(basic_optimizer, lp_dtype)
        elif optimizer_wrapper == BFLOAT16:
            self.optimizer = self._configure_bf16_optimizer(basic_optimizer)
        else:
            self.optimizer = basic_optimizer

        log_dist("DeepSpeed Final Optimizer = {}".format(self.optimizer.__class__.__name__), ranks=[0])

        self.compression_scheduler = self._configure_compression_scheduler()
        self.quantizer = self._configure_quantization()

    def _configure_basic_optimizer(self, model_parameters):
        optimizer_parameters = self.optimizer_params()
        if optimizer_parameters is None:
            optimizer_parameters = {}
        # print(optimizer_parameters.keys())
        if "max_grad_norm" in optimizer_parameters.keys():
            raise ValueError(
                "'max_grad_norm' is not supported as an optimizer parameter, please switch to using the deepspeed parameter 'gradient_clipping' see: https://www.deepspeed.ai/docs/config-json/#gradient-clipping for more details"
            )

        if self.optimizer_name() in [ADAM_OPTIMIZER, ADAMW_OPTIMIZER]:
            torch_adam = optimizer_parameters.pop(TORCH_ADAM_PARAM, False)
            adam_w_mode = optimizer_parameters.pop(ADAM_W_MODE, ADAM_W_MODE_DEFAULT)

            # Optimizer name of Adam forces AdamW logic unless adam_w_mode is explicitly set
            effective_adam_w_mode = self.optimizer_name() == ADAMW_OPTIMIZER or adam_w_mode

            if torch_adam:
                if not effective_adam_w_mode:
                    optimizer = torch.optim.Adam(model_parameters, **optimizer_parameters)
                else:
                    optimizer = torch.optim.AdamW(model_parameters, **optimizer_parameters)
            else:
                if self.zero_use_cpu_optimizer():
                    from deepspeed.ops.adam import DeepSpeedCPUAdam, ZenFlowCPUAdam
                    CPUAdam = ZenFlowCPUAdam if self.zenflow else DeepSpeedCPUAdam

                    zenflow_kwargs = {'overlap_step': self.overlap_step} if self.zenflow else {}
                    optimizer = CPUAdam(model_parameters,
                                        **optimizer_parameters,
                                        adamw_mode=effective_adam_w_mode,
                                        **zenflow_kwargs)
                else:
                    from deepspeed.ops.adam import FusedAdam

                    optimizer = FusedAdam(
                        model_parameters,
                        **optimizer_parameters,
                        adam_w_mode=effective_adam_w_mode,
                    )

        elif self.optimizer_name() == ADAGRAD_OPTIMIZER:
            if self.zero_use_cpu_optimizer():
                from deepspeed.ops.adagrad import DeepSpeedCPUAdagrad
                optimizer = DeepSpeedCPUAdagrad(model_parameters, **optimizer_parameters)
            else:
                optimizer = torch.optim.Adagrad(model_parameters, **optimizer_parameters)
        elif self.optimizer_name() == LAMB_OPTIMIZER:
            from deepspeed.ops.lamb import FusedLamb

            optimizer = FusedLamb(model_parameters, **optimizer_parameters)
        elif self.optimizer_name() == ONEBIT_ADAM_OPTIMIZER:
            assert not self.zero_optimization(), "1bit-Adam is not compatible with ZeRO"
            from deepspeed.runtime.fp16.onebit.adam import OnebitAdam

            optimizer = OnebitAdam(model_parameters, self, **optimizer_parameters)
            if not self.fp16_enabled():
                logger.warning("Currently the convergence of 1-bit Adam is only verified under FP16")
        elif self.optimizer_name() == ZERO_ONE_ADAM_OPTIMIZER:
            assert not self.zero_optimization(), "0/1 Adam is not compatible with ZeRO"
            from deepspeed.runtime.fp16.onebit.zoadam import ZeroOneAdam

            optimizer = ZeroOneAdam(model_parameters, self, **optimizer_parameters)
            if not self.fp16_enabled():
                logger.warning('Currently the convergence of 0/1 Adam is only verified under FP16')
        elif self.optimizer_name() == ONEBIT_LAMB_OPTIMIZER:
            assert not self.zero_optimization(), "1bit-Lamb is not compatible with ZeRO"
            from deepspeed.runtime.fp16.onebit.lamb import OnebitLamb

            optimizer = OnebitLamb(model_parameters, self, **optimizer_parameters)
            if not self.fp16_enabled():
                logger.warning("Currently the convergence of 1-bit Lamb is only verified under FP16")
        elif self.optimizer_name() == LION_OPTIMIZER:
            if self.zero_use_cpu_optimizer():
                from deepspeed.ops.lion import DeepSpeedCPULion
                optimizer = DeepSpeedCPULion(model_parameters, **optimizer_parameters)
            else:
                from deepspeed.ops.lion import FusedLion
                optimizer = FusedLion(model_parameters, **optimizer_parameters)
        elif self.optimizer_name() == MUADAM_OPTIMIZER:
            try:
                from mup import MuAdam
            except ImportError:
                logger.error("Install mup to use MuAdam optimizer")
            optimizer = MuAdam(model_parameters, **optimizer_parameters)
        elif self.optimizer_name() == MUADAMW_OPTIMIZER:
            try:
                from mup import MuAdamW
            except ImportError:
                logger.error("Install mup to use MuAdamW optimizer")
            optimizer = MuAdamW(model_parameters, **optimizer_parameters)
        elif self.optimizer_name() == MUSGD_OPTIMIZER:
            try:
                from mup import MuSGD
            except ImportError:
                logger.error("Install mup to use MuSGD optimizer")
            optimizer = MuSGD(model_parameters, **optimizer_parameters)
        elif self.optimizer_name() == MUON_OPTIMIZER:
            zero_stage = self.zero_optimization_stage()
            assert zero_stage <= ZeroStageEnum.gradients, "Muon optimizer is not yet compatible with ZeRO Stage 3"
            if not all([hasattr(p, 'use_muon') for p in model_parameters]):
                msg = "Muon optimizer is used, but the use_muon attribute is NOT configured for some of the model parameters, " \
                "please set by `param.use_muon = True / False` for all params"
                logger.error(msg)
            muon_params = [p for p in model_parameters if p.use_muon]
            non_muon_params = [p for p in model_parameters if not p.use_muon]
            param_groups = []
            if muon_params:
                accepted_parameters = dict()
                for key in ["lr", "momentum", "weight_decay", "muon_lr"]:
                    if key in optimizer_parameters:
                        if key == "muon_lr":  # muon_lr will override lr
                            accepted_parameters['lr'] = optimizer_parameters[key]
                        else:
                            accepted_parameters[key] = optimizer_parameters[key]
                param_groups.append(dict(params=muon_params, use_muon=True, **accepted_parameters))
            if non_muon_params:
                accepted_parameters = dict()
                for key in ["lr", "betas", "eps", "weight_decay", "adam_lr"]:
                    if key in optimizer_parameters:
                        if key == "adam_lr":  # adam_lr will override lr
                            accepted_parameters['lr'] = optimizer_parameters[key]
                        else:
                            accepted_parameters[key] = optimizer_parameters[key]
                param_groups.append(dict(params=non_muon_params, use_muon=False, **accepted_parameters))
            optimizer = MuonWithAuxAdam(param_groups)
        else:
            torch_optimizer = getattr(torch.optim, self.optimizer_name())
            optimizer = torch_optimizer(model_parameters, **optimizer_parameters)
        return optimizer

    def _configure_compression_scheduler(self):
        return compression_scheduler(self.module, self._config.compression_config)

    def _configure_random_ltd_scheduler(self, configs):
        return RandomLTDScheduler(configs)

    def _configure_quantization(self):
        (
            quantize_weight_in_forward,
            quantize_enabled,
            q_groups,
            q_mixed_fp16,
            q_change_ratio,
            q_type,
            q_rounding,
            q_verbose,
            use_quantizer_kernel,
        ) = self.quantize_training()
        if quantize_enabled and not quantize_weight_in_forward:
            assert self.fp16_enabled(
            ), "MoQ (quantize in optimization step) weight quantization is only supported for FP16"
        quantizer = None
        if quantize_enabled and not quantize_weight_in_forward:
            from deepspeed.runtime.quantize import Quantizer

            quantizer = Quantizer(
                q_groups,
                q_mixed_fp16,
                q_change_ratio,
                q_type,
                q_rounding,
                q_verbose,
                self.eigenvalue_enabled(),
                use_quantizer_kernel,
                self.eigenvalue_layer_num() if self.eigenvalue_enabled() else 0,
            )
        return quantizer

    def _configure_fp16_optimizer(self, optimizer, low_precision_dtype):
        initial_dynamic_scale = self.initial_dynamic_scale()
        dynamic_loss_args = self.dynamic_loss_scale_args()
        clip_grad = self.gradient_clipping()

        if APEX_INSTALLED:
            fused_opts = (apex.optimizers.FusedAdam, FusedAdam)
        else:
            fused_opts = FusedAdam

        if isinstance(optimizer, fused_opts) \
                or self.optimizer_name() in [ONEBIT_ADAM_OPTIMIZER, ZERO_ONE_ADAM_OPTIMIZER]:
            if self.dynamic_loss_scale():
                log_dist('Creating fp16 optimizer with dynamic loss scale', ranks=[0])
                timers = self.timers if self.wall_clock_breakdown() else NoopTimer()
                optimizer = FP16_Optimizer(
                    optimizer,
                    deepspeed=self,
                    low_precision_dtype=low_precision_dtype,
                    dynamic_loss_scale=True,
                    initial_dynamic_scale=initial_dynamic_scale,
                    dynamic_loss_args=dynamic_loss_args,
                    mpu=self.mpu,
                    clip_grad=clip_grad,
                    fused_adam_legacy=self.optimizer_legacy_fusion(),
                    timers=timers,
                    has_moe_layers=self.has_moe_layers,
                )
            else:
                log_dist(f'Creating fp16 optimizer with static loss scale: {self.loss_scale()}', ranks=[0])
                timers = self.timers if self.wall_clock_breakdown() else NoopTimer()
                optimizer = FP16_Optimizer(
                    optimizer,
                    deepspeed=self,
                    low_precision_dtype=low_precision_dtype,
                    static_loss_scale=self.loss_scale(),
                    mpu=self.mpu,
                    clip_grad=clip_grad,
                    fused_adam_legacy=self.optimizer_legacy_fusion(),
                    timers=timers,
                    has_moe_layers=self.has_moe_layers,
                )
        else:
            log_dist('Creating fp16 unfused optimizer with dynamic loss scale', ranks=[0])
            optimizer = FP16_UnfusedOptimizer(
                optimizer,
                deepspeed=self,
                static_loss_scale=self.loss_scale(),
                dynamic_loss_scale=self.dynamic_loss_scale(),
                dynamic_loss_args=dynamic_loss_args,
                mpu=self.mpu,
                clip_grad=clip_grad,
                fused_lamb_legacy=self.optimizer_name() == LAMB_OPTIMIZER,
            )

        return optimizer

    def _configure_bf16_optimizer(self, optimizer):
        clip_grad = self.gradient_clipping()

        if optimizer is None:
            optimizer = DummyOptim(list(self.module.parameters()))

        log_dist('Creating BF16 optimizer', ranks=[0])

        timers = self.timers if self.wall_clock_breakdown() else NoopTimer()
        optimizer = BF16_Optimizer(optimizer,
                                   self.param_names,
                                   bfloat16_config=self._config.bfloat16_config,
                                   mpu=self.mpu,
                                   clip_grad=clip_grad,
                                   allgather_bucket_size=self.zero_allgather_bucket_size(),
                                   dp_process_group=self.seq_data_parallel_group,
                                   timers=timers,
                                   grad_acc_dtype=self.get_data_types()[1],
                                   graph_harvesting=self.graph_harvesting(),
                                   has_moe_layers=self.has_moe_layers)

        return optimizer

    def _configure_zero_optimizer(self, optimizer):
        zero_stage = self.zero_optimization_stage()

        mics_shard_size = self.mics_shard_size()
        model_dtype, gradient_accumulation_dtype = self.get_data_types()

        if self.bfloat16_enabled():
            check_grad_overflow = self._config.bfloat16_config.check_grad_overflow
        elif self.fp16_enabled():
            check_grad_overflow = True
        else:
            check_grad_overflow = False

        timers = self.timers if self.wall_clock_breakdown() else NoopTimer()

        if optimizer is None:
            optimizer = DummyOptim(list(self.module.parameters()))

        if self.zero_legacy_stage1():
            raise Exception(
                "The deprecated version of ZeRO Stage 1 is not supported in deepspeed >= 0.5.9. Please downgrade to a version less than 0.5.9 if you need to use this deprecated version of ZeRO."
            )

        if zero_stage <= ZeroStageEnum.gradients:
            overlap_comm = self.zero_overlap_comm()
            contiguous_gradients = self.zero_contiguous_gradients()
            round_robin_gradients = self.zero_round_robin_gradients()
            assert not isinstance(optimizer, DummyOptim), "zero stage {} requires an optimizer".format(zero_stage)

            log_dist(f'Creating {model_dtype} ZeRO stage {zero_stage} optimizer', ranks=[0])

            if isinstance(self.module, PipelineModule):
                if overlap_comm:
                    logger.warning("Pipeline parallelism does not support overlapped communication, will be disabled.")
                    overlap_comm = False
            Stage1And2ZeroOptimizer = DeepSpeedZeroOptimizer if not self.zenflow else ZenFlowZeroOptimizer.create(
                zenflow_config=self.zenflow_config())

            optimizer = Stage1And2ZeroOptimizer(
                optimizer,
                self.param_names,
                timers=timers,
                optimizer_params=self.optimizer_params(),
                static_loss_scale=self.loss_scale(),
                dynamic_loss_scale=self.dynamic_loss_scale(),
                dynamic_loss_args=self.dynamic_loss_scale_args(),
                clip_grad=self.gradient_clipping(),
                contiguous_gradients=contiguous_gradients,
                reduce_bucket_size=self.zero_reduce_bucket_size(),
                use_multi_rank_bucket_allreduce=self.zero_multi_rank_bucket_allreduce(),
                allgather_bucket_size=self.zero_allgather_bucket_size(),
                dp_process_group=self.seq_data_parallel_group,
                expert_parallel_group=self.expert_parallel_group if self.has_moe_layers else None,
                expert_data_parallel_group=self.expert_data_parallel_group if self.has_moe_layers else None,
                reduce_scatter=self.zero_reduce_scatter(),
                overlap_comm=overlap_comm,
                offload_optimizer_config=self.zero_offload_optimizer(),
                zenflow_config=self.zenflow_config(),
                mpu=self.mpu,
                postscale_gradients=self.postscale_gradients(),
                gradient_predivide_factor=self.gradient_predivide_factor(),
                gradient_accumulation_steps=self.gradient_accumulation_steps(),
                ignore_unused_parameters=self.zero_ignore_unused_parameters(),
                partition_grads=zero_stage == ZeroStageEnum.gradients,
                round_robin_gradients=round_robin_gradients,
                has_moe_layers=self.has_moe_layers,
                fp16_master_weights_and_gradients=self.fp16_master_weights_and_gradients(),
                bf16_master_weights_and_gradients=self.bf16_master_weights_and_gradients(),
                bf16_optimizer_states=self.bf16_optimizer_states(),
                gradient_accumulation_dtype=gradient_accumulation_dtype,
                communication_data_type=self.communication_data_type,
                elastic_checkpoint=self.zero_elastic_checkpoint(),
                check_grad_overflow=check_grad_overflow)

        elif zero_stage == ZeroStageEnum.weights:
            assert not self.has_moe_layers, "MoE not supported with Stage 3"
            if isinstance(optimizer, DummyOptim):
                log_dist("Creating ZeRO Offload", ranks=[0])
                zero_param_parallel_group = groups._get_zero_param_intra_parallel_group()
                if self.zero_hpz_partition_size() > 1 and zero_param_parallel_group is None:
                    self._set_zero_group_parallelism()
                    zero_param_parallel_group = groups._get_zero_param_intra_parallel_group()
                optimizer = DeepSpeedZeRoOffload(
                    self.module,
                    timers=timers,
                    ds_config=self.config,
                    overlap_comm=self.zero_overlap_comm(),
                    prefetch_bucket_size=self.zero_prefetch_bucket_size(),
                    max_reuse_distance=self.zero_max_reuse_distance(),
                    max_live_parameters=self.zero_max_live_parameters(),
                    param_persistence_threshold=self.zero_param_persistence_threshold(),
                    model_persistence_threshold=self.zero_model_persistence_threshold(),
                    offload_param_config=self.zero_offload_param(),
                    mpu=self.mpu,
                    zero_param_parallel_group=zero_param_parallel_group,
                    zero_quantized_weights=self.zero_quantized_weights(),
                    zero_quantized_nontrainable_weights=self.zero_quantized_nontrainable_weights(),
                    zero_module_granularity_threshold=self.zero_module_granularity_threshold(),
                    log_trace_cache_warnings=self.zero_log_trace_cache_warnings(),
                )
            else:
                log_dist(
                    f'Creating fp16 ZeRO stage {zero_stage} optimizer,'
                    f' MiCS is enabled {mics_shard_size>0},'
                    f' Hierarchical params gather {self._config.mics_hierarchial_params_gather}',
                    ranks=[0])
                if mics_shard_size > 0:
                    return self._return_mics_optimizer(optimizer, timers)

                log_dist(f'Creating {model_dtype} ZeRO stage {zero_stage} optimizer', ranks=[0])
                from deepspeed.runtime.zero.stage3 import DeepSpeedZeroOptimizer_Stage3
                from deepspeed.runtime.superoffload.superoffload_stage3 import SuperOffloadOptimizer_Stage3
                Stage3ZeroOptimizer = DeepSpeedZeroOptimizer_Stage3 if not self.super_offload(
                ) else SuperOffloadOptimizer_Stage3
                optimizer = Stage3ZeroOptimizer(
                    self.module,
                    optimizer,
                    self.param_names,
                    timers=timers,
                    ds_config=self.config,
                    static_loss_scale=self.loss_scale(),
                    dynamic_loss_scale=self.dynamic_loss_scale(),
                    dynamic_loss_args=self.dynamic_loss_scale_args(),
                    clip_grad=self.gradient_clipping(),
                    contiguous_gradients=self.zero_contiguous_gradients(),
                    reduce_bucket_size=self.zero_reduce_bucket_size(),
                    prefetch_bucket_size=self.zero_prefetch_bucket_size(),
                    max_reuse_distance=self.zero_max_reuse_distance(),
                    max_live_parameters=self.zero_max_live_parameters(),
                    param_persistence_threshold=self.zero_param_persistence_threshold(),
                    model_persistence_threshold=self.zero_model_persistence_threshold(),
                    dp_process_group=self.seq_data_parallel_group,
                    all2all_process_group=self.local_all_to_all_group,
                    reduce_scatter=self.zero_reduce_scatter(),
                    overlap_comm=self.zero_overlap_comm(),
                    offload_optimizer_config=self.zero_offload_optimizer(),
                    offload_param_config=self.zero_offload_param(),
                    zenflow_config=self.zenflow_config(),
                    sub_group_size=self.zero_sub_group_size(),
                    offload_ratio=self.zero_partial_offload(),
                    mpu=self.mpu,
                    postscale_gradients=self.postscale_gradients(),
                    gradient_predivide_factor=self.gradient_predivide_factor(),
                    gradient_accumulation_steps=self.gradient_accumulation_steps(),
                    aio_config=self.aio_config(),
                    gradient_accumulation_dtype=gradient_accumulation_dtype,
                    communication_data_type=self.communication_data_type,
                    fp16_master_weights_and_gradients=self.fp16_master_weights_and_gradients(),
                    bf16_master_weights_and_gradients=self.bf16_master_weights_and_gradients(),
                    bf16_optimizer_states=self.bf16_optimizer_states(),
                    zero_hpz_partition_size=self.zero_hpz_partition_size(),
                    zero_quantized_weights=self.zero_quantized_weights(),
                    zero_quantized_nontrainable_weights=self.zero_quantized_nontrainable_weights(),
                    zero_module_granularity_threshold=self.zero_module_granularity_threshold(),
                    zeropp_loco_param=self.zeropp_loco_param(),
                    log_trace_cache_warnings=self.zero_log_trace_cache_warnings(),
                    enable_sanity_checks=self.is_sanity_checks_enabled(),
                    cpuadam_cores_perc=self.cpuadam_cores_perc(),
                )

        else:
            raise NotImplementedError("ZeRO stage {} not implemented".format(zero_stage))

        return optimizer

    def _return_mics_optimizer(self, basic_optimizer, timers):
        from deepspeed.runtime.zero.mics import MiCS_Optimizer
        model_dtype, gradient_accumulation_dtype = self.get_data_types()
        optimizer = MiCS_Optimizer(self.module,
                                   basic_optimizer,
                                   self.param_names,
                                   timers=timers,
                                   ds_config=self.config,
                                   static_loss_scale=self.loss_scale(),
                                   dynamic_loss_scale=self.dynamic_loss_scale(),
                                   dynamic_loss_args=self.dynamic_loss_scale_args(),
                                   clip_grad=self.gradient_clipping(),
                                   contiguous_gradients=self.zero_contiguous_gradients(),
                                   reduce_bucket_size=self.zero_reduce_bucket_size(),
                                   prefetch_bucket_size=self.zero_prefetch_bucket_size(),
                                   max_reuse_distance=self.zero_max_reuse_distance(),
                                   max_live_parameters=self.zero_max_live_parameters(),
                                   param_persistence_threshold=self.zero_param_persistence_threshold(),
                                   model_persistence_threshold=self.zero_model_persistence_threshold(),
                                   dp_process_group=self.seq_data_parallel_group,
                                   reduce_scatter=self.zero_reduce_scatter(),
                                   overlap_comm=self.zero_overlap_comm(),
                                   offload_optimizer_config=self.zero_offload_optimizer(),
                                   offload_param_config=self.zero_offload_param(),
                                   sub_group_size=self.zero_sub_group_size(),
                                   mpu=self.mpu,
                                   postscale_gradients=self.postscale_gradients(),
                                   gradient_predivide_factor=self.gradient_predivide_factor(),
                                   gradient_accumulation_steps=self.gradient_accumulation_steps(),
                                   aio_config=self.aio_config(),
                                   gradient_accumulation_dtype=gradient_accumulation_dtype,
                                   communication_data_type=self.communication_data_type,
                                   fp16_master_weights_and_gradients=self.fp16_master_weights_and_gradients(),
                                   bf16_master_weights_and_gradients=self.bf16_master_weights_and_gradients(),
                                   bf16_optimizer_states=self.bf16_optimizer_states())
        return optimizer

    def _configure_eigenvalue(self):
        eigenvalue = Eigenvalue(
            verbose=self.eigenvalue_verbose(),
            max_iter=self.eigenvalue_max_iter(),
            tol=self.eigenvalue_tol(),
            stability=self.eigenvalue_stability(),
            gas_boundary_resolution=self.eigenvalue_gas_boundary_resolution(),
            layer_name=self.eigenvalue_layer_name(),
            layer_num=self.eigenvalue_layer_num(),
        )

        return eigenvalue

    def _configure_progressive_layer_drop(self):
        pld = ProgressiveLayerDrop(theta=self.pld_theta(), gamma=self.pld_gamma())

        return pld

    def _configure_curriculum_scheduler_legacy(self):
        scheduler = CurriculumScheduler(self.curriculum_params_legacy())
        return scheduler

    @staticmethod
    def is_map_style_dataset(obj):
        return hasattr(obj, "__getitem__") and hasattr(obj, "__len__")

    @staticmethod
    def is_iterable_style_dataset(obj):
        return isinstance(obj, torch.utils.data.IterableDataset)  # hasattr(obj, "__iter__") should work as well

    def dataloader_drop_last(self):
        return self._config.dataloader_drop_last

    def was_step_applied(self) -> bool:
        """Returns True if the latest ``step()`` produced in parameter updates.
        Note that a ``False`` return is not an error condition. Steps are frequently
        no-ops, such as between gradient accumulation boundaries or when overflows
        occur.
        Returns:
            bool: Whether the latest ``step()`` modified model parameters.
        """
        return self._step_applied

    def deepspeed_io(self,
                     dataset,
                     batch_size=None,
                     route=ROUTE_TRAIN,
                     pin_memory=True,
                     data_sampler=None,
                     collate_fn=None,
                     num_local_io_workers=None):
        if not (self.is_map_style_dataset(dataset) or self.is_iterable_style_dataset(dataset)):
            raise ValueError("Training data must be a torch Dataset")

        if batch_size is None:
            batch_size = self.train_micro_batch_size_per_gpu()

        if collate_fn is None:
            collate_fn = self.collate_fn

        # Currently we only use timer in train route
        deepspeed_io_timer = None
        if route == ROUTE_TRAIN:
            deepspeed_io_timer = self.tput_timer

        # If mpu is provided, forward world size and parallel rank to sampler.
        data_parallel_world_size = self.dp_world_size
        data_parallel_rank = self.global_rank
        if self.mpu is not None:
            data_parallel_world_size = self.mpu.get_data_parallel_world_size()
            data_parallel_rank = self.mpu.get_data_parallel_rank()

        if data_sampler is None and (route == ROUTE_PREDICT or route == ROUTE_EVAL):
            data_sampler = torch.utils.data.DistributedSampler(
                dataset,
                num_replicas=data_parallel_world_size,
                rank=data_parallel_rank,
                shuffle=False,
            )

        deepspeed_dataloader_config = {}
        if self.curriculum_learning_enabled():
            deepspeed_dataloader_config = {
                CURRICULUM_LEARNING: self.curriculum_learning_enabled(),
                DATA_EFFICIENCY: self.data_efficiency_config(),
                DATA_PARALLEL_GROUP: self.data_parallel_group,
                GRADIENT_ACCUMULATION_STEPS: self.gradient_accumulation_steps(),
                GLOBAL_RANK: self.global_rank,
                DATA_SAMPLING_NUM_WORKERS: self.data_sampling_config()[DATA_SAMPLING_NUM_WORKERS]
            }
        return DeepSpeedDataLoader(dataset=dataset,
                                   batch_size=batch_size,
                                   pin_memory=pin_memory,
                                   collate_fn=collate_fn,
                                   local_rank=self.local_rank,
                                   tput_timer=deepspeed_io_timer,
                                   num_local_io_workers=num_local_io_workers,
                                   data_sampler=data_sampler,
                                   data_parallel_world_size=data_parallel_world_size,
                                   data_parallel_rank=data_parallel_rank,
                                   dataloader_drop_last=self.dataloader_drop_last(),
                                   deepspeed_dataloader_config=deepspeed_dataloader_config)

    def train(self, mode=True):
        r""""""

        self.warn_unscaled_loss = True
        self.module.train(mode)

    def eval(self):
        r""""""

        self.warn_unscaled_loss = True
        self.module.train(False)

    def _scale_loss_by_gas(self, prescaled_loss, eval_micro_batches=None):
        # In pipeline evaluation, there is an option to use different micro-bs, which creates different number of
        # micro batches, thus the training gas, is not valid in this case. need to use the number of eval_micro_batches
        scaling_factor = self.gradient_accumulation_steps() if eval_micro_batches is None else eval_micro_batches
        if isinstance(prescaled_loss, torch.Tensor):
            scaled_loss = prescaled_loss / scaling_factor
        elif isinstance(prescaled_loss, tuple) or isinstance(prescaled_loss, list):
            scaled_loss = []
            for l in prescaled_loss:
                if isinstance(l, torch.Tensor):
                    scaled_loss.append(l / scaling_factor)
                else:
                    scaled_loss.append(l)
        else:
            scaled_loss = prescaled_loss
            if self.warn_unscaled_loss:
                logger.warning(f"DeepSpeed unable to scale loss because of type: {type(prescaled_loss)}")
                self.warn_unscaled_loss = False

        return scaled_loss

    def _create_module_forward_pre_hook(self):

        def _module_forward_pre_hook(module, inputs, kwargs):
            return self._forward_prologue(inputs, kwargs)

        return self.module.register_forward_pre_hook(_module_forward_pre_hook, prepend=False, with_kwargs=True)

    def _create_module_forward_post_hook(self):

        def _module_forward_post_hook(module, input, output):
            self._forward_epilogue()

        return self.module.register_forward_hook(_module_forward_post_hook)

    def _forward_prologue(self, inputs, kwargs):
        return_modified = False

        if not self.autotuning_profile_model_info():
            see_memory_usage("Engine before forward", force=self.memory_breakdown())

        flops_profiler_active = (self.flops_profiler_enabled()
                                 and self.global_steps == self.flops_profiler_profile_step() and self.global_rank == 0)

        # used to check quantization happens at step 0!
        if self.global_steps == 0 and hasattr(self, "compression_scheduler"):
            self.compression_scheduler.step(step_zero_check=True)
            if self.quantizer:
                tensor_to_quantize = self.optimizer.bit16_groups if self.zero_optimization_stage(
                ) == 2 else self.optimizer.fp16_groups
                if self.compression_scheduler.weight_quantization_enabled:
                    self.quantizer.quantize(
                        tensor_to_quantize,
                        (self.optimizer.overflow if self.fp16_enabled() else False),
                        self.eigenvalue_enabled(),
                        None,
                    )
                    return_modified = True

        if flops_profiler_active:
            self.flops_profiler.start_profile(ignore_list=None)

        if kwargs is not None:
            if self.module.training:
                if self.progressive_layer_drop:
                    kwargs.update(self.progressive_layer_drop.get_state())

            if self.__class__.__name__ != "PipelineEngine":
                # TODO: The above if condition is a HACK since for PipelineEngine
                # it's difficult to inject argument in forward pass.
                if self.module.training and self.curriculum_enabled_legacy():
                    self.curriculum_scheduler_legacy.update_difficulty(self.global_steps + 1)
                    if self.curriculum_params_legacy()["curriculum_type"] == "seqlen":
                        kwargs.update({"curriculum_seqlen": self.curriculum_scheduler_legacy.get_current_difficulty()})
                        return_modified = True

        if self.module.training and self.random_ltd_enabled():
            self.random_ltd_scheduler.update_seq(self.global_steps)

        if self.training_dataloader is None:
            self.tput_timer.start()

        self._start_timers(self.engine_timers.forward_timers)

        if self.zero_optimization_partition_weights():
            # Enable automated discovery of external parameters by indicating that
            # we are in a forward pass.
            for module in self.module.modules():
                module._parameters._in_forward = True

        if self.fp16_auto_cast():
            inputs = self._cast_inputs_half(inputs)
            return_modified = True

        if return_modified:
            return inputs, kwargs

    def _forward_epilogue(self):
        if self.zero_optimization_partition_weights():
            # Disable automated discovery of external parameters
            for module in self.module.modules():
                module._parameters._in_forward = False

        self._stop_timers(self.engine_timers.forward_timers)

        flops_profiler_active = (self.flops_profiler_enabled()
                                 and self.global_steps == self.flops_profiler_profile_step() and self.global_rank == 0)

        if flops_profiler_active:
            self.flops_profiler.stop_profile()

        if not self.autotuning_profile_model_info():
            see_memory_usage("Engine after forward", force=self.memory_breakdown())

    @instrument_w_nvtx
    def forward(self, *inputs, **kwargs):
        r"""Execute forward propagation
        Arguments:
            *inputs: Variable length input list
            **kwargs: variable length keyword arguments
        """
        if self.autotuning_profile_model_info():
            ma = get_ma_status()

        if self.is_deepcompile_enabled() and not self.is_deepcompile_active() and not self.is_compiled:
            log_dist_once(
                "DeepCompile is enabled but engine.compile() has not been called; executing without DeepCompile until compile() runs.",
                ranks=[0])

        if self.is_deepcompile_active() and hasattr(self, "launch_compile_passes"):
            # We can't have this in forward prologue as the compiler compiles hooks including the forward prologue.
            self.launch_compile_passes(self.global_steps)

        with autocast_if_enabled(self):
            loss = self.module(*inputs, **kwargs)

        # Register output backward hooks
        # preprocess_once_fn is called for preprocessing
        # preprocess_per_tensor_fn scales a tensor for gradient accumulation
        register_output_backward_hooks(loss,
                                       preprocess_once_fn=self._backward_prologue,
                                       preprocess_per_tensor_fn=self._backward_prologue_per_tensor)

        if self.autotuning_profile_model_info():
            activation_mem = get_ma_status() - ma
            self.autotuning_model_info["activation_mem_per_gpu"] = activation_mem
            print_json_dist(self.autotuning_model_info, [0], path=self.autotuning_model_info_path())
            exit()

        return loss

    def _cast_inputs_half(self, inputs):
        if isinstance(inputs, (list, tuple)):
            new_inputs = []
            for v in inputs:
                new_inputs.append(self._cast_inputs_half(v))
            return inputs.__class__(new_inputs)
        elif isinstance(inputs, dict):
            new_inputs = {}
            for k, v in inputs.items():
                new_inputs[k] = self._cast_inputs_half(v)
            return new_inputs
        elif hasattr(inputs, 'half') and inputs.is_floating_point():
            return inputs.half()
        else:
            return inputs

    def print_forward_breakdown(self, fwd_time):
        gate_time = 0.0
        moe_time = 0.0
        falltoall = 0.0
        salltoall = 0.0

        for gate in self.gate_modules:
            #logger.info(f"Individual TopK gate time: {gate.gate_time:.2f} ms")
            gate_time += gate.gate_time

        for l in self.moe_layers:
            #logger.info(f"MoE layer; total: {l.time_moe:.2f} ms, first alltoall: {l.time_falltoall:.2f}, second alltoall: {l.time_salltoall:.2f}")
            moe_time += l.time_moe
            falltoall += l.time_falltoall
            salltoall += l.time_salltoall

        # TODO: Allreduce/average them across ranks for more accurate timing.

        # if deepspeed.comm.get_rank() == 0:
        log_dist(
            f"time (ms) | fwd: {fwd_time:.2f} (fwd_moe: {moe_time:.2f}, 1st_a2a: {falltoall:.2f}, 2nd_a2a: {salltoall:.2f}, top_k: {gate_time:.2f})",
            ranks=[0])

    @instrument_w_nvtx
    def allreduce_gradients(self, bucket_size=MEMORY_OPT_ALLREDUCE_SIZE):
        # Skip gradient reduction when DeepCompile is enabled
        # DeepCompile handles its own gradient reduction through compiled graph operations
        if self.is_deepcompile_active():
            return

        # Pass (PP) gas boundary flag to optimizer (required for zero)
        self.optimizer.is_gradient_accumulation_boundary = self.is_gradient_accumulation_boundary()
        # ZeRO stage >= 2 communicates during non gradient accumulation boundaries as well
        if self.zero_optimization_partition_gradients():
            self.optimizer.overlapping_partition_gradients_reduce_epilogue()

        # Communicate only at gradient accumulation boundaries
        elif self.is_gradient_accumulation_boundary():
            if self.zero_optimization_stage() == ZeroStageEnum.optimizer_states and hasattr(
                    self.optimizer, 'reduce_gradients'):
                self.optimizer.reduce_gradients(pipeline_parallel=self.pipeline_parallelism)
            else:
                grads = None
                self.buffered_allreduce_fallback(grads=grads, elements_per_buffer=bucket_size)
        elif self.zenflow:
            self.optimizer.reduce_gradients(pipeline_parallel=self.pipeline_parallelism)

    def _backward_prologue(self):
        self._start_timers(self.engine_timers.backward_timers)

        # When necessary internal APIs are not available, we disable direct calls to tensor.backward()
        # and limit to engine.backward(loss) only.
        if not self._support_torch_style_backward and not self._running_engine_backward:
            raise RuntimeError("Direct calls to tensor.backward() are not supported in this configuration. "
                               "This occurs when either: (1) your PyTorch version lacks required internal APIs, "
                               "or (2) using ZeRO stage 0. "
                               "Please use engine.backward(loss) instead.")

        see_memory_usage("Engine before backward", force=self.memory_breakdown())

        assert not self.eigenvalue_enabled(), "Eigenvalue is not supported with non-scalar backward"
        assert not self.amp_enabled(), "Apex AMP is not supported with non-scalar backward"

        if self.is_deepcompile_active():
            deepcompile_backward_prologue(self.is_gradient_accumulation_boundary())

        if isinstance(self.optimizer, ZeROOptimizer):
            self.optimizer.backward_prologue()
            self.optimizer.enter_backward()

        if self.zenflow and self.auto_update:
            self.optimizer.zenflow_state ^= 1

        if self.zero_optimization():
            self.optimizer.is_gradient_accumulation_boundary = self.is_gradient_accumulation_boundary()

        self._start_timers(self.engine_timers.backward_inner_timers)

    def _backward_epilogue(self):
        self._stop_timers(self.engine_timers.backward_inner_timers)
        self._start_timers(self.engine_timers.backward_reduce_timers)
        if self.enable_backward_allreduce and not self.inside_no_sync_ctxt:
            # Traditional code path that allreduces the module parameter grads
            self.allreduce_gradients()

        if isinstance(self.optimizer, ZeROOptimizer):
            self.optimizer.backward_epilogue()
            self.optimizer.exit_backward()

        see_memory_usage("Engine after backward", force=self.memory_breakdown())
        self._stop_timers(self.engine_timers.backward_reduce_timers)
        self._stop_timers(self.engine_timers.backward_timers)

    def _backward_prologue_per_tensor(self, grad):
<<<<<<< HEAD
        # Only scale gradients if scale_wrt_gas is True, consistent with backward() parameter
        if self._scale_wrt_gas:
            return grad / self.gradient_accumulation_steps()
        return grad
=======
        if grad is None:
            return grad
        return grad / self.gradient_accumulation_steps()
>>>>>>> fffcf2f5

    def _backward_post_hook(self):
        if not self._running_engine_backward:
            # Check if loss scaling was required but not applied
            needs_scaler = False
            if isinstance(self.optimizer, ZeROOptimizer):
                needs_scaler = self.optimizer.needs_scaler()
            elif self.torch_autocast_z0_gradscaler is not None:
                needs_scaler = True
            elif self.amp_enabled():
                needs_scaler = True

            if needs_scaler and not self._manual_backward_expected:
                # User called backward() directly without using engine.scale() or engine.backward()
                error_msg = ("Loss scaling is required for this configuration, but backward() was called "
                             "directly without scaling the loss. Please use one of the following:"
                             " 1. engine.backward(loss)"
                             " 2. engine.scale(loss).backward()")
                if self.amp_enabled():
                    error_msg += " Note: AMP (NVIDIA Apex) only supports engine.backward(loss)."
                raise RuntimeError(error_msg)

            # Clear the flag for next backward
            self._manual_backward_expected = False

            self._backward_epilogue()

    @contextmanager
    def no_sync(self):
        r"""
            Context manager to disable gradient reduction during backward pass.
            This context manager has the following effects on other DeepSpeed features:
            1. Incompatible with ZeRO stage 2/3 which rely on reduction for gradient partitioning.
            2. It is illegal to call engine.step() within the context manager.
            3. Tracking of gradient accumulation steps is disabled.
        """
        assert not self.zero_optimization_partition_gradients(), \
        f"no_sync context manager is incompatible with gradient partitioning logic of ZeRO stage {self.zero_optimization_stage()}"

        assert not self.inside_no_sync_ctxt, "no_sync context manager reentry is unsupported"

        self.inside_no_sync_ctxt = True
        try:
            yield
        finally:
            self.inside_no_sync_ctxt = False

    def scale(self, loss):
        r"""Apply loss scaler for manual backward pass.

        Use this method when calling loss.backward() directly instead of engine.backward().
        This applies the appropriate loss scaler for mixed precision training, allowing you
        to manually control the backward pass while still benefiting from DeepSpeed's
        gradient scaling functionality.

        Example::

            output = engine(input)
            loss = criterion(output, target)
            scaled_loss = engine.scale(loss)
            scaled_loss.backward()  # Manual backward call
            engine.step()

        Arguments:
            loss: Scalar loss tensor to be scaled

        Returns:
            Scaled loss tensor ready for .backward() call

        Raises:
            RuntimeError: If AMP (NVIDIA Apex) is enabled. AMP requires using engine.backward()
                         directly as it uses a context manager that cannot be separated from
                         the backward call.
            AssertionError: If loss is not a scalar tensor with grad_fn, or if no optimizer
                           is configured.
        """
        assert self.optimizer is not None and not isinstance(self.optimizer, DummyOptim), \
            "must provide optimizer during init in order to use scale"
        assert maybe_loss_for_backward(loss), \
            "loss must be a scalar tensor with grad_fn. For non-scalar tensors, use tensor.backward(grad)"

        # AMP (NVIDIA Apex) uses a context manager that wraps both scaling and backward,
        # so it cannot be used with manual backward calls
        if self.amp_enabled():
            raise RuntimeError("engine.scale() is not compatible with AMP (NVIDIA Apex). "
                               "When using AMP, you must call engine.backward(loss) instead of manual backward.")

        # Apply loss scaler based on optimizer type
        scaled_loss = loss
        if isinstance(self.optimizer, ZeROOptimizer):
            scaled_loss = self.optimizer.scale_if_loss(loss)
        elif self.torch_autocast_z0_gradscaler:
            scaled_loss = self.torch_autocast_z0_gradscaler.scale(loss)

        # Mark that scale() was called for validation in backward hook
        self._manual_backward_expected = True

        return scaled_loss

    @instrument_w_nvtx
    def backward(self, loss, retain_graph=False, scale_wrt_gas=True):
        r"""Execute backward pass on the loss
        Arguments:
            loss: Torch tensor on which to execute backward propagation
            retain_graph: bool, default: false
                forward on user defined choice of retain_graph
            scale_wrt_gas: bool, default: true
                whether to scale gradients and return value by gradient accumulation steps
        """
        assert self.optimizer is not None and not isinstance(self.optimizer, DummyOptim), \
            "must provide optimizer during init in order to use backward"
        assert maybe_loss_for_backward(
            loss), "loss must be a scalar tensor. If you need to pass output gradients, backward() of output tensors"

        self._running_engine_backward = True
        # Store scale_wrt_gas so the hook can respect it
        self._scale_wrt_gas = scale_wrt_gas

        # Set flag to prevent hooks from firing (we'll manually call prologue/epilogue)
        backward_kwargs = {"retain_graph": retain_graph}
        if self.eigenvalue_enabled():
            backward_kwargs["create_graph"] = True
            backward_kwargs["retain_graph"] = True

        # Used only for return value
        gas_scaled_loss = loss / self.gradient_accumulation_steps() if scale_wrt_gas else loss

        # TODO: handle these scaling with direct calls to loss.backward()
        if isinstance(self.optimizer, ZeROOptimizer):
            loss = self.optimizer.scale_if_loss(loss)
        elif self.torch_autocast_z0_gradscaler:
            loss = self.torch_autocast_z0_gradscaler.scale(loss)

        with compiled_autograd(self._is_compiled_autograd_enabled, self._compile_kwargs):
            if self.zero_optimization() or not self.amp_enabled():
                loss.backward(**backward_kwargs)
            elif self.amp_enabled():
                # AMP requires delaying unscale when inside gradient accumulation boundaries
                # https://nvidia.github.io/apex/advanced.html#gradient-accumulation-across-iterations
                delay_unscale = not self.is_gradient_accumulation_boundary()
                with amp.scale_loss(loss, self.optimizer, delay_unscale=delay_unscale) as scaled_loss:
                    scaled_loss.backward(**backward_kwargs)

            # backward_epilogue is not called in a hook when self._support_torch_style_backward is False
            self._backward_epilogue()

        self._running_engine_backward = False

        return gas_scaled_loss

    def is_gradient_accumulation_boundary(self):
        """
        Query whether the current micro-batch is at the boundary of
        gradient accumulation, and thus will trigger gradient reductions and
        an optimizer step.

        Returns:
            bool: if the current step is a gradient accumulation boundary.

        """
        if self._is_gradient_accumulation_boundary is None:
            if self.zenflow:
                return self._is_zenflow_update_boundary()
            else:
                return (self.micro_steps + 1) % self.gradient_accumulation_steps() == 0
        else:
            return self._is_gradient_accumulation_boundary

    def set_gradient_accumulation_boundary(self, is_boundary):
        """
        Manually overrides the DeepSpeed engine's gradient accumulation boundary state, this is an optional
        feature and should be used with care. The state should be set before to the intended
        value before each forward/backward. The final forward/backward should have the
        boundary state set to True. This style allows client code to only call engine.step() once after all
        the gradient accumulation passes are complete. See example below:
        .. code-block:: python
        engine.set_gradient_accumulation_boundary(False)
        for _ in range(gradient_accumulation_steps - 1):
            micro_batch = next(data_loader)
            loss = engine(micro_batch)
            engine.backward(loss)
        engine.set_gradient_accumulation_boundary(True)
        micro_batch = next(data_loader)
        loss = engine(micro_batch)
        engine.backward(loss)
        engine.step()
        Arguments:
            is_boundary (bool): are we at a gradient accumulation boundary or not?
        """
        self._is_gradient_accumulation_boundary = is_boundary
        self.optimizer.is_gradient_accumulation_boundary = is_boundary

    def zero_grad(self):
        """
        Zero parameter grads.
        """
        for param_name, param in self.module.named_parameters():
            param.grad = None

    def clip_fp32_gradients(self):
        clip_grad_norm_(parameters=self.module.parameters(), max_norm=self.gradient_clipping(), mpu=self.mpu)

    def _take_model_step(self, lr_kwargs, block_eigenvalue={}):
        if self.gradient_clipping() > 0.0:
            if self.torch_autocast_z0_gradscaler:
                # Unscale for gradient clipping
                self.torch_autocast_z0_gradscaler.unscale_(self.optimizer)
            if not (self.fp16_enabled() or self.bfloat16_enabled() or self.amp_enabled() or self.zero_optimization()):
                self.clip_fp32_gradients()
            elif self.amp_enabled():
                # AMP's recommended way of doing clipping
                # https://nvidia.github.io/apex/advanced.html#gradient-clipping
                master_params = amp.master_params(self.optimizer)
                clip_grad_norm_(parameters=master_params, max_norm=self.gradient_clipping(), mpu=self.mpu)
        if self.torch_autocast_z0_gradscaler:
            self.torch_autocast_z0_gradscaler.step(self.optimizer)
            self.torch_autocast_z0_gradscaler.update()
        else:
            self.optimizer.step()

        if hasattr(self.optimizer, '_global_grad_norm'):
            self._global_grad_norm = self.optimizer._global_grad_norm

        # Quantize the updated parameter if there is no overflow
        if self.quantizer:
            tensor_to_quantize = self.optimizer.bit16_groups if self.zero_optimization_stage(
            ) == 2 else self.optimizer.fp16_groups
            if self.compression_scheduler.weight_quantization_enabled:
                self.quantizer.quantize(
                    tensor_to_quantize,
                    (self.optimizer.overflow if self.fp16_enabled() else False),
                    self.eigenvalue_enabled(),
                    block_eigenvalue,
                )
        # zero grad in basic optimizer could be unreliable and may not exhibit
        # the behavior that we want
        if self.bfloat16_enabled():
            # TODO: Temporary until bf16_optimizer and zero_optimizer are integrated
            if self.zero_optimization() and hasattr(self.optimizer, "zero_grad"):
                self.optimizer.zero_grad()
            else:
                pass
        elif self.zero_optimization() or self.fp16_enabled() or self.amp_enabled():
            self.optimizer.zero_grad()
        else:
            self.zero_grad()

        # Check overflow here since in DS fp16 optimizer, the overflow is updated in above step() function.
        overflow = False
        if hasattr(self.optimizer, "overflow"):
            overflow = self.optimizer.overflow
        self._step_applied = not overflow

        if overflow:
            self.skipped_steps += 1
        else:
            self.compression_scheduler.step()
            if self.lr_scheduler is not None:
                try:
                    self.lr_scheduler.step(**(lr_kwargs or {}))
                except TypeError:
                    # XXX Hack to work with Megatron 2.0 and DeepSpeed pipelines.
                    # We don't currently have a way to specify lr_kwargs from
                    # pipe_engine.train_batch()
                    self.lr_scheduler.step(self.train_batch_size())

        if self.steps_per_print() is not None:
            report_progress = self.global_rank == 0 if self.global_rank else True
            if report_progress and (self.global_steps + 1) % self.steps_per_print() == 0:
                self._report_progress(self.global_steps + 1)

        self.losses = None
        self.global_steps += 1
        self.global_samples += self.train_batch_size()

    def step(self, lr_kwargs=None):
        r"""Execute the weight update step after forward and backward propagation
        on effective_train_batch.
        """
        assert not self.inside_no_sync_ctxt, \
        "It is illegal to call Engine.step() inside no_sync context manager"

        see_memory_usage("Engine before step", force=self.memory_breakdown())

        # Check early because self.global_steps is incremented at some point here.
        # TODO: Delay self.global_steps increment until very end of this function.
        flops_profiler_active = self.flops_profiler_enabled(
        ) and self.global_steps == self.flops_profiler_profile_step() and self.global_rank == 0

        self._start_timers(self.engine_timers.step_timers)

        assert self.optimizer is not None and not isinstance(self.optimizer, DummyOptim), \
            "must provide optimizer during init in order to use step"

        report_progress = False

        self._step_applied = False  # assume False, will flip to True

        if self.zenflow:
            self.optimizer._sync_selective_optimizer_lr()
            if self.auto_update:
                self.update_interval += 1

        # Update the model when we reach gradient accumulation boundaries
        if self.is_gradient_accumulation_boundary():
            self.gas_boundary_ctr += 1

            if self.checkpoint_engine.is_decoupled():
                self._commit_decoupled_checkpoint()

            if (self.eigenvalue_enabled() and (self.gas_boundary_ctr % self.eigenvalue_gas_boundary_resolution() == 0)
                    and self.quantizer.any_precision_switch()):
                log_dist("computing eigenvalue...", ranks=[0])
                self.block_eigenvalue = self.eigenvalue.compute_eigenvalue(self.module, self.device,
                                                                           self.optimizer.cur_scale)

            if self.progressive_layer_drop:
                self.progressive_layer_drop.update_state(self.global_steps)

            if (self.eigenvalue_enabled() and not self.gas_boundary_ctr % self.eigenvalue_gas_boundary_resolution()
                    and self.quantizer.any_precision_switch()):
                self._take_model_step(lr_kwargs, self.block_eigenvalue)
            else:
                self._take_model_step(lr_kwargs)

            report_progress = self.global_rank == 0 if self.global_rank else True

        if self.zenflow:
            self._zenflow_step(lr_kwargs)

        self.tput_timer.stop(global_step=self.is_gradient_accumulation_boundary(), report_speed=report_progress)

        self._stop_timers(self.engine_timers.step_timers)

        # Log learning rate
        if self.monitor.enabled:
            if self.is_gradient_accumulation_boundary():
                if self.global_rank == 0:
                    self.summary_events = [("Train/Samples/lr", self.get_lr()[0], self.global_samples)]

                    if self.fp16_enabled() and hasattr(self.optimizer, "cur_scale"):
                        self.summary_events.append((
                            "Train/Samples/loss_scale",
                            self.optimizer.cur_scale,
                            self.global_samples,
                        ))

                    if (self.eigenvalue_enabled()
                            and not self.gas_boundary_ctr % self.eigenvalue_gas_boundary_resolution()):
                        ev_values = self.block_eigenvalue.values()
                        for i in range(len(ev_values)):
                            self.summary_events.append((
                                f"Train/Eigenvalues/ModelBlockParam_{i}",
                                self.ev_values[i][0],
                                self.global_samples,
                            ))
                    self.monitor.write_events(self.summary_events)

        # Check flops profiling
        if flops_profiler_active:
            if self.autotuning_enabled():
                self.flops = self.flops_profiler.get_total_flops() * 3
                self.fwd_duration = self.flops_profiler.get_total_duration()
            else:
                self.flops_profiler.print_model_profile(
                    profile_step=self.global_steps,
                    module_depth=self.flops_profiler_module_depth(),
                    top_modules=self.flops_profiler_top_modules(),
                    detailed=self.flops_profiler_detailed(),
                    output_file=self.flops_profiler_output_file(),
                )
            self.flops_profiler.end_profile()

        if self.autotuning_enabled() and self.global_steps == (self.autotuning_end_profile_step() + 1):
            self._autotuning_exit()

        if self.wall_clock_breakdown():
            # Update client accessible wall clock timers cache
            self._update_wall_clock_timers()

            # Log micro timing and reset
            self.timers.log(names=self.engine_timers.micro_timers, memory_breakdown=self.memory_breakdown())

        if self.wall_clock_breakdown() or self.flops_profiler_enabled():
            # Log global timing and reset
            if self.is_gradient_accumulation_boundary():
                if self.monitor.enabled:
                    self._write_monitor()

                if self.has_moe_layers:
                    fwd_time = self.timers(FORWARD_GLOBAL_TIMER).elapsed(reset=False)
                    self.print_forward_breakdown(fwd_time=fwd_time)

                self.timers.log(self.engine_timers.global_timers)

        self.micro_steps += 1
        see_memory_usage("Engine after step", force=self.memory_breakdown())

    def _start_timers(self, timer_names):
        for name in timer_names:
            self.timers(name).start()

    def _stop_timers(self, timer_names):
        record = self.is_gradient_accumulation_boundary() and \
            self.flops_profiler_enabled() and \
                (self.global_steps >= self.flops_profiler_profile_step())
        for name in timer_names:
            self.timers(name).stop(record=record)

    def _update_wall_clock_timers(self):
        self.engine_timers_cache = {}
        for name in self.engine_timers.active_timers():
            self.engine_timers_cache[name] = self.timers(name).elapsed(reset=False)

    def get_wall_clock_timers(self):
        r"""
            Return a dict snapshot of the Engine's wall clock timers.
        """
        return self.engine_timers_cache

    def _autotuning_exit(self):
        if self.global_rank == 0:
            msg = self.timers.get_mean([
                FORWARD_GLOBAL_TIMER,
                BACKWARD_GLOBAL_TIMER,
                STEP_GLOBAL_TIMER,
            ], reset=False)
            titer = 0.0
            titer += msg[FORWARD_GLOBAL_TIMER] if FORWARD_GLOBAL_TIMER in msg else 0
            titer += msg[BACKWARD_GLOBAL_TIMER] if BACKWARD_GLOBAL_TIMER in msg else 0
            titer += msg[STEP_GLOBAL_TIMER] if STEP_GLOBAL_TIMER in msg else 0
            titer *= self.gradient_accumulation_steps()
            msg["latency"] = titer
            msg["FLOPS_per_gpu"] = self.flops * 1_000_000 * self.gradient_accumulation_steps() / titer
            msg["throughput"] = self.train_batch_size() * 1_000_000 / \
                msg["latency"]
            print_json_dist(msg, [0], path=self.autotuning_metric_path())
            log_dist(
                f"Wrote metrics to {self.autotuning_metric_path()}, {os.path.abspath(self.autotuning_metric_path())}",
                ranks=[0])
            import atexit
            atexit.register(print, "Autotuning: done with running current ds config.")
        exit()

    def _write_monitor(self):
        if self.global_rank == 0:
            self.summary_events = [
                (
                    "Train/Samples/elapsed_time_ms_forward",
                    self.timers(FORWARD_GLOBAL_TIMER).elapsed(reset=False),
                    self.global_samples,
                ),
                (
                    "Train/Samples/elapsed_time_ms_backward",
                    self.timers(BACKWARD_GLOBAL_TIMER).elapsed(reset=False),
                    self.global_samples,
                ),
                (
                    "Train/Samples/elapsed_time_ms_backward_inner",
                    self.timers(BACKWARD_INNER_GLOBAL_TIMER).elapsed(reset=False),
                    self.global_samples,
                ),
                (
                    "Train/Samples/elapsed_time_ms_backward_allreduce",
                    self.timers(BACKWARD_REDUCE_GLOBAL_TIMER).elapsed(reset=False),
                    self.global_samples,
                ),
                (
                    "Train/Samples/elapsed_time_ms_step",
                    self.timers(STEP_GLOBAL_TIMER).elapsed(reset=False),
                    self.global_samples,
                ),
            ]
            self.monitor.write_events(self.summary_events)

    def _get_optimizer_param(self, param_name):
        result = []
        if not self.optimizer:
            return result
        for group in self.optimizer.param_groups:
            if param_name in group:
                result.append(group[param_name])
            else:
                result.append(0.0)
        return result

    def get_lr(self):
        return self._get_optimizer_param("lr")

    def get_type(self):
        return self._get_optimizer_param("type")

    def get_mom(self):
        if self.optimizer_name() in ["SGD", "RMSprop"]:
            return self._get_optimizer_param("momentum")
        else:
            return self._get_optimizer_param("betas")

    def get_pld_theta(self):
        if self.progressive_layer_drop:
            return self.progressive_layer_drop.get_theta()
        else:
            return None

    def _report_progress(self, step):
        lr = self.get_lr()
        mom = self.get_mom()
        log_dist(f"step={step}, skipped={self.skipped_steps}, lr={lr}, mom={mom}", ranks=[0])

    def allreduce_bucket(self, bucket, dp_group, dp_world_size=None):
        tensor = self.flatten(bucket)

        tensor_to_allreduce = tensor

        if self.communication_data_type != tensor.dtype:
            tensor_to_allreduce = tensor.to(self.communication_data_type)

        if dp_world_size is None:
            dp_world_size = dist.get_world_size(group=dp_group)
        if self.postscale_gradients():
            if self.gradient_predivide_factor() != 1.0:
                tensor_to_allreduce.mul_(1.0 / self.gradient_predivide_factor())

            dist.all_reduce(tensor_to_allreduce, group=dp_group)
            if self.gradient_average:
                if self.gradient_predivide_factor() != dp_world_size:
                    tensor_to_allreduce.mul_(self.gradient_predivide_factor() / dp_world_size)
        else:
            tensor_to_allreduce.mul_(1. / dp_world_size)
            dist.all_reduce(tensor_to_allreduce, group=dp_group)

        if self.communication_data_type != tensor.dtype and tensor is not tensor_to_allreduce:
            tensor.copy_(tensor_to_allreduce)

        return tensor

    def allreduce_and_copy(self, small_bucket, dp_group, dp_world_size=None):
        allreduced = self.allreduce_bucket(small_bucket, dp_group, dp_world_size)
        for buf, synced in zip(small_bucket, self.unflatten(allreduced, small_bucket)):
            buf.copy_(synced)

    def allreduce_no_retain(self, bucket, dp_group, numel_per_bucket=500000000, dp_world_size=None):
        small_bucket = []
        numel = 0
        for tensor in bucket:
            small_bucket.append(tensor)
            numel = numel + tensor.numel()
            if numel > numel_per_bucket:
                self.allreduce_and_copy(small_bucket, dp_group, dp_world_size)
                small_bucket = []
                numel = 0
        if len(small_bucket) > 0:
            self.allreduce_and_copy(small_bucket, dp_group, dp_world_size)

    def _get_gradients_for_reduction(self):
        non_expert_grads = []
        expert_grads = {}
        if self.has_moe_layers:
            for key in self.expert_data_parallel_group.keys():
                expert_grads[key] = []

        for param_name, param in self.module.named_parameters():
            if not param.requires_grad:
                continue

            if param.grad is None:
                # In cases where there is an imbalance of empty grads across
                # ranks we must create empty grads, this will ensure that every
                # rank is reducing the same size. In some cases it may make
                # sense in the future to support the ability to average not
                # w.r.t. world size but with a different value.
                param.grad = torch.zeros(param.size(), dtype=param.dtype, device=param.device)

            grad_data = param.grad.data
            if param_name in self.sparse_tensor_module_names or grad_data.is_sparse:
                # Call param.grad without data to avoid problem with setting of updated grads
                grad_data = SparseTensor(param.grad)

            if is_moe_param(param):
                expert_grads[param.group_name].append(grad_data)
            else:
                non_expert_grads.append(grad_data)

        return non_expert_grads, expert_grads

    def _reduce_non_expert_gradients(self, grads, elements_per_buffer):
        split_sparse_tensor_buckets, split_dense_tensor_buckets = split_half_float_double_sparse(grads)
        if self.pipeline_parallelism:
            dp_group = self.mpu.get_data_parallel_group()
            dp_world_size = dist.get_world_size(dp_group)
        else:
            dp_group = groups._get_sequence_data_parallel_group()
            dp_world_size = dist.get_world_size(dp_group) / float(self.sequence_parallel_size)
        for _, sparse_bucket_tuple in enumerate(split_sparse_tensor_buckets):
            if sparse_bucket_tuple:
                bucket_type, sparse_bucket = sparse_bucket_tuple
                self.sparse_allreduce_no_retain(sparse_bucket, dp_group=dp_group, dp_world_size=dp_world_size)

        for _, dense_bucket_tuple in enumerate(split_dense_tensor_buckets):
            if dense_bucket_tuple:
                bucket_type, dense_bucket = dense_bucket_tuple
                self.allreduce_no_retain(dense_bucket,
                                         dp_group=dp_group,
                                         numel_per_bucket=elements_per_buffer,
                                         dp_world_size=dp_world_size)

    def _reduce_expert_gradients(self, expert_grads, elements_per_buffer):
        # to maintain the gradients value unaffected by ep_size setting,
        # utilize dp_world_size for allreduce average
        dp_world_size = dist.get_world_size(groups._get_data_parallel_group())
        for ep_name, expert_grads_group in expert_grads.items():
            ep_dp_group = groups._get_expert_data_parallel_group(ep_name)
            split_sparse_tensor_buckets, split_dense_tensor_buckets = split_half_float_double_sparse(
                expert_grads_group)

            for _, sparse_bucket_tuple in enumerate(split_sparse_tensor_buckets):
                if sparse_bucket_tuple:
                    bucket_type, sparse_bucket = sparse_bucket_tuple
                    self.sparse_allreduce_no_retain(sparse_bucket, dp_group=ep_dp_group, dp_world_size=dp_world_size)

            for _, dense_bucket_tuple in enumerate(split_dense_tensor_buckets):
                if dense_bucket_tuple:
                    bucket_type, dense_bucket = dense_bucket_tuple
                    # Separate between diff groups
                    self.allreduce_no_retain(dense_bucket,
                                             dp_group=ep_dp_group,
                                             numel_per_bucket=elements_per_buffer,
                                             dp_world_size=dp_world_size)

    def buffered_allreduce_fallback(self, grads=None, elements_per_buffer=500000000):
        if grads is None:
            if hasattr(self.optimizer, "get_grads_for_reduction"):
                # This is currently for BF16 optimizer
                non_expert_grads, expert_grads = self.optimizer.get_grads_for_reduction()
            else:
                non_expert_grads, expert_grads = self._get_gradients_for_reduction()
        else:
            assert not self.has_moe_layers, "attempting to reduce grads in unsupported way w.r.t. MoE"
            non_expert_grads = grads

        self._reduce_non_expert_gradients(non_expert_grads, elements_per_buffer)

        if self.has_moe_layers:
            self._reduce_expert_gradients(expert_grads, elements_per_buffer)

    def sparse_allreduce_no_retain(self, bucket, dp_group, dp_world_size=None):
        allreduced_sparses = self.sparse_allreduce_bucket(bucket, dp_group, dp_world_size)
        # Densify sparse tensor and copy back to original location
        for tensor in allreduced_sparses:
            if tensor.is_sparse:
                tensor.orig_dense_tensor.data = tensor.to_coo_tensor()
            else:
                tensor.orig_dense_tensor.copy_(tensor.to_dense())

    def sparse_allreduce_bucket(self, bucket, dp_group, dp_world_size=None):
        sparse_list = []
        for sparse in bucket:
            sparse_list.append(self.sparse_allreduce(sparse, dp_group, dp_world_size))
        return sparse_list

    def sparse_allreduce(self, sparse, dp_group, dp_world_size=None):
        original_data_type = sparse.values.dtype
        if self.communication_data_type != sparse.values.dtype:
            if self.communication_data_type in (torch.float16, torch.bfloat16):
                indices = sparse.indices.to(torch.int32)
            else:
                indices = sparse.indices
            values = sparse.values.to(self.communication_data_type)
        else:
            indices = sparse.indices
            values = sparse.values

        if dp_world_size is None:
            dp_world_size = dist.get_world_size(group=dp_group)
        if self.postscale_gradients():
            if self.gradient_average:
                values.mul_(self.gradient_predivide_factor() / (dp_world_size))
        else:
            values.mul_(1. / (dp_world_size))

        indices_device_list = self.sparse_all_gather(indices, dp_group)
        values_device_list = self.sparse_all_gather(values, dp_group)

        sparse.indices = torch.cat(indices_device_list).to(torch.long)
        sparse.values = torch.cat(values_device_list).to(original_data_type)
        return sparse

    def sparse_all_gather(self, value, dp_group):
        my_size = torch.LongTensor([value.size()[0]]).to(self.device)
        all_sizes = self.all_gather_scalar(my_size, dp_group)
        max_size = torch.cat(all_sizes).max()
        fill_size = max_size - my_size

        assert value.dim() in [1, 2]
        if value.dim() == 1:
            if fill_size > 0:
                value = torch.cat([value, value.new_empty(fill_size)])
            tensor_list = [value.new_empty(max_size) for _ in range(dist.get_world_size(group=dp_group))]
        else:
            if fill_size > 0:
                value = torch.cat([value, value.new_empty(fill_size, value.size()[1])])
            tensor_list = [
                value.new_empty(max_size,
                                value.size()[1]) for _ in range(dist.get_world_size(group=dp_group))
            ]

        dist.all_gather(tensor_list, value, group=dp_group)
        tensors = []
        for dev_idx, t in enumerate(tensor_list):
            size = all_sizes[dev_idx][0]
            tensors.append(t.index_select(0, torch.arange(size, dtype=torch.long, device=self.device)))

        return tensors

    def all_gather_scalar(self, value, dp_group):
        tensor_list = [value.new_zeros(value.size()) for _ in range(dist.get_world_size(group=dp_group))]
        dist.all_gather(tensor_list, value, group=dp_group)
        return tensor_list

    def module_state_dict(self, destination=None, prefix="", keep_vars=False, exclude_frozen_parameters=False):
        sd = self.module.state_dict(destination=destination, prefix=prefix, keep_vars=keep_vars)

        # Remove frozen parameter weights from state_dict if specified
        if exclude_frozen_parameters:
            for n, p in self.module.named_parameters():
                if not p.requires_grad and n in sd:
                    del sd[n]

        if self.random_ltd_enabled():
            sd = remove_random_ltd_state_dict(sd)
        return sd

    @staticmethod
    def load_moe_state_dict(checkpoint_path,
                            tag,
                            state_dict,
                            old_moe_load,
                            model=None,
                            mpu=None,
                            num_experts=1,
                            checkpoint_engine=TorchCheckpointEngine()):
        if old_moe_load:
            expp_rank = groups._get_expert_data_parallel_rank(groups._get_max_expert_size_name())

            num_local_experts = max(num_experts) // groups._get_expert_parallel_world_size(
                groups._get_max_expert_size_name())
            for local_expert_id in range(num_local_experts):
                global_expert_id = expp_rank * num_local_experts + local_expert_id
                expert_state_dict = checkpoint_engine.load(
                    DeepSpeedEngine._get_expert_ckpt_name(
                        checkpoint_path,
                        -1,  # -1 means ignore layer_id
                        global_expert_id,
                        tag,
                        mpu),
                    map_location=torch.device('cpu'))

                # Updating global -> local expert ids
                moe_str_prefix = '.deepspeed_moe.experts.deepspeed_experts.'
                for key in list(expert_state_dict.keys()):
                    local_key = key.replace(f'{moe_str_prefix}{global_expert_id}',
                                            f'{moe_str_prefix}{local_expert_id}')
                    expert_state_dict[local_key] = expert_state_dict.pop(key)
                state_dict.update(expert_state_dict)

        else:
            moe_layer_id = 0
            for n_module, module in model.named_modules():
                if isinstance(module, MoE):  # and deepspeed.comm.get_rank() == 0:
                    group_name = module.expert_group_name
                    num_local_experts = module.num_local_experts
                    expp_rank = groups._get_expert_parallel_rank(group_name)
                    # loop all local_experts
                    for local_expert_id in range(num_local_experts):
                        global_expert_id = expp_rank * num_local_experts + local_expert_id
                        expert_state_dict = checkpoint_engine.load(DeepSpeedEngine._get_expert_ckpt_name(
                            checkpoint_path, moe_layer_id, global_expert_id, tag, mpu),
                                                                   map_location=torch.device('cpu'))
                        # print(expert_state_dict.keys())
                        # Updating global -> local expert ids
                        moe_str_prefix = '.deepspeed_moe.experts.deepspeed_experts.'
                        for key in list(expert_state_dict.keys()):
                            local_key = key.replace(f'{moe_str_prefix}{global_expert_id}',
                                                    f'{moe_str_prefix}{local_expert_id}')
                            expert_state_dict[local_key] = expert_state_dict.pop(key)
                        state_dict.update(expert_state_dict)
                    moe_layer_id += 1

    def load_module_state_dict(self, checkpoint, strict=True, custom_load_fn=None, fetch_z3_params=False):
        if fetch_z3_params:
            params_to_fetch = [
                p for p in self.module.parameters()
                if hasattr(p, 'ds_id') and p.ds_status == ZeroParamStatus.NOT_AVAILABLE
            ]
        else:
            params_to_fetch = []

        with deepspeed.zero.GatheredParameters(params_to_fetch, modifier_rank=0):
            module_state_dict = checkpoint['module']
            if custom_load_fn:
                custom_load_fn(src=module_state_dict, dst=self.module)
            else:
                self.module.load_state_dict(
                    module_state_dict,  # TODO
                    strict=strict)

        if checkpoint.get(FROZEN_PARAM_FRAGMENTS, None) is not None:
            saved_frozen_params = checkpoint[FROZEN_PARAM_FRAGMENTS]
            for param in self.module.parameters():
                if param.requires_grad:
                    continue
                if param not in self.param_names:
                    raise ValueError(f"failed to find frozen {param} in named params")
                name = self.param_names[param]
                if hasattr(param, 'ds_id'):
                    param.ds_tensor.data.copy_(saved_frozen_params[name].data)
                else:
                    param.data.copy_(saved_frozen_params[name].data)

    def _get_zero_ckpt_prefix(self, dp_rank, bf16_mode):
        return f'{"bf16_" if bf16_mode else ""}zero_pp_rank_{dp_rank}'

    def _get_rank_zero_ckpt_name(self, checkpoints_path, tag, mp_rank, dp_rank, bf16_mode):
        file_prefix = self._get_zero_ckpt_prefix(dp_rank, bf16_mode=bf16_mode)
        zero_ckpt_name = os.path.join(
            checkpoints_path,
            str(tag),
            f"{file_prefix}_mp_rank_{mp_rank:02d}_optim_states.pt",
        )
        return zero_ckpt_name

    def _get_zero_ckpt_name(self, checkpoints_path, tag):
        mp_rank = 0 if self.mpu is None else self.mpu.get_model_parallel_rank()
        pp_rank = dist.get_rank(group=self.optimizer.dp_process_group)
        bf16_mode = self.bfloat16_enabled()
        return self._get_rank_zero_ckpt_name(checkpoints_path, tag, mp_rank, pp_rank, bf16_mode)

    def _get_ckpt_name(self, checkpoints_path, tag, mp_placeholder=None, pp_placeholder=None):
        if mp_placeholder is not None:
            mp_rank_str = mp_placeholder
        else:
            mp_rank = 0 if self.mpu is None else self.mpu.get_model_parallel_rank()
            mp_rank_str = f"{mp_rank:02d}"

        if self.zero_optimization_partition_weights():
            if pp_placeholder is not None:
                pp_rank = pp_placeholder
            else:
                pp_rank = dist.get_rank(group=self.optimizer.dp_process_group)

            filename = "zero_pp_rank_{}".format(pp_rank)
            ckpt_name = os.path.join(
                checkpoints_path,
                str(tag),
                f"{filename}_mp_rank_{mp_rank_str}_model_states.pt",
            )
        else:
            ckpt_name = os.path.join(
                checkpoints_path,
                str(tag),
                "mp_rank_" + mp_rank_str + "_model_states.pt",
            )
        return ckpt_name

    def _get_optimizer_ckpt_name(self, checkpoints_path, tag, expp_rank):
        mp_rank = 0 if self.mpu is None else self.mpu.get_model_parallel_rank()
        ckpt_name = os.path.join(checkpoints_path, str(tag),
                                 f'expp_rank_{expp_rank}_mp_rank_{mp_rank:02d}_optim_states.pt')
        return ckpt_name

    @staticmethod
    def _get_expert_ckpt_name(checkpoints_path, layer_id, expert_id, tag, mpu=None):
        mp_rank = 0 if mpu is None else mpu.get_model_parallel_rank()
        if layer_id <= -1:
            # Used to support old checkpoint loading
            ckpt_name = os.path.join(checkpoints_path, '' if tag is None else str(tag),
                                     f'expert_{expert_id}_mp_rank_{mp_rank:02d}_model_states.pt')
        else:
            # Used to support new checkpoint loading
            ckpt_name = os.path.join(checkpoints_path, '' if tag is None else str(tag),
                                     f'layer_{layer_id}_expert_{expert_id}_mp_rank_{mp_rank:02d}_model_states.pt')
        return ckpt_name

    def _get_all_ckpt_names(self, checkpoints_path, tag):
        # It is required that (checkpoints_path, tag) are consistent among all ranks.
        ckpt_file_pattern = self._get_ckpt_name(checkpoints_path,
                                                tag,
                                                mp_placeholder="*",
                                                pp_placeholder="0" if self.load_universal_checkpoint() else None)
        import glob

        ckpt_files = glob.glob(ckpt_file_pattern)
        ckpt_files.sort()
        return ckpt_files

    def load_checkpoint(self,
                        load_dir,
                        tag=None,
                        load_module_strict=True,
                        load_optimizer_states=True,
                        load_lr_scheduler_states=True,
                        load_module_only=False,
                        custom_load_fn=None):
        """
        Load training checkpoint

        Arguments:
            load_dir: Required. Directory to load the checkpoint from
            tag: Checkpoint tag used as a unique identifier for checkpoint, if not provided will attempt to load tag in 'latest' file
            load_module_strict: Optional. Boolean to strictly enforce that the keys in state_dict of module and checkpoint match.
            load_optimizer_states: Optional. Boolean to load the training optimizer states from Checkpoint. Ex. ADAM's momentum and variance
            load_lr_scheduler_states: Optional. Boolean to add the learning rate scheduler states from Checkpoint.
            load_module_only: Optional. Boolean to load only the model weights from the checkpoint. Ex. warmstarting.
            custom_load_fn: Optional. Custom model load function.

        Returns:
            A tuple of ``load_path`` and ``client_state``.
            *``load_path``: Path of the loaded checkpoint. ``None`` if loading the checkpoint failed.
            *``client_state``: State dictionary used for loading required training states in the client code.

        Important: under ZeRO3, one cannot load checkpoint with ``engine.load_checkpoint()`` right
        after ``engine.save_checkpoint()``. It is because ``engine.module`` is partitioned, and
        ``load_checkpoint()`` wants a pristine model. If insisting to do so, please reinitialize engine
        before ``load_checkpoint()``.

        """

        if tag is None:
            latest_tag = "latest_universal" if self.load_universal_checkpoint() else "latest"
            latest_path = os.path.join(load_dir, latest_tag)
            if os.path.isfile(latest_path):
                with open(latest_path, "r") as fd:
                    tag = fd.read().strip()
            else:
                if self.load_universal_checkpoint():
                    raise ValueError(f'Invalid for universal checkpoint: {latest_path} does not exist')
                else:
                    logger.warning(
                        f"Unable to find latest file at {latest_path}, if trying to load latest "
                        "checkpoint please ensure this file exists or pass an explicit checkpoint tag when loading a checkpoint."
                    )
                    return None, None

        if self._optimizer_has_ckpt_event_prologue():
            # Prepare for checkpoint load by ensuring all parameters are partitioned
            self.optimizer.checkpoint_event_prologue()

        load_path, client_states = self._load_checkpoint(load_dir,
                                                         tag,
                                                         load_module_strict=load_module_strict,
                                                         load_optimizer_states=load_optimizer_states,
                                                         load_lr_scheduler_states=load_lr_scheduler_states,
                                                         load_module_only=load_module_only,
                                                         custom_load_fn=custom_load_fn)

        load_zero_checkpoint = load_path is not None and self.zero_optimization()
        if load_zero_checkpoint and not self.zero_nvme_offload_optimizer():
            if (load_optimizer_states and not load_module_only) or self.load_universal_checkpoint():
                success = self._load_zero_checkpoint(load_dir, tag, load_optimizer_states=load_optimizer_states)
            else:
                success = False
            if not success:
                self.optimizer._restore_from_bit16_weights()

        if self.zero_nvme_offload_optimizer():
            from shutil import copytree, disk_usage
            rank = self.local_rank if self.use_node_local_storage() else self.global_rank
            rank_dir = "rank" + dp_index_to_str(rank)
            offload_dir = self.optimizer.optimizer_swapper.swap_folder
            offload_ckpt_dir = os.path.join(load_dir, tag, "offloaded_tensors", rank_dir)
            _, _, free = disk_usage(offload_dir)
            logger.info(
                f"Copying NVMe offload checkpoint from {offload_ckpt_dir} to {offload_dir}, {free / 1e9:,.2f} GB free on target filesystem..."
            )
            copytree(offload_ckpt_dir, offload_dir, dirs_exist_ok=True)
            _, _, free = disk_usage(offload_dir)
            logger.info(f"Copying complete! {free / 1e9:,.2f} GB free on target filesystem")
            self.optimizer.reset_swap_buffers()

        if self._optimizer_has_ckpt_event_epilogue():
            self.optimizer.checkpoint_event_epilogue()

        if self.load_universal_checkpoint() and not self.zero_optimization_partition_weights():
            self.optimizer.update_lp_params()

        return load_path, client_states

    def _load_checkpoint(self,
                         load_dir,
                         tag,
                         load_module_strict=True,
                         load_optimizer_states=True,
                         load_lr_scheduler_states=True,
                         load_module_only=False,
                         custom_load_fn=None):

        from deepspeed.runtime.state_dict_factory import SDLoaderFactory

        ckpt_list = self._get_all_ckpt_names(load_dir, tag)
        sd_loader = SDLoaderFactory.get_sd_loader(ckpt_list, checkpoint_engine=self.checkpoint_engine)

        is_pipe_parallel = isinstance(self.module, PipelineModule)

        mp_rank = 0 if self.mpu is None else self.mpu.get_model_parallel_rank()
        load_path, checkpoint, _ = sd_loader.load(self.mp_world_size, mp_rank, is_pipe_parallel=is_pipe_parallel)

        if checkpoint is None:
            return None, None

        fetch_z3_params = False
        if self.zero_optimization_partition_weights() and not load_optimizer_states:
            checkpoint['module'] = get_fp32_state_dict_from_zero_checkpoint(load_dir)
            fetch_z3_params = True

        if is_pipe_parallel:
            # Pipeline parallelism uses this to load its own checkpoint files.
            self._curr_ckpt_path = os.path.join(load_dir, tag)

        if self.has_moe_layers:
            # print(checkpoint.keys())
            old_moe_load = False
            if not isinstance(checkpoint['num_experts'], list):
                old_moe_load = True
            DeepSpeedEngine.load_moe_state_dict(load_dir,
                                                tag,
                                                state_dict=checkpoint['module'],
                                                old_moe_load=old_moe_load,
                                                model=self.module,
                                                mpu=self.mpu,
                                                num_experts=self.num_experts,
                                                checkpoint_engine=self.checkpoint_engine)
        if not self.load_universal_checkpoint():
            self.load_module_state_dict(checkpoint=checkpoint,
                                        strict=load_module_strict,
                                        custom_load_fn=custom_load_fn,
                                        fetch_z3_params=fetch_z3_params)

        self.loaded_checkpoint_dp_world_size = checkpoint['dp_world_size']

        optim_checkpoint = None
        if load_module_only:
            deepspeed_states = ['module']
            if self.optimizer is not None and hasattr(self.optimizer, 'refresh_fp32_params'):
                self.optimizer.refresh_fp32_params()
        else:
            has_zero_optimizer_state = self.zero_optimization() or self.bfloat16_enabled()
            if load_optimizer_states and self.optimizer is not None and not has_zero_optimizer_state:
                if self.has_moe_layers:
                    largest_group_name = groups._get_max_expert_size_name()
                    expp_rank = groups._get_expert_parallel_rank(largest_group_name)
                    optim_load_path = self._get_optimizer_ckpt_name(load_dir, tag, expp_rank)
                    optim_checkpoint = self.checkpoint_engine.load(optim_load_path, map_location=torch.device('cpu'))
                else:
                    optim_checkpoint = checkpoint

                if self.fp16_enabled() or self.bfloat16_enabled():
                    self.optimizer.load_state_dict(optim_checkpoint['optimizer'],
                                                   load_optimizer_states=load_optimizer_states)
                else:
                    optim_checkpoint = checkpoint

                self.optimizer.load_state_dict(optim_checkpoint['optimizer'])

            if load_lr_scheduler_states and self.lr_scheduler is not None:
                self.lr_scheduler.load_state_dict(checkpoint['lr_scheduler'])

            if self.random_ltd_enabled() and self.random_ltd_scheduler is not None and 'random_ltd' in checkpoint:
                self.random_ltd_scheduler.load_state_dict(checkpoint['random_ltd'])

            if self.training_dataloader is not None and self.curriculum_learning_enabled(
            ) and 'data_sampler' in checkpoint:
                self.training_dataloader.data_sampler.load_state_dict(checkpoint['data_sampler'])

            def get_sparse_tensor_module_names(original_set, loaded_set, original_parameters, loaded_parameters):
                result = set()

                for name in original_set:
                    if name in loaded_parameters and name not in loaded_set:
                        continue  # parameter existed in previous model and was not sparse
                    result.add(name)

                for name in loaded_set:
                    if name in original_parameters:
                        result.add(name)  # parameter exists in both configs and it was sparse

                return result

            if 'sparse_tensor_module_names' in checkpoint:
                sparse_tensor_module_names = checkpoint['sparse_tensor_module_names']
            elif 'csr_tensor_module_names' in checkpoint:
                sparse_tensor_module_names = checkpoint['csr_tensor_module_names']
            else:
                sparse_tensor_module_names = None
            if sparse_tensor_module_names is not None:
                if load_module_strict:
                    self.sparse_tensor_module_names = sparse_tensor_module_names
                else:
                    self.sparse_tensor_module_names = get_sparse_tensor_module_names(
                        self.sparse_tensor_module_names, sparse_tensor_module_names,
                        dict(self.module.named_parameters()), checkpoint["module"])

            self.global_steps = checkpoint['global_steps']
            self.global_samples = checkpoint.get('global_samples', self.global_steps * self.train_batch_size())
            self.skipped_steps = checkpoint['skipped_steps']
            self.loaded_checkpoint_mp_world_size = checkpoint['mp_world_size']
            deepspeed_states = [
                'module', 'sparse_tensor_module_names', 'skipped_steps', 'global_steps', 'dp_world_size',
                'mp_world_size', 'data_sampler', 'random_ltd'
            ]
        client_state = {}

        if load_lr_scheduler_states:
            deepspeed_states.append('lr_scheduler')
        if load_optimizer_states:
            deepspeed_states.append('optimizer')

        client_state = {key: value for key, value in checkpoint.items() if key not in deepspeed_states}

        if optim_checkpoint is not None:
            client_state['optimizer'] = optim_checkpoint['optimizer']

        return load_path, client_state

    def _load_zero_checkpoint(self, load_dir, tag, load_optimizer_states=True):

        load_serial = None
        # When use loading checkpoint serial, checkpoint loading start from local rank 0,
        # all other local rank would be paused, waiting for its rank-1 peer ready and its notification.
        if self._config.zero_config.pipeline_loading_checkpoint:
            assert self.zero_optimization_stage(
            ) == ZeroStageEnum.weights, "Only stage3 support for pipeline checkpoint loading"
            load_serial = torch.zeros(1).to(self.device)
            if dist.get_local_rank() != 0:
                dist.recv(tensor=load_serial, src=dist.get_rank() - 1)
        if self.load_universal_checkpoint():
            zero_sd_list = None
            checkpoint_folder = f'{os.path.join(load_dir, tag)}'
        else:
            if load_optimizer_states and self.seq_dp_world_size != self.loaded_checkpoint_dp_world_size:
                raise ZeRORuntimeException("The checkpoint being loaded used a DP " \
                    f"world size of {self.loaded_checkpoint_dp_world_size} but the " \
                    f"current world size is {self.seq_dp_world_size}. Automatic adjustment " \
                    "of ZeRO's optimizer state partitioning with a new world size is not " \
                    "currently supported.")
            checkpoint_folder = None
            zero_sd_list = self._get_all_zero_checkpoints(load_dir, tag)
            if zero_sd_list is None:
                return False

        param_shapes = self._get_zero_param_shapes()
        self.optimizer.load_state_dict(state_dict_list=zero_sd_list,
                                       load_optimizer_states=load_optimizer_states,
                                       load_from_fp32_weights=self.zero_load_from_fp32_weights(),
                                       checkpoint_folder=checkpoint_folder,
                                       load_serial=load_serial,
                                       param_shapes=param_shapes)

        if self.load_universal_checkpoint():
            logger.info(f'loaded universal zero checkpoints from {checkpoint_folder} for rank {self.global_rank}')
        else:
            logger.info(f"loading {len(zero_sd_list)} zero partition checkpoints for rank {self.global_rank}")
        return True

    def _get_mp_rank_zero_checkpoint_names(self, load_dir, tag, mp_rank, dp_world_size, bf16_mode):
        zero_ckpt_names = []
        for dp_rank in range(dp_world_size):
            ckpt_name = self._get_rank_zero_ckpt_name(checkpoints_path=load_dir,
                                                      tag=tag,
                                                      mp_rank=mp_rank,
                                                      dp_rank=dp_rank,
                                                      bf16_mode=bf16_mode)
            zero_ckpt_names.append(ckpt_name)

        return zero_ckpt_names

    def _get_all_zero_checkpoint_names(self, load_dir, tag, bf16_mode):
        mp_rank = 0 if self.mpu is None else self.mpu.get_model_parallel_rank()
        zero_ckpt_names = self._get_mp_rank_zero_checkpoint_names(load_dir=load_dir,
                                                                  tag=tag,
                                                                  mp_rank=mp_rank,
                                                                  dp_world_size=self.loaded_checkpoint_dp_world_size,
                                                                  bf16_mode=bf16_mode)
        for i, ckpt_name in enumerate(zero_ckpt_names):
            if not os.path.exists(ckpt_name):
                # transparently handle the old file pattern for optim_states
                if "optim_states.pt" in ckpt_name:
                    ckpt_name_try = ckpt_name.replace("_optim_states.pt", "optim_states.pt")
                    if os.path.exists(ckpt_name_try):
                        zero_ckpt_names[i] = ckpt_name_try
                        continue

        return zero_ckpt_names

    def _get_all_zero_checkpoint_state_dicts(self, zero_ckpt_names):
        zero_sd_list = []
        for i, ckpt_name in enumerate(zero_ckpt_names):
            _state = None
            if ckpt_name is None:
                _state = {OPTIMIZER_STATE_DICT: None}
            # Fully load state for current rank
            elif self.zero_elastic_checkpoint() or dist.get_rank(group=self.optimizer.dp_process_group) == i:
                _state = self.checkpoint_engine.load(
                    ckpt_name,
                    map_location='cpu',
                )
            else:
                _state = {OPTIMIZER_STATE_DICT: None}
            zero_sd_list.append(_state)

        zero_optimizer_sd = [sd[OPTIMIZER_STATE_DICT] for sd in zero_sd_list]
        logger.info(f"successfully read {len(zero_optimizer_sd)} ZeRO state_dicts for rank {self.global_rank}")
        return zero_optimizer_sd

    def _get_all_zero_checkpoints(self, load_dir, tag):
        for bf16_mode in [self.bfloat16_enabled(), not self.bfloat16_enabled()]:
            zero_ckpt_names = self._get_all_zero_checkpoint_names(load_dir, tag, bf16_mode)
            if zero_ckpt_names is not None:
                # Warn if loading checkpoint of different bit16 type
                if bf16_mode is not self.bfloat16_enabled():
                    checkpoint_bit16 = BFLOAT16 if bf16_mode else FP16
                    engine_bit16 = BFLOAT16 if self.bfloat16_enabled() else FP16
                    logger.warning(f'Loading {checkpoint_bit16} zero checkpoints into {engine_bit16} training engine')
                return self._get_all_zero_checkpoint_state_dicts(zero_ckpt_names)

        return None

    def _checkpoint_tag_validation(self, tag):
        if self.checkpoint_tag_validation_enabled():
            s_hash = hashlib.sha1(tag.encode())
            bhash = torch.ByteTensor([s_hash.digest()]).flatten().to(self.device)
            max_bhash = bhash.clone()
            min_bhash = bhash.clone()
            dist.all_reduce(max_bhash, op=dist.ReduceOp.MAX)
            dist.all_reduce(min_bhash, op=dist.ReduceOp.MIN)
            valid = all(min_bhash == bhash) and all(max_bhash == bhash)
            msg = (f"[rank={dist.get_rank()}] The checkpoint tag name '{tag}' is not consistent across "
                   "all ranks. Including rank unique information in checkpoint tag could cause issues when "
                   "restoring with different world sizes.")
            if self.checkpoint_tag_validation_fail():
                assert valid, msg
            elif not valid:
                logger.warning(msg)

    def save_checkpoint(self, save_dir, tag=None, client_state={}, save_latest=True, exclude_frozen_parameters=False):
        """Save training checkpoint

        Arguments:
            save_dir: Required. Directory for saving the checkpoint
            tag: Optional. Checkpoint tag used as a unique identifier for the checkpoint, global step is
                used if not provided. Tag name must be the same across all ranks.
            client_state: Optional. State dictionary used for saving required training states in the client code.
            save_latest: Optional. Save a file 'latest' pointing to the latest saved checkpoint.
            exclude_frozen_parameters: Optional. Exclude frozen parameters from checkpointed state.
        Important: all processes must call this method and not just the process with rank 0. It is
        because each process needs to save its master weights and scheduler+optimizer states. This
        method will hang waiting to synchronize with other processes if it's called just for the
        process with rank 0.

        """
        if self._optimizer_has_ckpt_event_prologue():
            # Custom preparation for checkpoint save, if applicable
            self.optimizer.checkpoint_event_prologue()

        rank = self.local_rank if self.use_node_local_storage() else self.global_rank

        # This is to make sure the checkpoint names are created without collision
        # There seems to be issue creating them in parallel

        # Ensure save_dir directory exists
        if rank == 0:
            self.checkpoint_engine.makedirs(save_dir, exist_ok=True)
        dist.barrier()

        if tag is None:
            tag = f"global_step{self.global_steps}"

        # Ensure tag is a string
        tag = str(tag)
        commit_info = CheckpointCommitInfo(tag=tag, save_dir=save_dir, save_latest=save_latest)

        self.checkpoint_engine.create(commit_info)

        # Ensure checkpoint tag is consistent across ranks
        self._checkpoint_tag_validation(tag)

        if self.has_moe_layers:
            self.save_non_zero_checkpoint = False
            self._create_checkpoint_file(save_dir, tag, False)
            self._save_moe_checkpoint(save_dir,
                                      tag,
                                      client_state=client_state,
                                      exclude_frozen_parameters=exclude_frozen_parameters)

        # We distribute the task of saving layer checkpoint files among
        # data parallel instances, so all procs should call _save_checkpoint.
        # All procs then call module_state_dict(), but only procs of data
        # parallel rank 0 save the general model params.
        if not self.has_moe_layers:
            self._create_checkpoint_file(save_dir, tag, False)
            self._save_checkpoint(save_dir,
                                  tag,
                                  client_state=client_state,
                                  exclude_frozen_parameters=exclude_frozen_parameters)

        if self.save_zero_checkpoint:
            self._create_zero_checkpoint_files(save_dir, tag)
            self._save_zero_checkpoint(save_dir, tag)

        if self.zero_nvme_offload_optimizer():
            from shutil import copytree, disk_usage
            rank_dir = "rank" + dp_index_to_str(rank)
            offload_dir = self.optimizer.optimizer_swapper.swap_folder
            offload_ckpt_dir = os.path.join(save_dir, tag, "offloaded_tensors", rank_dir)
            _, _, free = disk_usage(save_dir)
            logger.info(
                f"Copying NVMe offload files from {offload_dir} to {offload_ckpt_dir}, {free / 1e9:,.2f} GB free on target filesystem..."
            )
            copytree(offload_dir,
                     offload_ckpt_dir,
                     ignore=lambda _, dir_list: list(filter(lambda x: 'gradient' in x, dir_list)),
                     dirs_exist_ok=False)
            _, _, free = disk_usage(save_dir)
            logger.info(f"Copying complete! {free / 1e9:,.2f} GB free on target filesystem")

        if self._optimizer_has_ckpt_event_epilogue():
            self.optimizer.checkpoint_event_epilogue()

        # Save latest checkpoint tag
        if not self.checkpoint_engine.is_decoupled():
            self.checkpoint_engine.commit(tag)
            if save_latest and self.global_rank == 0:
                with open(os.path.join(save_dir, 'latest'), 'w') as fd:
                    fd.write(tag)

        dist.barrier()

        return True

    def _commit_decoupled_checkpoint(self):
        assert self.checkpoint_engine.is_decoupled(), \
            f'{self.checkpoint_engine} is not a Decoupled Checkpoint Engine'

        commit_info = self.checkpoint_engine.get_commit_info()
        if commit_info is None:
            return

        self.checkpoint_engine.commit(commit_info)

        if self.global_rank == 0 and commit_info.save_latest:
            with open(os.path.join(commit_info.save_dir, 'latest'), 'w') as fd:
                fd.write(commit_info.tag)

        dist.barrier()

    def _get_non_moe_state_dict(self, full_state_dict):
        """
            Get the state dict of the non-moe layers
        """
        for key in list(full_state_dict.keys()):
            if 'expert' in key and 'moe.gate.wg.weight' not in key:
                full_state_dict.pop(key)

        return full_state_dict

    def _save_moe_checkpoint(self, save_dir, tag, client_state={}, exclude_frozen_parameters=False):
        save_path = self._get_ckpt_name(save_dir, tag)

        # A hack to save the checkpointing directory. Pipeline parallelism overrides
        # module_state_dict() and uses this path to save the model. module_state_dict()
        # then instead just returns None.

        # Using layer_#_export_# to save the model's expert state_dict
        moe_layer_id = 0
        for n_module, module in self.module.named_modules():
            if isinstance(module, MoE):  # and deepspeed.comm.get_rank() == 0:
                group_name = module.expert_group_name
                num_local_experts = module.num_local_experts
                expp_rank = groups._get_expert_parallel_rank(group_name)
                exp_dp_rank = groups._get_expert_data_parallel_rank(group_name)
                # print(expp_rank, exp_dp_rank)
                # if exp_dp_rank != 0:
                if not self.checkpoint_engine.is_data_parallel_writer(exp_dp_rank):
                    moe_layer_id += 1
                    continue

                # get all moe parameters
                moe_state_dict = {}
                for n, p in module.state_dict().items():
                    if 'expert' in n and 'moe.gate.wg.weight' not in n:
                        moe_state_dict[n_module + '.' + n] = p
                moe_str_prefix = '.deepspeed_moe.experts.deepspeed_experts.'
                # print(moe_state_dict.keys()) # until now, everything is fine. So the bug happens at next few lines
                # Reorder the moe name rank, so that each checkpoint only has one expert
                experts_state_dict = defaultdict(dict)
                for key in list(moe_state_dict.keys()):
                    m = re.match(f".*{moe_str_prefix}([0-9]+).*", key)

                    local_expert_id = None
                    if not m:
                        logger.warning(f'No expert found in key {key}.')
                    else:
                        local_expert_id = m.group(1)

                    global_expert_id = expp_rank * \
                        num_local_experts + int(local_expert_id)
                    expert_key = key.replace(f'{moe_str_prefix}{local_expert_id}',
                                             f'{moe_str_prefix}{global_expert_id}')
                    # truncating extra tensor (shared) storage
                    truncated = moe_state_dict.pop(key).clone().detach()
                    experts_state_dict[str(global_expert_id)][expert_key] = truncated

                # let save the moe parameters
                for global_expert_id, expert_state_dict in experts_state_dict.items():
                    # save the moe parameters
                    moe_save_path = self._get_expert_ckpt_name(save_dir, moe_layer_id, global_expert_id, tag, self.mpu)
                    if self.random_ltd_enabled():
                        expert_state_dict = remove_random_ltd_state_dict(expert_state_dict)
                    saveable_state_dict = expert_state_dict
                    if self.checkpoint_engine.preserves_storage_sharing():
                        saveable_state_dict = clone_tensors_for_torch_save(expert_state_dict)
                    self.checkpoint_engine.save(saveable_state_dict, moe_save_path)
                moe_layer_id += 1

        self._curr_ckpt_path = os.path.join(save_dir, tag)

        largest_group_name = groups._get_max_expert_size_name()
        expp_rank = groups._get_expert_parallel_rank(largest_group_name)
        exp_dp_rank = groups._get_expert_data_parallel_rank(largest_group_name)

        # In the case of E + D parallelism, only the
        # first expert parallel group should save the expert weights
        # since each expert parallel group is a copy of the model's experts
        if not self.checkpoint_engine.is_data_parallel_writer(exp_dp_rank):
            return

        # Save optimizer states. They are different across each exp parallel rank.
        optimizer_state = {
            'optimizer': self.optimizer.state_dict() if self.optimizer and not self.zero_optimization() else None
        }
        # TODO: why use BufferedWriter not the path
        file_path = self._get_optimizer_ckpt_name(save_dir, tag, expp_rank)
        saveable_state_dict = optimizer_state
        if self.checkpoint_engine.preserves_storage_sharing():
            saveable_state_dict = clone_tensors_for_torch_save(optimizer_state)
        self.checkpoint_engine.save(saveable_state_dict, file_path)

        # Load flow uses below saved file for model parameters, RNG and more
        if groups._get_data_parallel_rank() == 0:
            # Get non-moe parameters
            # Classes DeepSpeedEngine and PipelineEngine have different behavior for method module_state_dict.
            # DeepSpeedEngine returns the state dict, where PipelineEngine saves the state dict and returns None.
            # We need to get the state dict, therefore, call to DeepSpeedEngine (base class for PipelineEngine)
            model_state_dict = self._get_non_moe_state_dict(
                DeepSpeedEngine.module_state_dict(self, exclude_frozen_parameters=exclude_frozen_parameters))

            # TODO: update num experts info,.. in checkpoint
            state = {
                'module':
                model_state_dict,
                'lr_scheduler':
                self.lr_scheduler.state_dict() if self.lr_scheduler is not None else None,
                'data_sampler':
                self.training_dataloader.data_sampler.state_dict() if
                (self.training_dataloader is not None and self.curriculum_learning_enabled()) else None,
                'random_ltd':
                self.random_ltd_scheduler.state_dict() if self.random_ltd_enabled() else None,
                'sparse_tensor_module_names':
                self.sparse_tensor_module_names,
                'skipped_steps':
                self.skipped_steps,
                'global_steps':
                self.global_steps,
                'global_samples':
                self.global_samples,
                'dp_world_size':
                self.dp_world_size,
                'mp_world_size':
                self.mp_world_size,
                'num_experts':
                self.num_experts
            }
            state.update(client_state)
            logger.info(f'Saving model checkpoint: {save_path}')
            saveable_state_dict = state
            if self.checkpoint_engine.preserves_storage_sharing():
                saveable_state_dict = clone_tensors_for_torch_save(state)
            self.checkpoint_engine.save(saveable_state_dict, save_path)

    def _create_checkpoint_file(self, save_dir, tag, zero_checkpoint):
        name_function = (self._get_zero_ckpt_name if zero_checkpoint else self._get_ckpt_name)
        try:
            checkpoint_name = name_function(save_dir, tag)
            path = os.path.dirname(checkpoint_name)
            self.checkpoint_engine.makedirs(path, exist_ok=True)
        except:
            logger.error(f"Failed saving model checkpoint to {save_dir} with tag {tag}")
            return False

        return True

    def _create_zero_checkpoint_files(self, save_dir, tag):
        success = True
        # zero checkpoint files are created sequentially
        for rank in range(dist.get_world_size(self.optimizer.dp_process_group)):
            if rank == self.global_rank:
                success = self._create_checkpoint_file(save_dir, tag, True)

        return success

    def _save_checkpoint(self, save_dir, tag, client_state={}, exclude_frozen_parameters=False):

        save_path = self._get_ckpt_name(save_dir, tag)

        zero_optimizer_state = self.zero_optimization() or self.bfloat16_enabled()

        save_frozen_param = self.zero_optimization_partition_gradients() and not exclude_frozen_parameters

        # A hack to save the checkpointing directory. Pipeline parallelism overrides
        # module_state_dict() and uses this path to save the model. module_state_dict()
        # then instead just returns None.  The module_state_dict() implementation in
        # PipelineEngine expects the save path to be set in self._curr_ckpt_path.
        self._curr_ckpt_path = os.path.join(save_dir, tag)
        module = self.module_state_dict(exclude_frozen_parameters=exclude_frozen_parameters)
        self._curr_ckpt_path = None

        state = dict(module=module,
                     buffer_names=self._get_buffer_names(),
                     optimizer=self.optimizer.state_dict() if self.optimizer and not zero_optimizer_state else None,
                     param_shapes=self._get_zero_param_shapes() if self.optimizer and zero_optimizer_state else None,
                     frozen_param_shapes=self._get_zero_frozen_param_attributes(self._get_param_shape_func)
                     if save_frozen_param else None,
                     shared_params=self._get_shared_params() if self.optimizer and zero_optimizer_state else None,
                     frozen_param_fragments=self._get_zero_frozen_param_attributes(self._get_param_fragment_func)
                     if save_frozen_param else None,
                     lr_scheduler=self.lr_scheduler.state_dict() if self.lr_scheduler is not None else None,
                     data_sampler=self.training_dataloader.data_sampler.state_dict() if
                     (self.training_dataloader is not None and self.curriculum_learning_enabled()) else None,
                     random_ltd=self.random_ltd_scheduler.state_dict() if self.random_ltd_enabled() else None,
                     sparse_tensor_module_names=self.sparse_tensor_module_names,
                     skipped_steps=self.skipped_steps,
                     global_steps=self.global_steps,
                     global_samples=self.global_samples,
                     dp_world_size=self.seq_dp_world_size,
                     mp_world_size=self.mp_world_size,
                     ds_config=self.config,
                     ds_version=version)
        state.update(client_state)
        log_dist(message=f'Saving model checkpoint: {save_path}', ranks=[0])

        if self.save_non_zero_checkpoint:
            self.checkpoint_engine.save(state_dict=state, path=save_path)

    def _get_buffer_names(self):
        buffer_names = []

        # we save buffer names so that we could extract later the real buffers from the saved
        # state_dict["module"] in the non-zero checkpoint - the buffers are already there but they
        # are intermixed with param placeholders

        # have to traverse the tree to be able to skip non-persistent buffers
        def get_layer_named_buffers(module, prefix=""):
            for name, buf in module.named_buffers(recurse=False):
                if buf is not None and name not in module._non_persistent_buffers_set:
                    buffer_names.append(prefix + name)

            for name, child in module.named_children():
                if child is not None:
                    get_layer_named_buffers(child, prefix + name + ".")

        get_layer_named_buffers(self.module, prefix="")

        return buffer_names

    def _get_param_shape_func(self, param):
        return param.ds_shape if hasattr(param, 'ds_id') else param.shape

    def _get_param_fragment_func(self, param):
        return param.ds_tensor.detach().cpu() if hasattr(param, 'ds_id') else param.detach().cpu()

    def _get_zero_frozen_param_attributes(self, attr_func):
        frozen_param_fragments = OrderedDict()

        for param in self.module.parameters():
            if param.requires_grad:
                continue
            if param not in self.param_names:
                raise ValueError(f"failed to find frozen {param} in named params")
            name = self.param_names[param]
            frozen_param_fragments[name] = attr_func(param)

        return frozen_param_fragments

    def _get_zero_param_shapes(self):
        """Returns a dict of name to shape mapping, only for the flattened fp32 weights saved by the
        optimizer. the names are exactly as in state_dict. The order is absolutely important, since
        the saved data is just flattened data with no identifiers and requires reconstruction in the
        same order it was saved.
        We can't rely on self.module.named_parameters() to get the saved tensors, as some params
        will be missing and others unsaved and then it'd be impossible to reconstruct state_dict
        from the flattened weights.
        optimizer.bit16_groups seems to be the easiest to use as it's in all zeroX versions.
        """
        param_group_shapes = []
        cnt = 0
        numel = 0

        # zero2 started using a round_robin_bit16_groups which is a shuffled version of bit16_groups -
        # if we don't use it, we get parameters ordered incorrectly
        if hasattr(self.optimizer, "round_robin_bit16_groups"):
            bit16_groups = self.optimizer.round_robin_bit16_groups
        elif self.bfloat16_enabled() and hasattr(self.optimizer, "bf16_groups"):
            bit16_groups = self.optimizer.bf16_groups
        else:
            bit16_groups = self.optimizer.bit16_groups if self.zero_optimization_stage(
            ) == 2 else self.optimizer.fp16_groups

        for bit16_group in bit16_groups:
            param_shapes = OrderedDict()
            for param in bit16_group:
                cnt += 1
                numel += param.ds_numel if hasattr(param, "ds_numel") else param.numel()
                shape = param.ds_shape if hasattr(param, "ds_shape") else param.shape
                if param not in self.param_names:
                    raise ValueError("failed to find optimizer param in named params")
                name = self.param_names[param]
                param_shapes[name] = shape

                # uncomment to debug zero_to_fp32.py problems
                # if self.global_rank == 0: print(f"saving param {name} {shape} (numel={shape.numel()})")
            param_group_shapes.append(param_shapes)
        # if self.global_rank == 0: print(f"Total saved {numel} numels in {cnt} params")

        return param_group_shapes

    def _get_shared_params(self):
        """
        Returns a dict of shared params, which can later be used to reconstruct the original state dict,
        e.g. in `zero_to_fp32`. Each dict entry is a pair of param names, where the key is the name
        of the variable that isn't stored and the value is the actual param holding data.
        """
        shared_index = {}
        shared_params_by_full_name = {}

        is_zero3_model = (self.zero_optimization_partition_weights()
                          and any(hasattr(param, "ds_id") for param in self.module.parameters()))

        def get_layer_state_dict(module, prefix=""):
            # handle params
            for name, param in module.named_parameters(recurse=False):
                if param is None or (is_zero3_model and not hasattr(param, "ds_id")):
                    continue
                key = prefix + name

                # When weights are manged by stage 3, we can't rely on param.data_ptr() as it will be reused
                # as weights get gathered and reduced, but param.ds_id is unique across all zero weights
                # (and shared params will have the same param.ds_id)
                param_id = param.ds_id if is_zero3_model else param.data_ptr()

                if param_id in shared_index:
                    # shared weights
                    #print(f"`{key}` is shared with `{shared_index[param_id]}`")
                    shared_params_by_full_name[key] = shared_index[param_id]
                else:
                    shared_index[param_id] = key

            for name, child in module.named_children():
                if child is not None:
                    get_layer_state_dict(child, prefix + name + ".")

        if dist.get_rank() == 0:
            get_layer_state_dict(self.module, prefix="")

        return shared_params_by_full_name

    def _copy_recovery_script(self, save_path):
        base_dir = os.path.dirname(os.path.dirname(__file__))
        script = "zero_to_fp32.py"
        src = os.path.join(base_dir, "utils", script)
        dst = os.path.join(save_path, script)
        #logger.info(f"creating recovery script {dst}")
        copyfile(src, dst)
        self._change_recovery_script_permissions(dst)

    def _change_recovery_script_permissions(self, dst):
        # make executable (safeguard for file shares - Azure as example)
        try:
            os.chmod(dst, os.stat(dst).st_mode | stat.S_IEXEC)
        except (FileNotFoundError, PermissionError) as e:
            #this message is used in unit test TestZeRONonDistributed
            logger.info(
                f'Warning: Could not change permissions for {dst} due to error: {e}. Continuing without changing permissions.'
            )

    def _save_zero_checkpoint(self, save_path, tag):
        zero_checkpoint_name = self._get_zero_ckpt_name(save_path, tag)
        zero_sd = dict(optimizer_state_dict=self.optimizer.state_dict(), ds_config=self.config, ds_version=version)
        self.checkpoint_engine.save(zero_sd, zero_checkpoint_name)

        if self.global_rank == 0:
            self._copy_recovery_script(save_path)
        ckpt_type = 'zero' if self.zero_optimization() else 'bf16_zero'
        #logger.info(f'{ckpt_type} checkpoint saved {zero_checkpoint_name}')

    def _replace_module_consolidated_state_dict(self):
        """
        Get a full non-partitioned state_dict with fp16 weights on cpu.
        Important: this function must be called on all ranks and not just rank 0.
        This is similar to nn.Module.state_dict (modelled after _save_to_state_dict)
        This method is used for tensor parallel training.

        Returns:
        OrderedDict: The consolidated state dictionary if the current process rank is 0, otherwise None.
        """
        #TODO: If we use both Zero3 and tensor parallel simultaneously
        # we need to consolidate the gather mechanisms of both.
        state_dict = OrderedDict() if dist.get_rank() == 0 else None

        def get_layer_state_dict(module, prefix=""):
            with GatherReplacedLayerParams(list(module.parameters(recurse=False)), module, enabled=True):
                for name, param in module.named_parameters(recurse=False):
                    if param is None:
                        continue
                    key = prefix + name
                    if (dist.get_rank() == 0):
                        state_dict[key] = param.detach().cpu()
                        # print(key,module, param.detach().cpu().shape)

            for name, child in module.named_children():
                if child is not None:
                    get_layer_state_dict(child, prefix + name + ".")

        get_layer_state_dict(self.module, prefix="")

        # ensure that all GPU communication tasks are completed before the process exits
        get_accelerator().synchronize()
        return state_dict

    def _consolidated_16bit_state_dict(self, exclude_frozen_parameters=False):
        """
        Consolidate the 16-bit state dictionary.
        """
        if self.zero_optimization_stage() == ZeroStageEnum.weights:
            return self._zero3_consolidated_16bit_state_dict(exclude_frozen_parameters)
        elif self.autotp_size() > 1:
            return self._replace_module_consolidated_state_dict()

        raise ValueError("consolidated_16bit_state_dict is only applicable to cases where weights are partitioned, "
                         "including Zero Stage 3 and tensor parallelism.")

    def _zero3_consolidated_16bit_state_dict(self, exclude_frozen_parameters=False):
        """
        Get a full non-partitioned state_dict with fp16 weights on cpu.
        Important: this function must be called on all ranks and not just rank 0.
        This is similar to nn.Module.state_dict (modelled after _save_to_state_dict), but:
        1. consolidates the weights from different partitions on gpu0
        2. works on one layer at a time to require as little gpu0 memory as possible, by
        moving the already consolidated weights to cpu
        3. takes care to keep the shared params shared when gradually copying the params to cpu
        Returns:
            a consolidated fp16 ``state_dict`` on cpu on rank 0, ``None`` on other ranks
        """
        if not self.zero_optimization_partition_weights():
            raise ValueError("this function requires ZeRO-3 mode")

        state_dict = OrderedDict() if dist.get_rank() == 0 else None
        shared_params = {}

        def get_layer_state_dict(module, prefix=""):
            # gather one layer at a time to be memory-efficient
            # must use modifier_rank=0 to release GPU memory after each layer gathered
            #see_memory_usage("before GatheredParameters", force=True)
            with deepspeed.zero.GatheredParameters(list(module.parameters(recurse=False)), modifier_rank=0):
                if dist.get_rank() == 0:
                    # handle params
                    for name, param in module.named_parameters(recurse=False):
                        if param is None or (exclude_frozen_parameters and not param.requires_grad):
                            continue
                        key = prefix + name
                        # can't rely on param.data_ptr() as it will be reused as weights gets
                        # gathered and reduced, but param.ds_id is unique across all zero weights
                        # (and shared params will have the same param.ds_id)
                        if param.ds_id in shared_params:
                            # shared weights
                            #print(f"`{key}` is shared with `{shared_params[param.ds_id]}`")
                            state_dict[key] = state_dict[shared_params[param.ds_id]]
                        else:
                            state_dict[key] = param.detach().cpu()
                            shared_params[param.ds_id] = key
                        #print(f"param {param.ds_id} {param.shape} {key} ")

                    # now buffers - not sure if need to take care of potentially shared weights here
                    for name, buf in module.named_buffers(recurse=False):
                        if (buf is not None and name not in module._non_persistent_buffers_set):
                            state_dict[prefix + name] = buf.detach().cpu()
            #see_memory_usage("after GatheredParameters", force=True)

            for name, child in module.named_children():
                if child is not None:
                    get_layer_state_dict(child, prefix + name + ".")

        # Prepare for checkpoint save by ensuring all parameters are partitioned
        if self._optimizer_has_ckpt_event_prologue():
            self.optimizer.checkpoint_event_prologue()

        see_memory_usage("before get_layer_state_dict", force=False)
        get_layer_state_dict(self.module, prefix="")
        see_memory_usage("after get_layer_state_dict", force=False)

        if self._optimizer_has_ckpt_event_epilogue():
            self.optimizer.checkpoint_event_epilogue()

        return state_dict

    def save_fp16_model(self, save_dir, save_filename="pytorch_model.bin"):
        """has been renamed to save_16bit_model, keeping this around for backwards
        compatibility"""
        return self.save_16bit_model(save_dir, save_filename)

    def save_16bit_model(self, save_dir, save_filename="pytorch_model.bin", exclude_frozen_parameters=False):
        """
        Save 16bit model weights

        This method saves the 16bit model weights at the desired destination.

        Arguments:
            save_dir: Required. Directory for saving the model
            save_filename: Optional. Filename to save to. Defaults to ``pytorch_model.bin``
            exclude_frozen_parameters: Optional. Exclude frozen parameters from checkpointed state.

        Returns:
            ``True`` when a model has been saved, ``False`` otherwise. It will not be saved if
            stage3_gather_16bit_weights_on_model_save is ``False``.

        Important: all processes must call this method and not just the process with rank 0. It is
        because the processes need to work in sync to gather the weights. This method will hang
        waiting to synchronize with other processes if it's called just for the process with rank 0.

        """

        path = os.path.join(save_dir, save_filename)

        if self.zero_optimization_partition_weights():
            if self.zero_gather_16bit_weights_on_model_save():
                # consolidation is expensive in time and memory and therefore isn't a default
                state_dict = self._zero3_consolidated_16bit_state_dict(
                    exclude_frozen_parameters=exclude_frozen_parameters)
            else:
                # the model will be bogus if not consolidated so don't confuse the user by saving it
                logger.info(
                    f"Did not save the model {path} because stage3_gather_16bit_weights_on_model_save is False")
                return False
        else:
            state_dict = self.module_state_dict(exclude_frozen_parameters=exclude_frozen_parameters)

        tag = f"global_step{self.global_steps}"
        tag = str(tag)
        commit_info = CheckpointCommitInfo(tag=tag, save_dir=save_dir, save_latest=False)
        self.checkpoint_engine.create(commit_info)

        if dist.get_rank() == 0:
            self.checkpoint_engine.makedirs(save_dir, exist_ok=True)
            logger.info(f"Saving model weights to {path}, tag: {tag}")
            self.checkpoint_engine.save(state_dict, path)

        self.checkpoint_engine.commit(tag)

        return True

    def empty_partition_cache(self):
        """
        Release GPU memory consumed by offloaded model parameters.
        """
        if hasattr(self.optimizer, 'empty_partition_cache'):
            self.optimizer.empty_partition_cache()
            gc.collect()
            get_accelerator().empty_cache()

    def compile(self,
                backend=get_accelerator().get_compile_backend(),
                compile_kwargs={},
                schedule=None,
                compiled_autograd_enabled=False) -> None:
        """Compile the module using the specified backend and kwargs.
        If a compiler_fn is set, it will be used instead of torch.compile().
        """
        # Avoid graph breaks
        deepspeed.utils.nvtx.enable_nvtx = False

        if not is_compile_supported():
            raise RuntimeError("compile is not supported in your version of PyTorch.")

        if self.is_compiled:
            return

        if 'backend' in compile_kwargs:
            logger.warning("The `backend` in `compile_kwargs` will be overridden. Use the `backend` argument instead.")

        logger.info(f"Compiling deepcompile={self.is_deepcompile_enabled()} backend={backend}")

        enable_deepcompile = self.is_deepcompile_enabled()
        if enable_deepcompile and self.zero_optimization_stage() != ZeroStageEnum.optimizer_states \
                and self.zero_optimization_stage() != ZeroStageEnum.weights \
                and self.zero_optimization_stage() != ZeroStageEnum.gradients:
            logger.info(
                f"Currently DeepCompile supports ZeRO stage 1, 2, or 3 only, but ZeRO stage is set to {self.zero_optimization_stage()}. Falling back to the torch compiler."
            )
            enable_deepcompile = False

        if enable_deepcompile:

            if schedule is not None:

                def passes_name_to_fn(passes):
                    for p in passes:
                        assert callable(p) or p in opt_passes, f"Unknown pass {p}"
                    return [p if callable(p) else opt_passes[p] for p in passes]

                schedule = [(step, passes_name_to_fn(passes)) for step, passes in schedule]

            assert backend in ['inductor', 'eager'], f"Backend {backend} is not supported for DeepCompile."

            compile_config = self._config.compile_config
            if (("zero_optimization" in self.config and "offload_optimizer" in self.config["zero_optimization"]
                 and "offload_param" in self.config["zero_optimization"])
                    and self._config.zero_config.offload_param.device == "cpu"
                    and self._config.zero_config.offload_optimizer.device == "cpu"):
                compile_config.offload_parameters = True
            if self.zero_optimization_stage() == ZeroStageEnum.optimizer_states:
                backend = init_z1(self, backend, compile_config, compile_kwargs, schedule)
            elif self.zero_optimization_stage() == ZeroStageEnum.gradients:
                backend = init_z1(self, backend, compile_config, compile_kwargs, schedule, use_z2=True)
            elif self.zero_optimization_stage() == ZeroStageEnum.weights:
                backend = init_z3(self, backend, compile_config, compile_kwargs, schedule)

        # Hook state must align with whether DeepCompile is active.
        self._set_deepcompile_active(enable_deepcompile)

        # create new dict to avoid modifying original dict
        try:
            self.module.compile(**{**compile_kwargs, 'backend': backend})
        except Exception:
            if enable_deepcompile:
                # Restore default hooks if compilation fails before completing.
                self._set_deepcompile_active(False)
            raise

        self._is_compiled = True
        self._compile_kwargs = compile_kwargs
        if compiled_autograd_enabled:
            if not self._deepcompile_active:
                self._is_compiled_autograd_enabled = compiled_autograd_enabled
            else:
                logger.warning("Compiled autograd is not compatible with DeepCompile, disabling compiled autograd.")
                self._is_compiled_autograd_enabled = False

    def _set_deepcompile_active(self, active: bool) -> None:
        """Toggle DeepCompile runtime state and manage forward hooks accordingly."""
        if self._deepcompile_active == active:
            return

        if active:
            if self.module_forward_pre_hook is not None:
                self.module_forward_pre_hook.remove()
                self.module_forward_pre_hook = None
            if self.module_forward_post_hook is not None:
                self.module_forward_post_hook.remove()
                self.module_forward_post_hook = None
        else:
            if self.module_forward_pre_hook is None:
                self.module_forward_pre_hook = self._create_module_forward_pre_hook()
            if self.module_forward_post_hook is None:
                self.module_forward_post_hook = self._create_module_forward_post_hook()

        self._deepcompile_active = active

    def get_compile_time(self):
        from deepspeed.compile.backend import opt_pass_times
        return opt_pass_times

    def register_compile_pass(self, pass_name: str, pass_fn: Callable) -> None:
        register_compile_pass(pass_name, pass_fn)

    def is_deepcompile_enabled(self) -> bool:
        return self._config.compile_config.deepcompile

    def is_deepcompile_active(self) -> bool:
        return self._deepcompile_active

    @property
    def is_compiled(self) -> bool:
        return self._is_compiled

    def offload_states(self,
                       include: Container[OffloadStateTypeEnum] = None,
                       device: OffloadDeviceEnum = OffloadDeviceEnum.cpu,
                       pin_memory: bool = True,
                       non_blocking: bool = False) -> None:
        """Offload the engine's states to the specified device.

        Arguments:
            include: Optional. The set of states to offload. If not provided, all states are offloaded.
            device: Optional. The device to move the ZeRO optimizer buffers to. Currently only `OffloadDeviceEnum.cpu` is supported.
            pin_memory: Optional. Whether to pin the memory of the offloaded states.
            non_blocking: Optional. Whether to offload the states asynchronously.
        """
        opt_offload_config = self.zero_offload_optimizer()
        assert opt_offload_config is None or opt_offload_config.device == OffloadDeviceEnum.none, "Moving states across devices is not supported for offloaded optimizer states."
        param_offload_config = self.zero_offload_param()
        assert param_offload_config is None or param_offload_config.device == OffloadDeviceEnum.none, "Moving states across devices is not supported for offloaded parameters."

        assert not isinstance(
            self.optimizer,
            DeepSpeedZeRoOffload), "Moving states across devices is not supported without an optimizer."

        if device == OffloadDeviceEnum.none:
            logger.warning("No device specified for offloading states.")
            return

        if device == OffloadDeviceEnum.nvme:
            raise ValueError("NVMe offload is not supported for offloading states.")

        self.optimizer.offload_states(include=include, device=device, pin_memory=pin_memory, non_blocking=non_blocking)

    def reload_states(self, non_blocking: bool = False) -> None:
        """Reload the engine states to the original device.

        Arguments:
            non_blocking: Optional. Whether to offload the states asynchronously.
        """
        assert not isinstance(
            self.optimizer,
            DeepSpeedZeRoOffload), "Moving states across devices is not supported without an optimizer."

        self.optimizer.reload_states(non_blocking=non_blocking)<|MERGE_RESOLUTION|>--- conflicted
+++ resolved
@@ -2359,16 +2359,12 @@
         self._stop_timers(self.engine_timers.backward_timers)
 
     def _backward_prologue_per_tensor(self, grad):
-<<<<<<< HEAD
+        if grad is None:
+            return grad
         # Only scale gradients if scale_wrt_gas is True, consistent with backward() parameter
         if self._scale_wrt_gas:
             return grad / self.gradient_accumulation_steps()
         return grad
-=======
-        if grad is None:
-            return grad
-        return grad / self.gradient_accumulation_steps()
->>>>>>> fffcf2f5
 
     def _backward_post_hook(self):
         if not self._running_engine_backward:
