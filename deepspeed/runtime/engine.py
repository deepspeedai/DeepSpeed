"""
Copyright 2019 The Microsoft DeepSpeed Team
"""

import os
import re
import stat
import torch
import hashlib
from collections import defaultdict, OrderedDict
from shutil import copyfile

from torch.nn.modules import Module
from torch.nn.parameter import Parameter
from torch.optim import Optimizer
from torch.optim.lr_scheduler import _LRScheduler

from typing import Callable, Dict, Union, Iterable

import deepspeed

from deepspeed.runtime.utils import see_memory_usage, DummyOptim
from deepspeed.runtime.zero.stage_1_and_2 import DeepSpeedZeroOptimizer
from deepspeed.runtime.zero.partition_parameters import ZeroParamStatus
from deepspeed.runtime.zero.utils import is_zero_supported_optimizer, ZeRORuntimeException
from deepspeed.runtime.zero.parameter_offload import DeepSpeedZeRoOffload

from deepspeed.runtime.fp16.fused_optimizer import FP16_Optimizer
from deepspeed.runtime.fp16.unfused_optimizer import FP16_UnfusedOptimizer
from deepspeed.runtime.bf16_optimizer import BF16_Optimizer

from deepspeed.runtime.config import DeepSpeedConfig, DEEPSPEED_OPTIMIZERS, \
    ADAGRAD_OPTIMIZER, ADAM_OPTIMIZER, ADAMW_OPTIMIZER, LAMB_OPTIMIZER, ONEBIT_ADAM_OPTIMIZER, ONEBIT_LAMB_OPTIMIZER, \
    TORCH_ADAM_PARAM, ADAM_W_MODE, ADAM_W_MODE_DEFAULT, ZERO_ONE_ADAM_OPTIMIZER

from deepspeed.runtime.dataloader import DeepSpeedDataLoader
from deepspeed.runtime.constants import \
    ROUTE_TRAIN, ROUTE_PREDICT, ROUTE_EVAL, \
    PLD_THETA, PLD_GAMMA, BFLOAT16, FP16
<<<<<<< HEAD
from deepspeed.runtime.zero.config import ZeroStageEnum
=======

from deepspeed.compression import compression_scheduler
from deepspeed.compression.constants import \
    WEIGHT_QUANTIZE_IN_FORWARD_ENABLED, \
    WEIGHT_QUANTIZATION, SHARED_PARAMETERS, \
    WEIGHT_QUANTIZE_ENABLED, \
    WEIGHT_QUANTIZE_GROUPS, \
    WEIGHT_QUANTIZE_FP16_MIXED_QUANTIZE, \
    WEIGHT_QUANTIZE_CHANGE_RATIO, \
    WEIGHT_QUANTIZE_TYPE, \
    WEIGHT_QUANTIZE_ROUNDING, \
    WEIGHT_QUANTIZE_VERBOSE, \
    WEIGHT_QUANTIZE_KERNEL

from deepspeed.runtime.zero.constants import \
    ZERO_OPTIMIZATION_OPTIMIZER_STATES, ZERO_OPTIMIZATION_GRADIENTS, ZERO_OPTIMIZATION_WEIGHTS
>>>>>>> 0e49b197
from deepspeed.checkpoint.constants import OPTIMIZER_STATE_DICT
from deepspeed.runtime.sparse_tensor import SparseTensor

from deepspeed.runtime import lr_schedules
from deepspeed.utils import groups
from deepspeed.utils import logger, log_dist, instrument_w_nvtx
from deepspeed.utils.timer import ThroughputTimer, SynchronizedWallClockTimer
from deepspeed.utils.debug import debug_extract_module_and_param_names
from deepspeed.monitor.monitor import MonitorMaster
from deepspeed.runtime.progressive_layer_drop import ProgressiveLayerDrop
from deepspeed.runtime.utils import clip_grad_norm_
from deepspeed.runtime.eigenvalue import Eigenvalue
from deepspeed.runtime.data_pipeline.curriculum_scheduler import CurriculumScheduler

from .pipe.module import PipelineModule
from .utils import ensure_directory_exists, get_ma_status
from ..ops.op_builder import UtilsBuilder
from ..ops.adam import FusedAdam
from ..moe.sharded_moe import TopKGate, MOELayer
from ..moe.layer import MoE
from ..moe.utils import is_moe_param
from ..git_version_info import version

from deepspeed.profiling.flops_profiler.profiler import FlopsProfiler
from deepspeed.utils.logging import print_json_dist

# Set to torch's distributed package or deepspeed.comm based inside DeepSpeedEngine init
dist = None

MEMORY_OPT_ALLREDUCE_SIZE = 500000000

DeepSpeedOptimizerCallable = \
    Callable[[Union[Iterable[Parameter], Dict[str, Iterable]]], Optimizer]
DeepSpeedSchedulerCallable = Callable[[Optimizer], _LRScheduler]

try:
    import apex
    from apex import amp
    APEX_INSTALLED = True
except ImportError:
    # Fail silently so we don't spam logs unnecessarily if user isn't using amp
    APEX_INSTALLED = False
    pass


def split_half_float_double_sparse(tensors):
    supported_types = [
        "torch.cuda.HalfTensor",
        "torch.cuda.FloatTensor",
        "torch.cuda.DoubleTensor",
        "torch.cuda.BFloat16Tensor",
        SparseTensor.type()
    ]

    for t in tensors:
        assert t.type() in supported_types, f"attempting to reduce an unsupported grad type: {t.type()}"

    buckets = []
    for i, dtype in enumerate(supported_types):
        bucket = [t for t in tensors if t.type() == dtype]
        if bucket:
            buckets.append((dtype, bucket))
    return buckets


def print_configuration(args, name):
    logger.info("{}:".format(name))
    for arg in sorted(vars(args)):
        dots = "." * (29 - len(arg))
        logger.info("  {} {} {}".format(arg, dots, getattr(args, arg)))


FORWARD_MICRO_TIMER = 'forward_microstep'
FORWARD_GLOBAL_TIMER = 'forward'
BACKWARD_MICRO_TIMER = 'backward_microstep'
BACKWARD_GLOBAL_TIMER = 'backward'
BACKWARD_INNER_MICRO_TIMER = 'backward_inner_microstep'
BACKWARD_INNER_GLOBAL_TIMER = 'backward_inner'
BACKWARD_REDUCE_MICRO_TIMER = 'backward_allreduce_microstep'
BACKWARD_REDUCE_GLOBAL_TIMER = 'backward_allreduce'
STEP_MICRO_TIMER = 'step_microstep'
STEP_GLOBAL_TIMER = 'step'


class EngineTimers(object):
    r"""Wallclock timers for DeepSpeedEngine"""
    def __init__(self, enable_micro_timers, enable_global_timers):
        self.forward_timers = []
        self.backward_timers = []
        self.backward_inner_timers = []
        self.backward_reduce_timers = []
        self.step_timers = []
        self.global_timers = []
        self.micro_timers = []

        if enable_micro_timers:
            self.forward_timers += [FORWARD_MICRO_TIMER]
            self.backward_timers += [BACKWARD_MICRO_TIMER]
            self.backward_inner_timers += [BACKWARD_INNER_MICRO_TIMER]
            self.backward_reduce_timers += [BACKWARD_REDUCE_MICRO_TIMER]
            self.step_timers += [STEP_MICRO_TIMER]
            self.micro_timers += [
                FORWARD_MICRO_TIMER,
                BACKWARD_MICRO_TIMER,
                BACKWARD_INNER_MICRO_TIMER,
                BACKWARD_REDUCE_MICRO_TIMER,
                STEP_MICRO_TIMER
            ]

        if enable_global_timers:
            self.forward_timers += [FORWARD_GLOBAL_TIMER]
            self.backward_timers += [BACKWARD_GLOBAL_TIMER]
            self.backward_inner_timers += [BACKWARD_INNER_GLOBAL_TIMER]
            self.backward_reduce_timers += [BACKWARD_REDUCE_GLOBAL_TIMER]
            self.step_timers += [STEP_GLOBAL_TIMER]
            self.global_timers += [
                FORWARD_GLOBAL_TIMER,
                BACKWARD_GLOBAL_TIMER,
                BACKWARD_INNER_GLOBAL_TIMER,
                BACKWARD_REDUCE_GLOBAL_TIMER,
                STEP_GLOBAL_TIMER
            ]


class DeepSpeedEngine(Module):
    r"""DeepSpeed engine for training."""
    def __init__(
        self,
        args,
        model,
        optimizer=None,
        model_parameters=None,
        training_data=None,
        lr_scheduler=None,
        mpu=None,
        dist_init_required=None,
        collate_fn=None,
        config=None,
        config_params=None,
        dont_change_device=False,
    ):
        super(DeepSpeedEngine, self).__init__()
        self.dont_change_device = dont_change_device
        self.client_optimizer = optimizer
        self.client_model_parameters = model_parameters
        self.client_lr_scheduler = lr_scheduler
        self.training_data = training_data
        self.collate_fn = collate_fn
        self.mpu = mpu
        self.data_parallel_group = None
        self.global_steps = 0
        self.global_samples = 0
        self.micro_steps = 0
        self.skipped_steps = 0
        self.gradient_average = True
        self.warn_unscaled_loss = True
        self.config = config
        self.loaded_checkpoint_mp_world_size = None
        self.loaded_checkpoint_dp_world_size = None
        self.enable_backward_allreduce = True
        self.progressive_layer_drop = None
        self.eigenvalue = None
        self.block_eigenvalue = None
        self.gas_boundary_ctr = 0
        self.dist_backend = "nccl"
        self.has_moe_layers = False
        self.num_experts = []
        self.gate_modules = []
        self.moe_layers = []
        self._step_applied = False
        self._global_grad_norm = None
        self.use_ds_comm = False  # False --> Use torch.dist, True --> Use ds.comm backend.

        global dist
        from deepspeed import comm as dist
        self._is_gradient_accumulation_boundary = None

        # for debug purposes - can then debug print: debug_get_module_name(module)
        debug_extract_module_and_param_names(model)

        # needed for zero_to_fp32 weights reconstruction to remap nameless data to state_dict
        self.param_names = {param: name for name, param in model.named_parameters()}

        # Set config using config_params for backwards compat
        if self.config is None and config_params is not None:
            self.config = config_params

        from deepspeed.comm import supported_torch_version
        # This supported_torch_version check is for torch1.2 compatibility only
        if supported_torch_version:
            dist.init_distributed(dist_backend=self.dist_backend,
                                  dist_init_required=dist_init_required)
        else:
            if dist_init_required is None:
                dist_init_required = not dist.is_initialized()

            if dist_init_required is False:
                assert (
                    dist.is_initialized() is True
                ), "Torch distributed not initialized. Please set dist_init_required to True or initialize before calling deepspeed.initialize()"
            else:
                if not dist.is_initialized():
                    dist.init_process_group(backend=self.dist_backend)

        self._do_args_sanity_check(args)
        self._configure_with_arguments(args, mpu)
        self._do_sanity_check()
        see_memory_usage(f"DeepSpeed Engine: After args sanity test",
                         force=self.memory_breakdown())
        if mpu is not None:
            assert not self.elasticity_enabled(), (
                "Elasticity is not currently supported" " with model parallelism."
            )

        self._set_distributed_vars(args)

        dist.configure(self._config)

        self.monitor = MonitorMaster(self._config.monitor_config)

        see_memory_usage(
            f"DeepSpeed Engine: Before configure distributed model",
            force=self.memory_breakdown(),
        )

        self.pipeline_parallelism = isinstance(model, PipelineModule)

        # Configure distributed model
        self._configure_distributed_model(model)

        self._get_model_parameters()

        see_memory_usage(f"DeepSpeed Engine: After configure distributed model")

        # Configure wall clock timers
        self.timers = SynchronizedWallClockTimer()
        # Throughput timer
        self.tput_timer = ThroughputTimer(
            batch_size=self.train_micro_batch_size_per_gpu(),
            num_workers=self.dp_world_size,
            steps_per_output=self.steps_per_print(),
            monitor_memory=False,
        )

        if dist.get_rank() == 0:
            logger.info(
                f"DeepSpeed Flops Profiler Enabled: {self.flops_profiler_enabled()}")

        if self.flops_profiler_enabled():
            self.flops_profiler = FlopsProfiler(self.module, self)

        if training_data:
            self.training_dataloader = self.deepspeed_io(training_data)
        else:
            self.training_dataloader = None

        # Configure optimizer and scheduler
        self.optimizer = None
        self.basic_optimizer = None
        self.lr_scheduler = None
        if model_parameters or optimizer:
            self._configure_optimizer(optimizer, model_parameters)
            self._configure_lr_scheduler(lr_scheduler)
            self._report_progress(0)
        elif self.zero_optimization():
            # no optim selected but zero is enabled
            self.optimizer = self._configure_zero_optimizer(optimizer=None)
        elif self.bfloat16_enabled():
            self.optimizer = self._configure_bf16_optimizer(optimizer=None)

        self._get_model_parameters()

        # Bookkeeping for sparse support
        self.sparse_tensor_module_names = set()
        # if self.sparse_gradients_enabled():
        for name, module in self.module.named_modules():
            if isinstance(module,
                          (torch.nn.Embedding,
                           torch.nn.EmbeddingBag)) and self.sparse_gradients_enabled():
                self.sparse_tensor_module_names.add(name + ".weight")
                logger.info(
                    "Will convert {} to sparse tensor during training".format(name))

        self.save_non_zero_checkpoint = False
        self.save_zero_checkpoint = False
        if not isinstance(self.optimizer, DeepSpeedZeRoOffload):
            self._configure_checkpointing(dist_init_required)

        if self.eigenvalue_enabled():
            self.eigenvalue = self._configure_eigenvalue()

        if self.pld_enabled():
            self.progressive_layer_drop = self._configure_progressive_layer_drop()

        if self.curriculum_enabled():
            self.curriculum_scheduler = self._configure_curriculum_scheduler()

        # Engine timers

        self.engine_timers = EngineTimers(
            enable_micro_timers=self.wall_clock_breakdown(),
            enable_global_timers=self.wall_clock_breakdown()
            or self.flops_profiler_enabled())

        if self.global_rank == 0:
            self._config.print("DeepSpeedEngine configuration")
            if self.dump_state():
                print_configuration(self, "DeepSpeedEngine")

        # Load pre-installed or JIT compile (un)flatten ops
        util_ops = UtilsBuilder().load()
        self.flatten = util_ops.flatten
        self.unflatten = util_ops.unflatten

    def destroy(self):
        if self.optimizer is not None and hasattr(self.optimizer, 'destroy'):
            self.optimizer.destroy()

    def _get_model_parameters(self):
        if self.autotuning_profile_model_info():
            self.autotuning_model_info = {}
            num_params = 0
            trainable_num_params = 0

            for p in self.module.parameters():
                # since user code might call deepspeed.zero.Init() before deepspeed.initialize(), need to check the attrbuite to check if the parameter is partitioned in zero 3 already or not
                n = 0
                if hasattr(p, "ds_tensor"):  # if the parameter is partitioned in zero 3
                    n += p.ds_numel
                else:  # if the parameter is not partitioned in zero 3 yet
                    n += p.numel()
                num_params += n
                if p.requires_grad:
                    trainable_num_params += n
            if self.global_rank == 0:
                self.autotuning_model_info[
                    "num_params"] = num_params * self.mp_world_size
                self.autotuning_model_info[
                    "trainable_num_params"] = trainable_num_params * self.mp_world_size

            logger.info(f"model parameter = {num_params}")

    def get_batch_info(self):
        """Get all training batch related settings.
        Returns:
            train_batch_size (int): The effective training batch size. This is the amount of data
                samples that leads to one step of model update.
            train_micro_batch_size_per_gpu (int): Batch size to be processed by one GPU in one
                step (without gradient accumulation).
            gradient_accumulation_steps (int): Number of training steps to accumulate gradients
                before averaging and applying them.
        """
        return (
            self.train_batch_size,
            self.train_micro_batch_size_per_gpu,
            self.gradient_accumulation_steps,
        )

    def set_train_batch_size(self, train_batch_size):
        """Adjust the global batch size by increasing or decreasing the number of
        micro-batches (i.e., gradient accumulation steps). The size of each micro-batch
        (i.e., ``train_micro_batch_size_per_gpu``) is not changed.
        Args:
            train_batch_size (int): The new global batch size for training.
        Raises:
            ValueError: if ``train_batch_size`` is not divisible by the
                configured micro-batch size and data parallelism.
        """
        if train_batch_size % (self.train_micro_batch_size_per_gpu() *
                               self.dp_world_size) != 0:
            #print(f'{train_batch_size=} {self.train_micro_batch_size_per_gpu()=} {self.dp_world_size=}')
            raise ValueError(
                f'Train batch size must be divisible by micro-batch data parallelism')
        new_gas = train_batch_size // (self.train_micro_batch_size_per_gpu() *
                                       self.dp_world_size)
        # overwrite config
        self._config.train_batch_size = train_batch_size
        self._config.gradient_accumulation_steps = new_gas

    def get_global_grad_norm(self) -> float:
        """Return the 2-norm of all gradients. If there is model parallelism,
        the norm will be global.
        The computed norm will be cached and reused until the next step() pass.
        .. note::
            In the presence of model parallelism, this is a collective call
            and acts as a barrier among ``mpu.get_model_parallel_group()``.
        Returns:
            float: norm
        """
        return self._global_grad_norm

    def __getattr__(self, name):
        """
        Pass through attributes defined in the model if they are not overridden by ds-engine.
        """

        _module = {}
        if "module" in self.__dict__:
            _module = self.__dict__['module']
        if name in dir(self):
            return getattr(self, name)
        elif name in dir(_module):
            return getattr(_module, name)
        else:
            raise AttributeError(
                f"'{type(self).__name__}' object has no attribute '{name}'")

    def checkpoint_tag_validation_enabled(self):
        return self._config.checkpoint_tag_validation_enabled

    def checkpoint_tag_validation_fail(self):
        return self._config.checkpoint_tag_validation_fail

    def elasticity_enabled(self):
        return self._config.elasticity_enabled

    def pld_enabled(self):
        return self._config.pld_enabled

    def pld_params(self):
        return self._config.pld_params

    def pld_theta(self):
        return self.pld_params()[PLD_THETA]

    def pld_gamma(self):
        return self.pld_params()[PLD_GAMMA]

    def eigenvalue_enabled(self):
        return self._config.eigenvalue_enabled

    def eigenvalue_verbose(self):
        return self._config.eigenvalue_verbose

    def eigenvalue_max_iter(self):
        return self._config.eigenvalue_max_iter

    def eigenvalue_tol(self):
        return self._config.eigenvalue_tol

    def eigenvalue_stability(self):
        return self._config.eigenvalue_stability

    def eigenvalue_gas_boundary_resolution(self):
        return self._config.eigenvalue_gas_boundary_resolution

    def eigenvalue_layer_name(self):
        return self._config.eigenvalue_layer_name

    def eigenvalue_layer_num(self):
        return self._config.eigenvalue_layer_num

    def curriculum_enabled(self):
        return self._config.curriculum_enabled

    def curriculum_params(self):
        return self._config.curriculum_params

    def wall_clock_breakdown(self):
        return self._config.wall_clock_breakdown

    def flops_profiler_enabled(self):
        return self._config.flops_profiler_config.enabled or self.autotuning_enabled()

    def flops_profiler_profile_step(self):
        step = self._config.flops_profiler_config.profile_step
        if self._config.autotuning_config.enabled:
            step = self.autotuning_start_profile_step()
        return step

    def flops_profiler_module_depth(self):
        return self._config.flops_profiler_config.module_depth

    def flops_profiler_top_modules(self):
        return self._config.flops_profiler_config.top_modules

    def flops_profiler_detailed(self):
        if self._config.autotuning_config.enabled:
            return False
        return self._config.flops_profiler_config.detailed

    def flops_profiler_output_file(self):
        return self._config.flops_profiler_config.output_file

    def memory_breakdown(self):
        return self._config.memory_breakdown

    def autotuning_enabled(self):
        return self._config.autotuning_config.enabled

    def autotuning_start_profile_step(self):
        return self._config.autotuning_config.start_profile_step

    def autotuning_end_profile_step(self):
        return self._config.autotuning_config.end_profile_step

    def autotuning_metric_path(self):
        path = self._config.autotuning_config.metric_path
        if not path:
            path = os.path.join(os.getcwd(), "autotuning_metric.json")
        return path

    def autotuning_model_info_path(self):
        path = self._config.autotuning_config.model_info_path
        if not path:
            path = os.path.join(os.getcwd(), "autotuning_model_info.json")
        return path

    def autotuning_metric(self):
        return self._config.autotuning_config.metric

    def autotuning_profile_model_info(self):
        return self.autotuning_enabled(
        ) and self._config.autotuning_config.model_info and self._config.autotuning_config.model_info.get(
            "profile",
            False)

    def sparse_gradients_enabled(self):
        return self._config.sparse_gradients_enabled

    def train_batch_size(self):
        return self._config.train_batch_size

    def train_micro_batch_size_per_gpu(self):
        return self._config.train_micro_batch_size_per_gpu

    def optimizer_name(self):
        return (self.client_optimizer.__class__.__name__
                if self.client_optimizer else self._config.optimizer_name)

    def optimizer_params(self):
        return self._config.optimizer_params

    def optimizer_legacy_fusion(self):
        return self._config.optimizer_legacy_fusion

    def scheduler_name(self):
        return self._config.scheduler_name

    def scheduler_params(self):
        return self._config.scheduler_params

    def quantize_training(self):
        return (
            self._config.compression_config[WEIGHT_QUANTIZATION][SHARED_PARAMETERS]
            [WEIGHT_QUANTIZE_IN_FORWARD_ENABLED],
            self._config.compression_config[WEIGHT_QUANTIZATION][SHARED_PARAMETERS]
            [WEIGHT_QUANTIZE_ENABLED],
            self._config.compression_config[WEIGHT_QUANTIZATION][SHARED_PARAMETERS]
            [WEIGHT_QUANTIZE_GROUPS],
            self._config.compression_config[WEIGHT_QUANTIZATION][SHARED_PARAMETERS]
            [WEIGHT_QUANTIZE_FP16_MIXED_QUANTIZE],
            self._config.compression_config[WEIGHT_QUANTIZATION][SHARED_PARAMETERS]
            [WEIGHT_QUANTIZE_CHANGE_RATIO],
            self._config.compression_config[WEIGHT_QUANTIZATION][SHARED_PARAMETERS]
            [WEIGHT_QUANTIZE_TYPE],
            self._config.compression_config[WEIGHT_QUANTIZATION][SHARED_PARAMETERS]
            [WEIGHT_QUANTIZE_ROUNDING],
            self._config.compression_config[WEIGHT_QUANTIZATION][SHARED_PARAMETERS]
            [WEIGHT_QUANTIZE_VERBOSE],
            self._config.compression_config[WEIGHT_QUANTIZATION][SHARED_PARAMETERS]
            [WEIGHT_QUANTIZE_KERNEL],
        )

    def zero_optimization(self):
        return self._config.zero_enabled

    def zero_allow_untested_optimizer(self):
        return self._config.zero_allow_untested_optimizer

    def zero_reduce_scatter(self):
        return self._config.zero_config.reduce_scatter

    def zero_overlap_comm(self):
        return self._config.zero_config.overlap_comm

    def zero_offload_optimizer(self):
        return self._config.zero_config.offload_optimizer

    def zero_offload_param(self):
        return self._config.zero_config.offload_param

    def zero_cpu_offload(self):
        return self._config.zero_config.offload_optimizer is not None

    def zero_sub_group_size(self):
        return self._config.zero_config.sub_group_size

    def zero_optimization_stage(self):
        return self._config.zero_optimization_stage

    def zero_reduce_bucket_size(self):
        return self._config.zero_config.reduce_bucket_size

    def zero_allgather_bucket_size(self):
        return self._config.zero_config.allgather_bucket_size

    def zero_optimization_partition_gradients(self):
        return self.zero_optimization_stage() >= ZeroStageEnum.gradients

    def zero_optimization_partition_weights(self):
        return self.zero_optimization_stage() >= ZeroStageEnum.weights

    def zero_contiguous_gradients(self):
        return self._config.zero_config.contiguous_gradients

    def zero_load_from_fp32_weights(self):
        return self._config.zero_config.load_from_fp32_weights

    def zero_elastic_checkpoint(self):
        return self._config.zero_config.elastic_checkpoint

    def zero_max_live_parameters(self):
        return self._config.zero_config.max_live_parameters

    def zero_max_reuse_distance(self):
        return self._config.zero_config.max_reuse_distance

    def zero_prefetch_bucket_size(self):
        return self._config.zero_config.prefetch_bucket_size

    def zero_param_persistence_threshold(self):
        return self._config.zero_config.param_persistence_threshold

    def zero_gather_16bit_weights_on_model_save(self):
        return self._config.zero_config.gather_16bit_weights_on_model_save

    def zero_grad_hooks(self):
        return self._config.zero_config.grad_hooks

    def zero_legacy_stage1(self):
        return self._config.zero_config.legacy_stage1

    def zero_ignore_unused_parameters(self):
        return self._config.zero_config.ignore_unused_parameters

    def fp16_enabled(self):
        return self._config.fp16_enabled

    def bfloat16_enabled(self):
        return self._config.bfloat16_enabled

    def fp16_master_weights_and_gradients(self):
        return self._config.fp16_master_weights_and_gradients

    def amp_enabled(self):
        return self._config.amp_enabled

    def amp_params(self):
        return self._config.amp_params

    def loss_scale(self):
        return self._config.loss_scale

    def gradient_accumulation_steps(self):
        return self._config.gradient_accumulation_steps

    def load_universal_checkpoint(self):
        return self._config.load_universal_checkpoint

    @property
    def communication_data_type(self):
        res = self._config.communication_data_type
        if res is not None:
            return res
        elif self.fp16_enabled() or self.zero_optimization_stage():
            return torch.float16
        elif self.bfloat16_enabled():
            return torch.bfloat16

        return torch.float32

    def postscale_gradients(self):
        return not self._config.prescale_gradients

    def gradient_predivide_factor(self):
        return self._config.gradient_predivide_factor

    def steps_per_print(self):
        return self._config.steps_per_print

    def zero_allgather_partitions(self):
        return self._config.zero_config.allgather_partitions

    def zero_round_robin_gradients(self):
        return self._config.zero_config.round_robin_gradients

    def dump_state(self):
        return self._config.dump_state

    def gradient_clipping(self):
        return self._config.gradient_clipping

    def dynamic_loss_scale(self):
        return self._config.loss_scale == 0

    def initial_dynamic_scale(self):
        return self._config.initial_dynamic_scale

    def dynamic_loss_scale_args(self):
        return self._config.dynamic_loss_scale_args

    def swap_tensor_config(self):
        return self._config.swap_tensor_config

    def aio_config(self):
        return self._config.aio_config

    def _configure_lr_scheduler(self, client_lr_scheduler):
        # First check for scheduler in json configuration
        lr_scheduler = self._scheduler_from_config(self.optimizer)
        if lr_scheduler:
            if self.global_rank == 0:
                logger.info(
                    f"DeepSpeed using configured LR scheduler = {self.scheduler_name()}")
            self.lr_scheduler = lr_scheduler
        else:
            if isinstance(client_lr_scheduler, Callable):
                if self.global_rank == 0:
                    logger.info('DeepSpeed using client callable to create LR scheduler')
                self.lr_scheduler = client_lr_scheduler(self.basic_optimizer)
            else:
                if self.global_rank == 0:
                    logger.info('DeepSpeed using client LR scheduler')
                self.lr_scheduler = client_lr_scheduler

        log_dist(f'DeepSpeed LR Scheduler = {self.lr_scheduler}', ranks=[0])

    def _configure_checkpointing(self, dist_init_required):

        dp_rank = self.global_rank
        if self.mpu:
            dp_rank = self.mpu.get_data_parallel_rank()

        # only the first data parallel process needs to store the model checkpoint
        self.save_non_zero_checkpoint = (
            dp_rank == 0) or self.zero_optimization_partition_weights()

        if self.zero_optimization() or self.bfloat16_enabled():
            param_rank = dist.get_rank(group=self.optimizer.dp_process_group)

            # Only the first parameter parallel process needs to store the
            # optimizer state checkpoints for zero
            self.save_zero_checkpoint = param_rank == dp_rank

    def _scheduler_from_config(self, optimizer):
        scheduler_name = self.scheduler_name()
        if scheduler_name is not None:
            if hasattr(lr_schedules, scheduler_name):
                scheduler = getattr(lr_schedules, scheduler_name)
            else:
                assert hasattr(
                    torch.optim.lr_scheduler, scheduler_name
                ), f"DeepSpeed does not recognize LR scheduler {scheduler_name}"

                scheduler = getattr(torch.optim.lr_scheduler, scheduler_name)

            scheduler_params = self.scheduler_params()
            instantiated_scheduler = scheduler(optimizer, **scheduler_params)
            return instantiated_scheduler
        else:
            return None

    def _set_distributed_vars(self, args):
        device_rank = args.device_rank if args is not None and hasattr(
            args,
            'device_rank') else self.local_rank
        if device_rank >= 0:
            torch.cuda.set_device(device_rank)
            self.device = torch.device("cuda", device_rank)
            self.world_size = dist.get_world_size()
            self.global_rank = dist.get_rank()
        else:
            self.world_size = 1
            self.global_rank = 0
            self.device = torch.device("cuda")

    # Configure based on command line arguments
    def _configure_with_arguments(self, args, mpu):
        # After the distributed backend is initialized we are guaranteed the LOCAL_RANK
        # environment variable is set. We must align args.local_rank to this value for
        # backwards compatibility with scripts relying on [args|self].local_rank containing
        # the correct local rank info. _do_args_sanity_check will ensure this is the case.

        if "OMPI_COMM_WORLD_LOCAL_RANK" in os.environ:
            ompi_local_rank = os.environ.get("OMPI_COMM_WORLD_LOCAL_RANK")
            local_rank = os.environ.get('LOCAL_RANK', ompi_local_rank)
            assert ompi_local_rank == local_rank, f"LOCAL_RANK ({local_rank}) != OMPI_COMM_WORLD_LOCAL_RANK ({ompi_local_rank}), " \
                "not sure how to proceed as we're seeing conflicting local rank info."
            os.environ['LOCAL_RANK'] = local_rank

        self.local_rank = int(os.environ['LOCAL_RANK'])
        if hasattr(args, 'local_rank'):
            args.local_rank = self.local_rank

        if self.config is None:
            self.config = (args.deepspeed_config
                           if hasattr(args,
                                      "deepspeed_config") else None)
        self._config = DeepSpeedConfig(self.config, mpu)

    # Validate command line arguments
    def _do_args_sanity_check(self, args):
        if hasattr(args, "deepscale_config") and args.deepscale_config is not None:
            logger.warning(
                "************ --deepscale_config is deprecated, please use --deepspeed_config ************"
            )
            if hasattr(args, "deepspeed_config"):
                assert (
                    args.deepspeed_config is None
                ), "Not sure how to proceed, we were given both a deepscale_config and deepspeed_config"
            args.deepspeed_config = args.deepscale_config

        assert "LOCAL_RANK" in os.environ or "OMPI_COMM_WORLD_LOCAL_RANK" in os.environ, "DeepSpeed requires the LOCAL_RANK environment " \
            "variable, it is set by the deepspeed launcher, deepspeed.init_distributed, or the torch's launcher. If using a " \
            "different launcher please ensure LOCAL_RANK is set prior to initializing deepspeed."

        if hasattr(args, 'local_rank') and args.local_rank != None:
            assert isinstance(
                args.local_rank, int), f"args.local_rank of {args.local_rank} is an unknown type {type(args.local_rank)}"
            if args.local_rank >= 0:
                env_local_rank = int(os.environ.get("LOCAL_RANK"))
                assert (
                    env_local_rank == args.local_rank
                ), f"Mismatch in local rank setting, args.local_rank={args.local_rank} but env['LOCAL_RANK']={env_local_rank}."

        if self.config is None:
            assert (
                hasattr(
                    args, "deepspeed_config") and args.deepspeed_config is not None
            ), "DeepSpeed requires --deepspeed_config to specify configuration file"

            assert os.path.isfile(
                args.deepspeed_config
            ), "DeepSpeed configuration file: {} is not an existing file".format(
                args.deepspeed_config
            )

    def _is_supported_optimizer(self, optimizer_name):
        return (optimizer_name in DEEPSPEED_OPTIMIZERS
                or getattr(torch.optim,
                           optimizer_name,
                           None) is not None)

    def _supported_optims(self):
        FairseqOptimizer = None
        try:
            from fairseq.optim.fairseq_optimizer import FairseqOptimizer
        except ImportError:
            pass

        expected_optim_types = [Optimizer]
        if FairseqOptimizer:
            # fairseq optims are not torch.optim objects
            expected_optim_types.append(FairseqOptimizer)
        return expected_optim_types

    # Validate configuration based on command line arguments
    def _do_sanity_check(self):
        expected_optim_types = self._supported_optims()
        expected_optim_types += [type(None), Callable]
        assert isinstance(self.client_optimizer, tuple(expected_optim_types)), \
            f'Client Optimizer is of unexpected type {type(self.client_optimizer)}'

        if not self.client_optimizer:
            if self.optimizer_name() is not None:
                assert self._is_supported_optimizer(
                    self.optimizer_name()
                ), "{} is not a supported DeepSpeed Optimizer".format(
                    self.optimizer_name()
                )

        if (self.optimizer_name() == LAMB_OPTIMIZER
                or self.optimizer_name() == ONEBIT_LAMB_OPTIMIZER):
            assert (
                self.dynamic_loss_scale()
            ), "DeepSpeed {} optimizer requires dynamic loss scaling".format(
                self.optimizer_name()
            )

        # Detect invalid combinations of client optimizer and client scheduler
        if isinstance(self.client_lr_scheduler, _LRScheduler):
            assert isinstance(self.client_optimizer, Optimizer), \
                f'Client Optimizer (type = {type(self.client_optimizer)} is not instantiated but Client LR Scheduler is instantiated'

    def _broadcast_model(self):
        def is_replicated(p):
            if hasattr(p, "ds_status") and p.ds_status is not ZeroParamStatus.AVAILABLE:
                return False
            return True

        for p in self.module.parameters():
            # Broadcast the model for different parameters
            if is_moe_param(p):
                if torch.is_tensor(p) and is_replicated(p):
                    dist.broadcast(p,
                                   groups._get_expert_broadcast_src_rank(p.group_name),
                                   group=self.expert_data_parallel_group[p.group_name])
            else:
                if torch.is_tensor(p) and is_replicated(p):
                    dist.broadcast(p,
                                   groups._get_broadcast_src_rank(),
                                   group=self.data_parallel_group)

    @staticmethod
    def __check_params(model: Module, dtype: torch.dtype) -> None:
        return
        if not all(param.dtype == dtype
                   for param in model.parameters()) and dist.get_rank() == 0:
            raise ValueError(
                f"{dtype} is enabled but the following parameters have dtype that is "
                f"not {dtype}: "
                f"{[(n, p.dtype) for n, p in model.named_parameters() if p.dtype != dtype]}"
            )

    def _set_client_model(self, model):
        # register client model in _modules so that nn.module methods work correctly
        modules = self.__dict__.get('_modules')
        modules['module'] = model
        # register module attribute in engine but avoid getattr
        self.__dict__['module'] = model

    def _configure_distributed_model(self, model):
        self._set_client_model(model)

        if self.fp16_enabled():
            if self.zero_optimization_partition_weights() and any(
                [hasattr(param,
                         "ds_id") for param in self.module.parameters()]):
                if not all(
                    [param.dtype == torch.half for param in self.module.parameters()]):
                    names = [
                        n for n,
                        p in self.module.named_parameters() if p.dtype != torch.half
                    ]
                    raise ValueError(
                        f"fp16 is enabled but the following parameters have dtype that is not fp16: {', '.join(names)}"
                    )
            self.module.half()
        elif self.bfloat16_enabled():
            if self.zero_optimization_partition_weights() and any(
                    hasattr(param,
                            'ds_id') for param in self.module.parameters()):
                self.__check_params(self.module, torch.bfloat16)
            if self.zero_optimization_stage() == 0 and not self.pipeline_parallelism:
                raise NotImplementedError(
                    "When not running ZeRO, BF16 training support is only supported for Pipeline parallelism"
                )
            self.module.bfloat16()
        else:
            self.__check_params(self.module, torch.float)

        if not self.dont_change_device:
            self.module.to(self.device)

        # MoE related initialization
        for _, module in self.module.named_modules():
            if isinstance(module, MoE):
                self.has_moe_layers = True
                self.num_experts.append(module.num_experts)

        if self.has_moe_layers:
            for _, module in self.module.named_modules():
                if isinstance(module, TopKGate):
                    self.gate_modules.append(module)
                    if self.wall_clock_breakdown():
                        module.wall_clock_breakdown = True
                if isinstance(module, MOELayer):
                    self.moe_layers.append(module)
                    if self.wall_clock_breakdown():
                        module.wall_clock_breakdown = True

        # Pass the mpu from here to groups. For subsequent use, just query groups
        if self.mpu is not None:
            groups.mpu = self.mpu

        # Set deepspeed parallelism spec. for the model including expert parallelism
        for _, module in self.module.named_modules():
            if hasattr(module, 'set_deepspeed_parallelism'):
                module.set_deepspeed_parallelism()

        # Query the groups module to get information about various parallel groups
        self.data_parallel_group = groups._get_data_parallel_group()
        self.dp_world_size = groups._get_data_parallel_world_size()
        self.mp_world_size = groups._get_model_parallel_world_size()
        self.expert_parallel_group = groups._get_expert_parallel_group_dict()
        self.expert_data_parallel_group = groups._get_expert_data_parallel_group_dict()

        if not self.amp_enabled():
            self._broadcast_model()

    # check if parameters are duplicated in optimizer param_groups
    def _check_for_duplicates(self, optimizer):
        for name, param in self.module.named_parameters():
            param_id = id(param)

            def ids_list(group):
                return [id(param) for param in group]

            occurrence = sum([
                ids_list(group['params']).count(param_id)
                if param_id in ids_list(group['params']) else 0
                for group in optimizer.param_groups
            ])
            assert occurrence <= 1, f"Parameter with name: {name} occurs multiple times in optimizer.param_groups. Make sure it only appears once to prevent undefined behaviour."

    # Configure optimizer
    def _configure_optimizer(self, client_optimizer, model_parameters):
        if client_optimizer is not None:
            if isinstance(client_optimizer, tuple(self._supported_optims())):
                client_optimizer.param_groups[:] = [
                    pg for pg in client_optimizer.param_groups if len(pg["params"]) != 0
                ]
                if self.global_rank == 0:
                    logger.info(
                        "Removing param_group that has no 'params' in the client Optimizer"
                    )

                basic_optimizer = client_optimizer
                if self.global_rank == 0:
                    logger.info('Using client Optimizer as basic optimizer')
            else:
                basic_optimizer = client_optimizer(model_parameters)
                if self.global_rank == 0:
                    logger.info('Using client callable to create basic optimizer')
        else:
            basic_optimizer = self._configure_basic_optimizer(model_parameters)
            if self.global_rank == 0:
                logger.info(
                    "Using DeepSpeed Optimizer param name {} as basic optimizer".format(
                        self.optimizer_name()))

        self._check_for_duplicates(basic_optimizer)

        self.basic_optimizer = basic_optimizer
        if self.global_rank == 0:
            logger.info("DeepSpeed Basic Optimizer = {}".format(
                basic_optimizer.__class__.__name__))

        if self.zero_optimization():
            assert (
                not self.amp_enabled()
            ), "Amp and ZeRO are not currently compatible, please use (legacy) fp16 mode which performs similar to amp opt_mode=O2"
            if not is_zero_supported_optimizer(basic_optimizer):
                assert (
                    self.zero_allow_untested_optimizer()
                ), 'You are using an untested ZeRO Optimizer. Please add <"zero_allow_untested_optimizer": true> in the configuration file to use it.'

                if self.global_rank == 0:
                    logger.warning(
                        "**** You are using ZeRO with an untested optimizer, proceed with caution *****"
                    )
            # This optimizer in engine is ZeRO optimizer of stage1_2 or stage3 based on the 'stage' config,
            # while ZeRO optimizer itself wraps the original optimizer.
            self.optimizer = self._configure_zero_optimizer(basic_optimizer)
        elif self.amp_enabled():
            assert not (self.fp16_enabled() or self.bfloat16_enabled()), "Cannot enable both amp with (legacy) fp16 or bfloat16 mode"
            amp_params = self.amp_params()
            if self.global_rank == 0:
                logger.info(f"Initializing AMP with these params: {amp_params}")
            try:
                logger.info("Initializing Apex amp from: {}".format(amp.__path__))
            except NameError:
                # If apex/amp is available it will be imported above
                raise RuntimeError(
                    "Unable to import apex/amp, please make sure it is installed")
            model, self.optimizer = amp.initialize(
                self.module, basic_optimizer, **amp_params
            )
            self._set_client_model(model)
            self._broadcast_model()
            # TODO: maybe need to broadcast experts differently?
        elif self.fp16_enabled():
            self.optimizer = self._configure_fp16_optimizer(basic_optimizer)
        elif self.bfloat16_enabled():
            self.optimizer = self._configure_bf16_optimizer(basic_optimizer)
        else:
            self.optimizer = basic_optimizer
        log_dist("DeepSpeed Final Optimizer = {}".format(self.optimizer_name()),
                 ranks=[0])

        self.compression_scheduler = self._configure_compression_scheduler()
        self.quantizer = self._configure_quantization()

    def _configure_basic_optimizer(self, model_parameters):
        optimizer_parameters = self.optimizer_params()
        if optimizer_parameters is None:
            optimizer_parameters = {}
        # print(optimizer_parameters.keys())
        if "max_grad_norm" in optimizer_parameters.keys():
            raise ValueError(
                "'max_grad_norm' is not supported as an optimizer parameter, please switch to using the deepspeed parameter 'gradient_clipping' see: https://www.deepspeed.ai/docs/config-json/#gradient-clipping for more details"
            )

        if self.optimizer_name() in [ADAGRAD_OPTIMIZER, ADAM_OPTIMIZER, ADAMW_OPTIMIZER]:
            torch_adam = optimizer_parameters.pop(TORCH_ADAM_PARAM, False)
            adam_w_mode = optimizer_parameters.pop(ADAM_W_MODE, ADAM_W_MODE_DEFAULT)

            # Optimizer name of Adam forces AdamW logic unless adam_w_mode is explicitly set
            effective_adam_w_mode = self.optimizer_name(
            ) == ADAMW_OPTIMIZER or adam_w_mode

            if torch_adam:
                if not effective_adam_w_mode:
                    optimizer = torch.optim.Adam(model_parameters,
                                                 **optimizer_parameters)
                else:
                    optimizer = torch.optim.AdamW(model_parameters,
                                                  **optimizer_parameters)
            else:
                if self.zero_cpu_offload():
                    if self.optimizer_name() == ADAGRAD_OPTIMIZER:
                        from deepspeed.ops.adagrad import DeepSpeedCPUAdagrad
                        optimizer = DeepSpeedCPUAdagrad(model_parameters,
                                                        **optimizer_parameters)
                    else:
                        from deepspeed.ops.adam import DeepSpeedCPUAdam
                        optimizer = DeepSpeedCPUAdam(model_parameters,
                                                     **optimizer_parameters,
                                                     adamw_mode=effective_adam_w_mode)
                else:
                    from deepspeed.ops.adam import FusedAdam

                    optimizer = FusedAdam(
                        model_parameters,
                        **optimizer_parameters,
                        adam_w_mode=effective_adam_w_mode,
                    )

        elif self.optimizer_name() == LAMB_OPTIMIZER:
            from deepspeed.ops.lamb import FusedLamb

            optimizer = FusedLamb(model_parameters, **optimizer_parameters)
        elif self.optimizer_name() == ONEBIT_ADAM_OPTIMIZER:
            assert not self.zero_optimization(), "1bit-Adam is not compatible with ZeRO"
            from deepspeed.runtime.fp16.onebit.adam import OnebitAdam

            optimizer = OnebitAdam(model_parameters, self, **optimizer_parameters)
            if not self.fp16_enabled():
                logger.warning(
                    f"Currently the convergence of 1-bit Adam is only verified under FP16"
                )
        elif self.optimizer_name() == ZERO_ONE_ADAM_OPTIMIZER:
            assert not self.zero_optimization(), "0/1 Adam is not compatible with ZeRO"
            from deepspeed.runtime.fp16.onebit.zoadam import ZeroOneAdam

            optimizer = ZeroOneAdam(model_parameters, self, **optimizer_parameters)
            if not self.fp16_enabled():
                logger.warning(
                    f'Currently the convergence of 0/1 Adam is only verified under FP16')
        elif self.optimizer_name() == ONEBIT_LAMB_OPTIMIZER:
            assert not self.zero_optimization(), "1bit-Lamb is not compatible with ZeRO"
            from deepspeed.runtime.fp16.onebit.lamb import OnebitLamb

            optimizer = OnebitLamb(model_parameters, self, **optimizer_parameters)
            if not self.fp16_enabled():
                logger.warning(
                    f"Currently the convergence of 1-bit Lamb is only verified under FP16"
                )
        else:
            torch_optimizer = getattr(torch.optim, self.optimizer_name())
            optimizer = torch_optimizer(model_parameters, **optimizer_parameters)
        return optimizer

    def _configure_compression_scheduler(self):
        return compression_scheduler(self.module, self._config.compression_config)

    def _configure_quantization(self):
        (
            quantize_weight_in_forward,
            quantize_enabled,
            q_groups,
            q_mixed_fp16,
            q_change_ratio,
            q_type,
            q_rounding,
            q_verbose,
            use_quantizer_kernel,
        ) = self.quantize_training()
        if quantize_enabled and not quantize_weight_in_forward:
            assert self.fp16_enabled(), "MoQ (quantize in optimization step) weight quantization is only supported for FP16"
        quantizer = None
        if quantize_enabled and not quantize_weight_in_forward:
            from deepspeed.runtime.quantize import Quantizer

            quantizer = Quantizer(
                q_groups,
                q_mixed_fp16,
                q_change_ratio,
                q_type,
                q_rounding,
                q_verbose,
                self.eigenvalue_enabled(),
                use_quantizer_kernel,
                self.eigenvalue_layer_num() if self.eigenvalue_enabled() else 0,
            )
        return quantizer

    def _configure_fp16_optimizer(self, optimizer):
        initial_dynamic_scale = self.initial_dynamic_scale()
        dynamic_loss_args = self.dynamic_loss_scale_args()
        clip_grad = self.gradient_clipping()
        if APEX_INSTALLED:
            fused_opts = (apex.optimizers.FusedAdam, FusedAdam)
        else:
            fused_opts = FusedAdam
        if isinstance(optimizer, fused_opts) \
                or self.optimizer_name() in [ONEBIT_ADAM_OPTIMIZER, ZERO_ONE_ADAM_OPTIMIZER]:
            if self.dynamic_loss_scale():
                log_dist("Creating fp16 optimizer with dynamic loss scale", ranks=[0])
                timers = self.timers if self.wall_clock_breakdown() else None
                optimizer = FP16_Optimizer(
                    optimizer,
                    deepspeed=self,
                    dynamic_loss_scale=True,
                    initial_dynamic_scale=initial_dynamic_scale,
                    dynamic_loss_args=dynamic_loss_args,
                    mpu=self.mpu,
                    clip_grad=clip_grad,
                    fused_adam_legacy=self.optimizer_legacy_fusion(),
                    timers=timers,
                    has_moe_layers=self.has_moe_layers,
                )
            else:
                log_dist(
                    "Creating fp16 optimizer with static loss scale: {}".format(
                        self.loss_scale()),
                    ranks=[0],
                )
                optimizer = FP16_Optimizer(
                    optimizer,
                    deepspeed=self,
                    static_loss_scale=self.loss_scale(),
                    mpu=self.mpu,
                    clip_grad=clip_grad,
                    fused_adam_legacy=self.optimizer_legacy_fusion(),
                    has_moe_layers=self.has_moe_layers,
                )
        else:
            log_dist("Creating fp16 unfused optimizer with dynamic loss scale",
                     ranks=[0])
            optimizer = FP16_UnfusedOptimizer(
                optimizer,
                deepspeed=self,
                static_loss_scale=self.loss_scale(),
                dynamic_loss_scale=self.dynamic_loss_scale(),
                dynamic_loss_args=dynamic_loss_args,
                mpu=self.mpu,
                clip_grad=clip_grad,
                fused_lamb_legacy=self.optimizer_name() == LAMB_OPTIMIZER,
            )

        return optimizer

    def _configure_bf16_optimizer(self, optimizer):
        clip_grad = self.gradient_clipping()

        if optimizer is None:
            optimizer = DummyOptim(list(self.module.parameters()))

        if self.global_rank == 0:
            logger.info('Creating unfused BF16 optimizer')
        timers = self.timers if self.wall_clock_breakdown() else None
        optimizer = BF16_Optimizer(
            optimizer,
            self.param_names,
            mpu=self.mpu,
            clip_grad=clip_grad,
            allgather_bucket_size=self.zero_allgather_bucket_size(),
            dp_process_group=self.data_parallel_group,
            timers=timers)

        return optimizer

    def _configure_zero_optimizer(self, optimizer):
        zero_stage = self.zero_optimization_stage()
        log_dist('Creating fp16 ZeRO stage {} optimizer'.format(zero_stage), ranks=[0])
        assert self.communication_data_type in (torch.float16, torch.bfloat16), "ZeRO supports only 'communication_data_type': ['fp16', 'bfp16']"
        timers = self.timers if self.wall_clock_breakdown() else None

        if optimizer is None:
            optimizer = DummyOptim(list(self.module.parameters()))

        if self.zero_legacy_stage1():
            raise Exception(
                "The deprecated version of ZeRO Stage 1 is not supported in deepspeed >= 0.5.9. Please downgrade to a version less than 0.5.9 if you need to use this deprecated version of ZeRO."
            )

        if zero_stage <= ZeroStageEnum.gradients:
            overlap_comm = self.zero_overlap_comm()
            contiguous_gradients = self.zero_contiguous_gradients()
            round_robin_gradients = self.zero_round_robin_gradients()
            assert not isinstance(optimizer, DummyOptim), "zero stage 2 requires an optimizer"

            # Overlap and contiguous grads are meaningless in stage 1 and are ignored
            if zero_stage == ZeroStageEnum.optimizer_states:
                overlap_comm = False
                contiguous_gradients = False
                round_robin_gradients = False

            if isinstance(self.module, PipelineModule):
                if overlap_comm:
                    logger.warning(
                        "Pipeline parallelism does not support overlapped communication, will be disabled."
                    )
                    overlap_comm = False
            optimizer = DeepSpeedZeroOptimizer(
                optimizer,
                timers=timers,
                static_loss_scale=self.loss_scale(),
                dynamic_loss_scale=self.dynamic_loss_scale(),
                dynamic_loss_args=self.dynamic_loss_scale_args(),
                clip_grad=self.gradient_clipping(),
                contiguous_gradients=contiguous_gradients,
                reduce_bucket_size=self.zero_reduce_bucket_size(),
                allgather_bucket_size=self.zero_allgather_bucket_size(),
                dp_process_group=self.data_parallel_group,
                expert_parallel_group=self.expert_parallel_group
                if self.has_moe_layers else None,
                expert_data_parallel_group=self.expert_data_parallel_group
                if self.has_moe_layers else None,
                reduce_scatter=self.zero_reduce_scatter(),
                overlap_comm=overlap_comm,
                cpu_offload=self.zero_cpu_offload(),
                mpu=self.mpu,
                postscale_gradients=self.postscale_gradients(),
                gradient_predivide_factor=self.gradient_predivide_factor(),
                gradient_accumulation_steps=self.gradient_accumulation_steps(),
                ignore_unused_parameters=self.zero_ignore_unused_parameters(),
                partition_grads=zero_stage == ZeroStageEnum.gradients,
                round_robin_gradients=round_robin_gradients,
                has_moe_layers=self.has_moe_layers,
                fp16_master_weights_and_gradients=self.fp16_master_weights_and_gradients(
                ),
                communication_data_type=self.communication_data_type,
                elastic_checkpoint=self.zero_elastic_checkpoint())

        elif zero_stage == ZeroStageEnum.weights:
            assert not self.has_moe_layers, "MoE not supported with Stage 3"
            logger.info("Initializing ZeRO Stage 3") if dist.get_rank() == 0 else None
            from deepspeed.runtime.zero.stage3 import DeepSpeedZeroOptimizer_Stage3

            if isinstance(optimizer, DummyOptim):
                optimizer = DeepSpeedZeRoOffload(
                    self.module,
                    timers=timers,
                    ds_config=self.config,
                    overlap_comm=self.zero_overlap_comm(),
                    prefetch_bucket_size=self.zero_prefetch_bucket_size(),
                    max_reuse_distance=self.zero_max_reuse_distance(),
                    max_live_parameters=self.zero_max_live_parameters(),
                    param_persistence_threshold=self.zero_param_persistence_threshold(),
                    offload_param_config=self.zero_offload_param(),
                    mpu=self.mpu)
            else:

                optimizer = DeepSpeedZeroOptimizer_Stage3(
                    self.module,
                    optimizer,
                    timers=timers,
                    ds_config=self.config,
                    static_loss_scale=self.loss_scale(),
                    dynamic_loss_scale=self.dynamic_loss_scale(),
                    dynamic_loss_args=self.dynamic_loss_scale_args(),
                    clip_grad=self.gradient_clipping(),
                    contiguous_gradients=self.zero_contiguous_gradients(),
                    reduce_bucket_size=self.zero_reduce_bucket_size(),
                    prefetch_bucket_size=self.zero_prefetch_bucket_size(),
                    max_reuse_distance=self.zero_max_reuse_distance(),
                    max_live_parameters=self.zero_max_live_parameters(),
                    param_persistence_threshold=self.zero_param_persistence_threshold(),
                    dp_process_group=self.data_parallel_group,
                    reduce_scatter=self.zero_reduce_scatter(),
                    overlap_comm=self.zero_overlap_comm(),
                    offload_optimizer_config=self.zero_offload_optimizer(),
                    offload_param_config=self.zero_offload_param(),
                    sub_group_size=self.zero_sub_group_size(),
                    mpu=self.mpu,
                    postscale_gradients=self.postscale_gradients(),
                    gradient_predivide_factor=self.gradient_predivide_factor(),
                    gradient_accumulation_steps=self.gradient_accumulation_steps(),
                    aio_config=self.aio_config(),
                    communication_data_type=self.communication_data_type)

        else:
            raise NotImplementedError("ZeRO stage {} not implemented".format(zero_stage))

        return optimizer

    def _configure_eigenvalue(self):
        eigenvalue = Eigenvalue(
            verbose=self.eigenvalue_verbose(),
            max_iter=self.eigenvalue_max_iter(),
            tol=self.eigenvalue_tol(),
            stability=self.eigenvalue_stability(),
            gas_boundary_resolution=self.eigenvalue_gas_boundary_resolution(),
            layer_name=self.eigenvalue_layer_name(),
            layer_num=self.eigenvalue_layer_num(),
        )

        return eigenvalue

    def _configure_progressive_layer_drop(self):
        pld = ProgressiveLayerDrop(theta=self.pld_theta(), gamma=self.pld_gamma())

        return pld

    def _configure_curriculum_scheduler(self):
        scheduler = CurriculumScheduler(self.curriculum_params())
        return scheduler

    @staticmethod
    def is_map_style_dataset(obj):
        return hasattr(obj, "__getitem__") and hasattr(obj, "__len__")

    @staticmethod
    def is_iterable_style_dataset(obj):
        return isinstance(obj,
                          torch.utils.data.IterableDataset
                          )  # hasattr(obj, "__iter__") should work as well

    def dataloader_drop_last(self):
        return self._config.dataloader_drop_last

    def was_step_applied(self) -> bool:
        """Returns True if the latest ``step()`` produced in parameter updates.
        Note that a ``False`` return is not an error condition. Steps are frequently
        no-ops, such as between gradient accumulation boundaries or when overflows
        occur.
        Returns:
            bool: Whether the latest ``step()`` modified model parameters.
        """
        return self._step_applied

    def deepspeed_io(self,
                     dataset,
                     batch_size=None,
                     route=ROUTE_TRAIN,
                     pin_memory=True,
                     data_sampler=None,
                     collate_fn=None,
                     num_local_io_workers=None):
        if not (self.is_map_style_dataset(dataset)
                or self.is_iterable_style_dataset(dataset)):
            raise ValueError("Training data must be a torch Dataset")

        if data_sampler is None and (route == ROUTE_PREDICT or route == ROUTE_EVAL):
            data_sampler = torch.utils.data.SequentialSampler(dataset)

        if batch_size is None:
            batch_size = self.train_micro_batch_size_per_gpu()

        if collate_fn is None:
            collate_fn = self.collate_fn

        # Currently we only use timer in train route
        deepspeed_io_timer = None
        if route == ROUTE_TRAIN:
            deepspeed_io_timer = self.tput_timer

        # If mpu is provided, forward world size and parallel rank to sampler.
        data_parallel_world_size = None
        data_parallel_rank = None
        if self.mpu is not None:
            data_parallel_world_size = self.mpu.get_data_parallel_world_size()
            data_parallel_rank = self.mpu.get_data_parallel_rank()

        return DeepSpeedDataLoader(dataset=dataset,
                                   batch_size=batch_size,
                                   pin_memory=pin_memory,
                                   collate_fn=collate_fn,
                                   local_rank=self.local_rank,
                                   tput_timer=deepspeed_io_timer,
                                   num_local_io_workers=num_local_io_workers,
                                   data_sampler=data_sampler,
                                   data_parallel_world_size=data_parallel_world_size,
                                   data_parallel_rank=data_parallel_rank,
                                   dataloader_drop_last=self.dataloader_drop_last())

    def train(self, mode=True):
        r""""""

        self.warn_unscaled_loss = True
        self.module.train(mode)

    def eval(self):
        r""""""

        self.warn_unscaled_loss = True
        self.module.train(False)

    def _scale_loss_by_gas(self, prescaled_loss):
        if isinstance(prescaled_loss, torch.Tensor):
            scaled_loss = prescaled_loss / self.gradient_accumulation_steps()
        elif isinstance(prescaled_loss, tuple) or isinstance(prescaled_loss, list):
            scaled_loss = []
            for l in prescaled_loss:
                if isinstance(l, torch.Tensor):
                    scaled_loss.append(l / self.gradient_accumulation_steps())
                else:
                    scaled_loss.append(l)
        else:
            scaled_loss = prescaled_loss
            if self.warn_unscaled_loss:
                logger.warning(
                    f"DeepSpeed unable to scale loss because of type: {type(prescaled_loss)}"
                )
                self.warn_unscaled_loss = False

        return scaled_loss

    @instrument_w_nvtx
    def forward(self, *inputs, **kwargs):
        r"""Execute forward propagation
        Arguments:
            *inputs: Variable length input list
            **kwargs: variable length keyword arguments
        """

        if self.autotuning_profile_model_info():
            ma = get_ma_status()
        else:
            see_memory_usage("Engine before forward", force=self.memory_breakdown())

        flops_profiler_active = (self.flops_profiler_enabled() and self.global_steps
                                 == self.flops_profiler_profile_step()
                                 and self.global_rank == 0)

        # used to check quantization happens at step 0!
        if self.global_steps == 0 and hasattr(self, "compression_scheduler"):
            self.compression_scheduler.step(step_zero_check=True)
            if self.quantizer:
                tensor_to_quantize = self.optimizer.bit16_groups if self.zero_optimization_stage(
                ) == 2 else self.optimizer.fp16_groups
                if self.compression_scheduler.weight_quantization_enabled:
                    self.quantizer.quantize(
                        tensor_to_quantize,
                        (self.optimizer.overflow if self.fp16_enabled() else False),
                        self.eigenvalue_enabled(),
                        None,
                    )

        if flops_profiler_active:
            self.flops_profiler.start_profile(ignore_list=None)

        if self.module.training:
            if self.progressive_layer_drop:
                kwargs.update(self.progressive_layer_drop.get_state())

        if self.__class__.__name__ != "PipelineEngine":
            # TODO: The above if condition is a HACK since for PipelineEngine
            # it's difficult to inject argument in forward pass.
            if self.module.training and self.curriculum_enabled():
                self.curriculum_scheduler.update_difficulty(self.global_steps + 1)
                if self.curriculum_params()["curriculum_type"] == "seqlen":
                    kwargs.update({
                        "curriculum_seqlen":
                        self.curriculum_scheduler.get_current_difficulty()
                    })

        if self.zero_optimization_partition_weights():
            # Enable automated discovery of external parameters by indicating that
            # we are in a forward pass.
            for module in self.module.modules():
                module._parameters._in_forward = True
                pass

        self._start_timers(self.engine_timers.forward_timers)

        if self.training_dataloader is None:
            self.tput_timer.start()

        loss = self.module(*inputs, **kwargs)

        if self.zero_optimization_partition_weights():
            # Disable automated discovery of external parameters
            for module in self.module.modules():
                module._parameters._in_forward = False

        self._stop_timers(self.engine_timers.forward_timers)

        if flops_profiler_active:
            self.flops_profiler.stop_profile()

        if self.autotuning_profile_model_info():
            activation_mem = get_ma_status() - ma
            self.autotuning_model_info["activation_mem_per_gpu"] = activation_mem
            print_json_dist(self.autotuning_model_info,
                            [0],
                            path=self.autotuning_model_info_path())
            exit()
        else:
            see_memory_usage("Engine after forward", force=self.memory_breakdown())
        return loss

    def print_forward_breakdown(self, fwd_time):
        gate_time = 0.0
        moe_time = 0.0
        falltoall = 0.0
        salltoall = 0.0

        for gate in self.gate_modules:
            #logger.info(f"Individual TopK gate time: {gate.gate_time:.2f} ms")
            gate_time += gate.gate_time

        for l in self.moe_layers:
            #logger.info(f"MoE layer; total: {l.time_moe:.2f} ms, first alltoall: {l.time_falltoall:.2f}, second alltoall: {l.time_salltoall:.2f}")
            moe_time += l.time_moe
            falltoall += l.time_falltoall
            salltoall += l.time_salltoall

        # TODO: Allreduce/average them across ranks for more accurate timing.

        # if deepspeed.comm.get_rank() == 0:
        log_dist(
            f"rank={dist.get_rank()} time (ms) | forward: {fwd_time:.2f} (forward_moe: {moe_time:.2f}, 1st alltoall: {falltoall:.2f}, 2nd alltoall: {salltoall:.2f}, top-k: {gate_time:.2f})",
            ranks=[0])

    @instrument_w_nvtx
    def allreduce_gradients(self, bucket_size=MEMORY_OPT_ALLREDUCE_SIZE):
        assert not (self.bfloat16_enabled() and self.pipeline_parallelism), \
            f'allreduce_gradients() is not valid when bfloat+pipeline_parallelism is enabled'

        # Pass (PP) gas boundary flag to optimizer (required for zero)
        self.optimizer.is_gradient_accumulation_boundary = self.is_gradient_accumulation_boundary(
        )

        # ZeRO stage 2 communicates during non gradient accumulation boundaries as well
        if self.zero_optimization_partition_gradients():
            self.optimizer.overlapping_partition_gradients_reduce_epilogue()

        # Communicate only at gradient accumulation boundaries
        elif self.is_gradient_accumulation_boundary():
            if self.zero_optimization_stage() == ZeroStageEnum.optimizer_states:
                self.optimizer.reduce_gradients(
                    pipeline_parallel=self.pipeline_parallelism)
            else:
                self.buffered_allreduce_fallback(elements_per_buffer=bucket_size)

    @instrument_w_nvtx
    def backward(self, loss, allreduce_gradients=True, release_loss=False):
        r"""Execute backward pass on the loss
        Arguments:
            loss: Torch tensor on which to execute backward propagation
            allreduce_gradients: is deprecated, ignored, and will soon be removed'
        """

        see_memory_usage("Engine before backward", force=self.memory_breakdown())

        if not allreduce_gradients:
            logger.warning(
                f"Argument `allreduce_gradients` is deprecated, ignored, and will soon be removed"
            )

        # scale loss w.r.t. gradient accumulation if needed
        if self.gradient_accumulation_steps() > 1:
            loss = self._scale_loss_by_gas(loss.float())

        # Log training Loss
        if self.monitor.enabled:
            if self.is_gradient_accumulation_boundary():
                if self.global_rank == 0:
                    self.summary_events = [(
                        f"Train/Samples/train_loss",
                        loss.mean().item() * self.gradient_accumulation_steps(),
                        self.global_samples,
                    )]
                    self.monitor.write_events(self.summary_events)

        self._start_timers(self.engine_timers.backward_timers)

        assert self.optimizer is not None and not isinstance(self.optimizer, DummyOptim), \
            "must provide optimizer during init in order to use backward"

        self._start_timers(self.engine_timers.backward_inner_timers)

        if self.zero_optimization():
            self.optimizer.is_gradient_accumulation_boundary = (
                self.is_gradient_accumulation_boundary())
            self.optimizer.backward(loss)
        elif self.amp_enabled():
            # AMP requires delaying unscale when inside gradient accumulation boundaries
            # https://nvidia.github.io/apex/advanced.html#gradient-accumulation-across-iterations
            delay_unscale = not self.is_gradient_accumulation_boundary()
            with amp.scale_loss(loss,
                                self.optimizer,
                                delay_unscale=delay_unscale) as scaled_loss:
                scaled_loss.backward()
        elif self.fp16_enabled():
            if self.eigenvalue_enabled():
                self.optimizer.backward(loss, create_graph=True, retain_graph=True)
            else:
                self.optimizer.backward(loss)
        elif self.bfloat16_enabled():
            self.optimizer.backward(loss)
        else:
            if self.eigenvalue_enabled():
                loss.backward(create_graph=True, retain_graph=True)
            else:
                loss.backward()

        self._stop_timers(self.engine_timers.backward_inner_timers)

        self._start_timers(self.engine_timers.backward_reduce_timers)

        if allreduce_gradients and self.enable_backward_allreduce:
            # Traditional code path that allreduces the module parameter grads
            self.allreduce_gradients()

        self._stop_timers(self.engine_timers.backward_reduce_timers)

        self._stop_timers(self.engine_timers.backward_timers)

        if release_loss:
            # loss.data = None
            pass

        see_memory_usage("Engine after backward", force=self.memory_breakdown())

        return loss

    def is_gradient_accumulation_boundary(self):
        """Query whether the current micro-batch is at the boundary of
        gradient accumulation, and thus will trigger gradient reductions and
        an optimizer step.
        Returns:
            bool: if the current step is a gradient accumulation boundary.
        """
        if self._is_gradient_accumulation_boundary is None:
            return (self.micro_steps + 1) % \
                self.gradient_accumulation_steps() == 0
        else:
            return self._is_gradient_accumulation_boundary

    def set_gradient_accumulation_boundary(self, is_boundary):
        """Manually overrides the DeepSpeed engine's gradient accumulation boundary state, this is an optional
        feature and should be used with care. The state should be set before to the intended
        value before each forward/backward. The final fordward/backward should have the
        boundary state set to True. This style allows client code to only call engine.step() once after all
        the gradient accumulation passes are complete. See example below:
        .. code-block:: python
        engine.set_gradient_accumulation_boundary(False)
        for _ in range(gradient_accumulation_steps - 1):
            micro_batch = next(data_loader)
            loss = engine(micro_batch)
            engine.backward(loss)
        engine.set_gradient_accumulation_boundary(True)
        micro_batch = next(data_loader)
        loss = engine(micro_batch)
        engine.backward(loss)
        engine.step()
        Arguments:
            is_boundary (bool): are we at a gradient accumulation boundary or not?
        """
        self._is_gradient_accumulation_boundary = is_boundary
        self.optimizer.is_gradient_accumulation_boundary = is_boundary

    def zero_grad(self):
        """
        Zero parameter grads.
        """
        for param_name, param in self.module.named_parameters():
            param.grad = None

    def clip_fp32_gradients(self):
        clip_grad_norm_(parameters=self.module.parameters(),
                        max_norm=self.gradient_clipping(),
                        mpu=self.mpu)

    def _take_model_step(self, lr_kwargs, block_eigenvalue={}):
        if self.gradient_clipping() > 0.0:
            if not (self.fp16_enabled() or self.bfloat16_enabled() or self.amp_enabled()
                    or self.zero_optimization()):
                self.clip_fp32_gradients()
            elif self.amp_enabled():
                # AMP's recommended way of doing clipping
                # https://nvidia.github.io/apex/advanced.html#gradient-clipping
                master_params = amp.master_params(self.optimizer)
                clip_grad_norm_(parameters=master_params,
                                max_norm=self.gradient_clipping(),
                                mpu=self.mpu)
        self.optimizer.step()

        if hasattr(self.optimizer, '_global_grad_norm'):
            self._global_grad_norm = self.optimizer._global_grad_norm

        # Quantize the updated parameter if there is no overflow
        if self.quantizer:
            tensor_to_quantize = self.optimizer.bit16_groups if self.zero_optimization_stage(
            ) == 2 else self.optimizer.fp16_groups
            if self.compression_scheduler.weight_quantization_enabled:
                self.quantizer.quantize(
                    tensor_to_quantize,
                    (self.optimizer.overflow if self.fp16_enabled() else False),
                    self.eigenvalue_enabled(),
                    block_eigenvalue,
                )
        # zero grad in basic optimizer could be unreliable and may not exhibit
        # the behaviour that we want
        if self.bfloat16_enabled():
            # TODO: Temporary until bf16_optimizer and zero_optimizer are integrated
            if self.zero_optimization():
                self.optimizer.zero_grad()
            else:
                pass
        elif self.zero_optimization() or self.fp16_enabled() or self.amp_enabled():
            self.optimizer.zero_grad()
        else:
            self.zero_grad()

        report_progress = self.global_rank == 0 if self.global_rank else True

        # Check overflow here since in DS fp16 optimizer, the overflow is updated in above step() function.
        overflow = False
        if hasattr(self.optimizer, "overflow"):
            overflow = self.optimizer.overflow
        self._step_applied = not overflow

        if overflow:
            self.skipped_steps += 1
        else:
            self.compression_scheduler.step()
            if self.lr_scheduler is not None:
                try:
                    self.lr_scheduler.step(**(lr_kwargs or {}))
                except TypeError:
                    # XXX Hack to work with Megatron 2.0 and DeepSpeed pipelines.
                    # We don't currently have a way to specify lr_kwargs from
                    # pipe_engine.train_batch()
                    self.lr_scheduler.step(increment=self.train_batch_size())

        if report_progress and (self.global_steps + 1) % self.steps_per_print() == 0:
            self._report_progress(self.global_steps + 1)

        self.global_steps += 1
        self.global_samples += self.train_batch_size()

    def step(self, lr_kwargs=None):
        r"""Execute the weight update step after forward and backward propagation
        on effective_train_batch.
        """
        see_memory_usage("Engine before step", force=self.memory_breakdown())

        # Check early because self.global_steps is incremented at some point here.
        # TODO: Delay self.global_steps increment until very end of this function.
        flops_profiler_active = self.flops_profiler_enabled(
        ) and self.global_steps == self.flops_profiler_profile_step(
        ) and self.global_rank == 0

        self._start_timers(self.engine_timers.step_timers)

        assert self.optimizer is not None and not isinstance(self.optimizer, DummyOptim), \
            "must provide optimizer during init in order to use step"

        report_progress = self.global_rank == 0 if self.global_rank else True

        self._step_applied = False  # assume False, will flip to True

        # Update the model when we reach gradient accumulation boundaries
        if self.is_gradient_accumulation_boundary():
            self.gas_boundary_ctr += 1

            if (self.eigenvalue_enabled() and
                (self.gas_boundary_ctr % self.eigenvalue_gas_boundary_resolution() == 0)
                    and self.quantizer.any_precision_switch()):
                log_dist(f"computing eigenvalue...", ranks=[0])
                self.block_eigenvalue = self.eigenvalue.compute_eigenvalue(
                    self.module,
                    self.device,
                    self.optimizer.cur_scale)

            if self.progressive_layer_drop:
                self.progressive_layer_drop.update_state(self.global_steps)

            if (self.eigenvalue_enabled() and not self.gas_boundary_ctr %
                    self.eigenvalue_gas_boundary_resolution()
                    and self.quantizer.any_precision_switch()):
                self._take_model_step(lr_kwargs, self.block_eigenvalue)
            else:
                self._take_model_step(lr_kwargs)

        self.tput_timer.stop(report_progress)

        self._stop_timers(self.engine_timers.step_timers)

        # Log learning rate
        if self.monitor.enabled:
            if self.is_gradient_accumulation_boundary():
                if self.global_rank == 0:
                    self.summary_events = [(f"Train/Samples/lr",
                                            self.get_lr()[0],
                                            self.global_samples)]

                    if self.fp16_enabled() and hasattr(self.optimizer, "cur_scale"):
                        self.summary_events.append((
                            f"Train/Samples/loss_scale",
                            self.optimizer.cur_scale,
                            self.global_samples,
                        ))

                    if (self.eigenvalue_enabled() and not self.gas_boundary_ctr %
                            self.eigenvalue_gas_boundary_resolution()):
                        ev_values = self.block_eigenvalue.values()
                        for i in range(len(ev_values)):
                            self.summary_events.append((
                                f"Train/Eigenvalues/ModelBlockParam_{i}",
                                self.ev_values[i][0],
                                self.global_samples,
                            ))
                    self.monitor.write_events(self.summary_events)

        # Check flops profiling
        if flops_profiler_active:
            if self.autotuning_enabled():
                self.flops = self.flops_profiler.get_total_flops() * 3
            else:
                self.flops_profiler.print_model_profile(
                    profile_step=self.global_steps,
                    module_depth=self.flops_profiler_module_depth(),
                    top_modules=self.flops_profiler_top_modules(),
                    detailed=self.flops_profiler_detailed(),
                    output_file=self.flops_profiler_output_file(),
                )
            self.flops_profiler.end_profile()

        if self.autotuning_enabled() and self.global_steps == (
                self.autotuning_end_profile_step() + 1):
            self._autotuning_exit()

        if self.wall_clock_breakdown():
            # Log micro timing and reset
            self.timers.log(names=self.engine_timers.micro_timers,
                            memory_breakdown=self.memory_breakdown())

        if self.wall_clock_breakdown() or self.flops_profiler_enabled():
            # Log global timing and reset
            if self.is_gradient_accumulation_boundary():
                if self.monitor.enabled:
                    self._write_monitor()

                if self.has_moe_layers:
                    fwd_time = self.timers(FORWARD_GLOBAL_TIMER).elapsed(
                        reset=False) * 1000
                    self.print_forward_breakdown(fwd_time=fwd_time)

                self.timers.log(self.engine_timers.global_timers)

        self.micro_steps += 1
        see_memory_usage("Engine after step", force=self.memory_breakdown())

    def _start_timers(self, timer_names):
        for name in timer_names:
            self.timers(name).start()

    def _stop_timers(self, timer_names):
        record = self.is_gradient_accumulation_boundary() and \
            self.flops_profiler_enabled() and \
                (self.global_steps >= self.flops_profiler_profile_step())
        for name in timer_names:
            self.timers(name).stop(record=record)

    def _autotuning_exit(self):
        if self.global_rank == 0:
            msg = self.timers.get_mean([
                FORWARD_GLOBAL_TIMER,
                BACKWARD_GLOBAL_TIMER,
                STEP_GLOBAL_TIMER,
            ],
                                       reset=False)
            titer = msg[FORWARD_GLOBAL_TIMER] + msg[BACKWARD_GLOBAL_TIMER] + msg[
                STEP_GLOBAL_TIMER]
            msg["latency"] = titer
            msg["FLOPS_per_gpu"] = self.flops * self.gradient_accumulation_steps(
            ) / titer
            msg["throughput"] = self.train_batch_size() * 1000 / \
                msg["latency"]
            print_json_dist(msg, [0], path=self.autotuning_metric_path())
            import atexit
            atexit.register(print, "Autotuning: done with running current ds config.")
        exit()

    def _write_monitor(self):
        if self.global_rank == 0:
            self.summary_events = [
                (
                    f"Train/Samples/elapsed_time_ms_forward",
                    self.timers(FORWARD_GLOBAL_TIMER).elapsed(reset=False) * 1000.0,
                    self.global_samples,
                ),
                (
                    f"Train/Samples/elapsed_time_ms_backward",
                    self.timers(BACKWARD_GLOBAL_TIMER).elapsed(reset=False) * 1000.0,
                    self.global_samples,
                ),
                (
                    f"Train/Samples/elapsed_time_ms_backward_inner",
                    self.timers(BACKWARD_INNER_GLOBAL_TIMER).elapsed(reset=False) *
                    1000.0,
                    self.global_samples,
                ),
                (
                    f"Train/Samples/elapsed_time_ms_backward_allreduce",
                    self.timers(BACKWARD_REDUCE_GLOBAL_TIMER).elapsed(reset=False) *
                    1000.0,
                    self.global_samples,
                ),
                (
                    f"Train/Samples/elapsed_time_ms_step",
                    self.timers(STEP_GLOBAL_TIMER).elapsed(reset=False) * 1000.0,
                    self.global_samples,
                ),
            ]
            self.monitor.write_events(self.summary_events)

    def _get_optimizer_param(self, param_name):
        result = []
        if not self.optimizer:
            return result
        for group in self.optimizer.param_groups:
            if param_name in group:
                result.append(group[param_name])
            else:
                result.append(0.0)
        return result

    def get_lr(self):
        return self._get_optimizer_param("lr")

    def get_type(self):
        return self._get_optimizer_param("type")

    def get_mom(self):
        if self.optimizer_name() in ["SGD", "RMSprop"]:
            return self._get_optimizer_param("momentum")
        else:
            return self._get_optimizer_param("betas")

    def get_pld_theta(self):
        if self.progressive_layer_drop:
            return self.progressive_layer_drop.get_theta()
        else:
            return None

    def _report_progress(self, step):
        lr = self.get_lr()
        mom = self.get_mom()
        log_dist(f"step={step}, skipped={self.skipped_steps}, lr={lr}, mom={mom}",
                 ranks=[0])

    def allreduce_bucket(self, bucket, dp_group):
        tensor = self.flatten(bucket)

        tensor_to_allreduce = tensor

        if self.communication_data_type != tensor.dtype:
            tensor_to_allreduce = tensor.to(self.communication_data_type)

        if self.postscale_gradients():
            if self.gradient_predivide_factor() != 1.0:
                tensor_to_allreduce.mul_(1.0 / self.gradient_predivide_factor())

            dist.all_reduce(tensor_to_allreduce, group=dp_group)
            if self.gradient_average:
                if self.gradient_predivide_factor() != dist.get_world_size(
                        group=dp_group):
                    tensor_to_allreduce.mul_(self.gradient_predivide_factor() /
                                             dist.get_world_size(group=dp_group))
        else:
            tensor_to_allreduce.mul_(1. / dist.get_world_size(group=dp_group))
            dist.all_reduce(tensor_to_allreduce, group=dp_group)

        if self.communication_data_type != tensor.dtype and tensor is not tensor_to_allreduce:
            tensor.copy_(tensor_to_allreduce)

        return tensor

    def allreduce_and_copy(self, small_bucket, dp_group):
        allreduced = self.allreduce_bucket(small_bucket, dp_group)
        for buf, synced in zip(small_bucket, self.unflatten(allreduced, small_bucket)):
            buf.copy_(synced)

    def allreduce_no_retain(self, bucket, dp_group, numel_per_bucket=500000000):
        small_bucket = []
        numel = 0
        for tensor in bucket:
            small_bucket.append(tensor)
            numel = numel + tensor.numel()
            if numel > numel_per_bucket:
                self.allreduce_and_copy(small_bucket, dp_group)
                small_bucket = []
                numel = 0
        if len(small_bucket) > 0:
            self.allreduce_and_copy(small_bucket, dp_group)

    def _get_gradients_for_reduction(self):
        non_expert_grads = []
        expert_grads = {}
        if self.has_moe_layers:
            for key in self.expert_data_parallel_group.keys():
                expert_grads[key] = []

        for param_name, param in self.module.named_parameters():
            if param.grad is None:
                # In cases where there is an imbalance of empty grads across
                # ranks we must create empty grads, this will ensure that every
                # rank is reducing the same size. In some cases it may make
                # sense in the future to support the ability to average not
                # w.r.t. world size but with a different value.
                param.grad = torch.zeros(param.size(),
                                         dtype=param.dtype,
                                         device=param.device)

            grad_data = param.grad.data
            if param_name in self.sparse_tensor_module_names or grad_data.is_sparse:
                # Call param.grad without data to avoid problem with setting of updated grads
                grad_data = SparseTensor(param.grad)

            if is_moe_param(param):
                expert_grads[param.group_name].append(grad_data)
            else:
                non_expert_grads.append(grad_data)

        return non_expert_grads, expert_grads

    def _reduce_non_expert_gradients(self, grads, elements_per_buffer):
        split_buckets = split_half_float_double_sparse(grads)
        for _, bucket_tuple in enumerate(split_buckets):
            bucket_type, bucket = bucket_tuple

            if self.pipeline_parallelism:
                dp_group = self.mpu.get_data_parallel_group()
            else:
                dp_group = groups._get_data_parallel_group()

            if bucket_type == SparseTensor.type():
                self.sparse_allreduce_no_retain(bucket, dp_group=dp_group)
            else:
                self.allreduce_no_retain(bucket,
                                         dp_group=dp_group,
                                         numel_per_bucket=elements_per_buffer)

    def _reduce_expert_gradients(self, expert_grads, elements_per_buffer):
        for ep_name, expert_grads_group in expert_grads.items():
            expert_split_buckets = split_half_float_double_sparse(expert_grads_group)
            for i, bucket_tuple in enumerate(expert_split_buckets):
                bucket_type, bucket = bucket_tuple
                if bucket_type == SparseTensor.type():
                    self.sparse_allreduce_no_retain(
                        bucket,
                        groups._get_expert_data_parallel_group(ep_name))
                else:
                    # Separate between diff groups
                    self.allreduce_no_retain(
                        bucket,
                        dp_group=groups._get_expert_data_parallel_group(ep_name),
                        numel_per_bucket=elements_per_buffer)

    def buffered_allreduce_fallback(self, grads=None, elements_per_buffer=500000000):
        if grads is None:
            non_expert_grads, expert_grads = self._get_gradients_for_reduction()
        else:
            assert not self.has_moe_layers, "attempting to reduce grads in unsupported way w.r.t. MoE"
            non_expert_grads = grads

        self._reduce_non_expert_gradients(non_expert_grads, elements_per_buffer)

        if self.has_moe_layers:
            self._reduce_expert_gradients(expert_grads, elements_per_buffer)

    def sparse_allreduce_no_retain(self, bucket, dp_group):
        allreduced_sparses = self.sparse_allreduce_bucket(bucket, dp_group)
        # Densify sparse tensor and copy back to original location
        for tensor in allreduced_sparses:
            if tensor.is_sparse:
                tensor.orig_dense_tensor.data = tensor.to_coo_tensor()
            else:
                tensor.orig_dense_tensor.copy_(tensor.to_dense())

    def sparse_allreduce_bucket(self, bucket, dp_group):
        sparse_list = []
        for sparse in bucket:
            sparse_list.append(self.sparse_allreduce(sparse, dp_group))
        return sparse_list

    def sparse_allreduce(self, sparse, dp_group):
        # Pre-divide for fp16 stability
        sparse.values.mul_(1.0 / dist.get_world_size(group=dp_group))

        original_data_type = sparse.values.dtype
        if self.communication_data_type != sparse.values.dtype:
            if self.communication_data_type in (torch.float16, torch.bfloat16):
                indices = sparse.indices.to(torch.int32)
            else:
                indices = sparse.indices
            values = sparse.values.to(self.communication_data_type)
        else:
            indices = sparse.indices
            values = sparse.values

        indices_device_list = self.sparse_all_gather(indices, dp_group)
        values_device_list = self.sparse_all_gather(values, dp_group)

        sparse.indices = torch.cat(indices_device_list).to(torch.long)
        sparse.values = torch.cat(values_device_list).to(original_data_type)
        return sparse

    def sparse_all_gather(self, value, dp_group):
        my_size = torch.LongTensor([value.size()[0]]).to(self.device)
        all_sizes = self.all_gather_scalar(my_size, dp_group)
        max_size = torch.cat(all_sizes).max()
        fill_size = max_size - my_size

        assert value.dim() in [1, 2]
        if value.dim() == 1:
            if fill_size > 0:
                value = torch.cat([value, value.new_empty(fill_size)])
            tensor_list = [
                value.new_empty(max_size)
                for _ in range(dist.get_world_size(group=dp_group))
            ]
        else:
            if fill_size > 0:
                value = torch.cat([value, value.new_empty(fill_size, value.size()[1])])
            tensor_list = [
                value.new_empty(max_size,
                                value.size()[1])
                for _ in range(dist.get_world_size(group=dp_group))
            ]

        dist.all_gather(tensor_list, value, group=dp_group)
        tensors = []
        for dev_idx, t in enumerate(tensor_list):
            size = all_sizes[dev_idx][0]
            tensors.append(
                t.index_select(0,
                               torch.arange(size,
                                            dtype=torch.long,
                                            device=self.device)))

        return tensors

    def all_gather_scalar(self, value, dp_group):
        tensor_list = [
            value.new_zeros(value.size())
            for _ in range(dist.get_world_size(group=dp_group))
        ]
        dist.all_gather(tensor_list, value, group=dp_group)
        return tensor_list

    def module_state_dict(self, destination=None, prefix="", keep_vars=False):
        sd = self.module.state_dict(destination, prefix, keep_vars)
        return sd

    @staticmethod
    def load_moe_state_dict(checkpoint_path,
                            tag,
                            state_dict,
                            old_moe_load,
                            model=None,
                            mpu=None,
                            num_experts=1):
        if old_moe_load:
            expp_rank = groups._get_expert_data_parallel_rank(
                groups._get_max_expert_size_name())

            num_local_experts = max(
                num_experts) // groups._get_expert_parallel_world_size(
                    groups._get_max_expert_size_name())
            for local_expert_id in range(num_local_experts):
                global_expert_id = expp_rank * num_local_experts + local_expert_id
                expert_state_dict = torch.load(DeepSpeedEngine._get_expert_ckpt_name(
                    checkpoint_path,
                    -1, # -1 means ignore layer_id
                    global_expert_id,
                    tag,
                    mpu),
                    map_location=torch.device('cpu'))

                # Updating global -> local expert ids
                moe_str_prefix = '.deepspeed_moe.experts.deepspeed_experts.'
                for key in list(expert_state_dict.keys()):
                    local_key = key.replace(f'{moe_str_prefix}{global_expert_id}',
                                            f'{moe_str_prefix}{local_expert_id}')
                    expert_state_dict[local_key] = expert_state_dict.pop(key)
                state_dict.update(expert_state_dict)

        else:
            moe_layer_id = 0
            for n_module, module in model.named_modules():
                if isinstance(module, MoE):  # and deepspeed.comm.get_rank() == 0:
                    group_name = module.expert_group_name
                    num_local_experts = module.num_local_experts
                    expp_rank = groups._get_expert_parallel_rank(group_name)
                    # loop all local_experts
                    for local_expert_id in range(num_local_experts):
                        global_expert_id = expp_rank * num_local_experts + local_expert_id
                        expert_state_dict = torch.load(
                            DeepSpeedEngine._get_expert_ckpt_name(
                                checkpoint_path,
                                moe_layer_id,
                                global_expert_id,
                                tag,
                                mpu),
                            map_location=torch.device('cpu'))
                        # print(expert_state_dict.keys())
                        # Updating global -> local expert ids
                        moe_str_prefix = '.deepspeed_moe.experts.deepspeed_experts.'
                        for key in list(expert_state_dict.keys()):
                            local_key = key.replace(
                                f'{moe_str_prefix}{global_expert_id}',
                                f'{moe_str_prefix}{local_expert_id}')
                            expert_state_dict[local_key] = expert_state_dict.pop(key)
                        state_dict.update(expert_state_dict)
                    moe_layer_id += 1

    def load_module_state_dict(self, state_dict, strict=True, custom_load_fn=None):
        if custom_load_fn:
            custom_load_fn(src=state_dict, dst=self.module)
        else:
            self.module.load_state_dict(state_dict, strict=strict)

    def _get_zero_ckpt_prefix(self, dp_rank, bf16_mode):
        return f'{"bf16_" if bf16_mode else ""}zero_pp_rank_{dp_rank}'

    def _get_rank_zero_ckpt_name(self,
                                 checkpoints_path,
                                 tag,
                                 mp_rank,
                                 dp_rank,
                                 bf16_mode):
        file_prefix = self._get_zero_ckpt_prefix(dp_rank, bf16_mode=bf16_mode)
        zero_ckpt_name = os.path.join(
            checkpoints_path,
            str(tag),
            f"{file_prefix}_mp_rank_{mp_rank:02d}_optim_states.pt",
        )
        return zero_ckpt_name

    def _get_zero_ckpt_name(self, checkpoints_path, tag):
        mp_rank = 0 if self.mpu is None else self.mpu.get_model_parallel_rank()
        pp_rank = dist.get_rank(group=self.optimizer.dp_process_group)
        bf16_mode = self.bfloat16_enabled()
        return self._get_rank_zero_ckpt_name(checkpoints_path,
                                             tag,
                                             mp_rank,
                                             pp_rank,
                                             bf16_mode)

    def _get_ckpt_name(self, checkpoints_path, tag, mp_placeholder=None):
        if mp_placeholder is not None:
            mp_rank_str = mp_placeholder
        else:
            mp_rank = 0 if self.mpu is None else self.mpu.get_model_parallel_rank()
            mp_rank_str = f"{mp_rank:02d}"

        if self.zero_optimization_partition_weights():
            filename = "zero_pp_rank_{}".format(
                dist.get_rank(group=self.optimizer.dp_process_group))
            ckpt_name = os.path.join(
                checkpoints_path,
                str(tag),
                f"{filename}_mp_rank_{mp_rank_str}_model_states.pt",
            )
        else:
            ckpt_name = os.path.join(
                checkpoints_path,
                str(tag),
                "mp_rank_" + mp_rank_str + "_model_states.pt",
            )
        return ckpt_name

    def _get_optimizer_ckpt_name(self, checkpoints_path, tag, expp_rank):
        mp_rank = 0 if self.mpu is None else self.mpu.get_model_parallel_rank()
        ckpt_name = os.path.join(
            checkpoints_path,
            str(tag),
            f'expp_rank_{expp_rank}_mp_rank_{mp_rank:02d}_optim_states.pt')
        return ckpt_name

    @staticmethod
    def _get_expert_ckpt_name(checkpoints_path, layer_id, expert_id, tag, mpu=None):
        mp_rank = 0 if mpu is None else mpu.get_model_parallel_rank()
        if layer_id <= -1:
            # Used to support old checkpoint loading
            ckpt_name = os.path.join(
                checkpoints_path,
                '' if tag is None else str(tag),
                f'expert_{expert_id}_mp_rank_{mp_rank:02d}_model_states.pt')
        else:
            # Used to support new checkpoint loading
            ckpt_name = os.path.join(
                checkpoints_path,
                '' if tag is None else str(tag),
                f'layer_{layer_id}_expert_{expert_id}_mp_rank_{mp_rank:02d}_model_states.pt'
            )
        return ckpt_name

    def _get_all_ckpt_names(self, checkpoints_path, tag):
        # It is required that (checkpoints_path, tag) are consistent among all ranks.
        ckpt_file_pattern = self._get_ckpt_name(checkpoints_path,
                                                tag,
                                                mp_placeholder="*")
        import glob

        ckpt_files = glob.glob(ckpt_file_pattern)
        ckpt_files.sort()
        return ckpt_files

    def load_checkpoint(self,
                        load_dir,
                        tag=None,
                        load_module_strict=True,
                        load_optimizer_states=True,
                        load_lr_scheduler_states=True,
                        load_module_only=False,
                        custom_load_fn=None):
        """Load training checkpoint
        Arguments:
            load_dir: Required. Directory to load the checkpoint from
            tag: Checkpoint tag used as a unique identifier for checkpoint, if not provided will attempt to load tag in 'latest' file
            load_module_strict: Optional. Boolean to strictly enforce that the keys in state_dict of module and checkpoint match.
            load_optimizer_states: Optional. Boolean to load the training optimizer states from Checkpoint. Ex. ADAM's momentum and variance
            load_lr_scheduler_states: Optional. Boolean to add the learning rate scheduler states from Checkpoint.
            load_module_only: Optional. Boolean to load only the model weights from the checkpoint. Ex. warmstarting.
            custom_load_fn: Optional. Custom model load function.
        Returns:
            A tuple of ``load_path`` and ``client_state``.
            *``load_path``: Path of the loaded checkpoint. ``None`` if loading the checkpoint failed.
            *``client_state``: State dictionary used for loading required training states in the client code.
        Important: under ZeRO3, one cannot load checkpoint with ``engine.load_checkpoint()`` right
        after ``engine.save_checkpoint()``. It is because ``engine.module`` is partitioned, and
        ``load_checkpoint()`` wants a pristine model. If insisting to do so, please reinitialize engine
        before ``load_checkpoint()``.
        """

        if tag is None:
            latest_tag = "latest_universal" if self.load_universal_checkpoint(
            ) else "latest"
            latest_path = os.path.join(load_dir, latest_tag)
            if os.path.isfile(latest_path):
                with open(latest_path, "r") as fd:
                    tag = fd.read().strip()
            else:
                if self.load_universal_checkpoint():
                    raise ValueError(
                        f'Invalid for universal checkpoint: {latest_path} does not exist'
                    )
                else:
                    logger.warning(
                        f"Unable to find latest file at {latest_path}, if trying to load latest "
                        "checkpoint please ensure this file exists or pass an explicit checkpoint tag when loading a checkpoint."
                    )
                    return None, None

        if self.zero_optimization_partition_weights():
            # Prepare for checkpoint load by ensuring all parameters are partitioned
            self.optimizer.checkpoint_event_prologue()

        load_path, client_states = self._load_checkpoint(load_dir,
                                                         tag,
                                                         load_module_strict=load_module_strict,
                                                         load_optimizer_states=load_optimizer_states,
                                                         load_lr_scheduler_states=load_lr_scheduler_states,
                                                         load_module_only=load_module_only,
                                                         custom_load_fn=custom_load_fn)

        load_zero_checkpoint = self.zero_optimization() or self.bfloat16_enabled()
        if load_zero_checkpoint and load_path is not None:
            success = self._load_zero_checkpoint(
                load_dir,
                tag,
                load_optimizer_states=load_optimizer_states)
            if not success:
                self.optimizer._restore_from_bit16_weights()

        if self.zero_optimization_partition_weights():
            self.optimizer.checkpoint_event_epilogue()

        return load_path, client_states

    def _load_checkpoint(self,
                         load_dir,
                         tag,
                         load_module_strict=True,
                         load_optimizer_states=True,
                         load_lr_scheduler_states=True,
                         load_module_only=False,
                         custom_load_fn=None):

        from deepspeed.runtime.state_dict_factory import SDLoaderFactory

        ckpt_list = self._get_all_ckpt_names(load_dir, tag)
        sd_loader = SDLoaderFactory.get_sd_loader(ckpt_list)

        is_pipe_parallel = isinstance(self.module, PipelineModule)

        mp_rank = 0 if self.mpu is None else self.mpu.get_model_parallel_rank()
        load_path, checkpoint, _ = sd_loader.load(
            self.mp_world_size, mp_rank, is_pipe_parallel=is_pipe_parallel
        )

        if checkpoint is None:
            return None, None

        if is_pipe_parallel:
            # Pipeline parallelism uses this to load its own checkpoint files.
            self._curr_ckpt_path = os.path.join(load_dir, tag)

        if self.has_moe_layers:
            # print(checkpoint.keys())
            old_moe_load = False
            if not isinstance(checkpoint['num_experts'], list):
                old_moe_load = True
            DeepSpeedEngine.load_moe_state_dict(load_dir,
                                                tag,
                                                state_dict=checkpoint['module'],
                                                old_moe_load=old_moe_load,
                                                model=self.module,
                                                mpu=self.mpu,
                                                num_experts=self.num_experts)
        if not self.load_universal_checkpoint():
            self.load_module_state_dict(state_dict=checkpoint['module'],
                                        strict=load_module_strict,
                                        custom_load_fn=custom_load_fn)

        self.loaded_checkpoint_dp_world_size = checkpoint['dp_world_size']

        if load_module_only:
            deepspeed_states = ['module']
            if self.optimizer is not None and self.fp16_enabled():
                self.optimizer.refresh_fp32_params()
        else:
            if self.has_moe_layers:
                largest_group_name = groups._get_max_expert_size_name()
                expp_rank = groups._get_expert_parallel_rank(largest_group_name)
                optim_load_path = self._get_optimizer_ckpt_name(load_dir, tag, expp_rank)
                optim_checkpoint = torch.load(optim_load_path,
                                              map_location=torch.device('cpu'))
            else:
                optim_checkpoint = checkpoint

            has_zero_optimizer_state = self.zero_optimization() or self.bfloat16_enabled(
            )
            if load_optimizer_states and self.optimizer is not None and not has_zero_optimizer_state:
                if self.fp16_enabled():
                    self.optimizer.load_state_dict(
                        optim_checkpoint['optimizer'],
                        load_optimizer_states=load_optimizer_states)
                else:
                    self.optimizer.load_state_dict(optim_checkpoint['optimizer'])

            if load_lr_scheduler_states and self.lr_scheduler is not None:
                self.lr_scheduler.load_state_dict(checkpoint['lr_scheduler'])

            def get_sparse_tensor_module_names(original_set,
                                               loaded_set,
                                               original_parameters,
                                               loaded_parameters):
                result = set()

                for name in original_set:
                    if name in loaded_parameters and name not in loaded_set:
                        continue  # parameter existed in previous model and was not sparse
                    result.add(name)

                for name in loaded_set:
                    if name in original_parameters:
                        result.add(
                            name)  # parameter exists in both configs and it was sparse

                return result

            if 'sparse_tensor_module_names' in checkpoint:
                sparse_tensor_module_names = checkpoint['sparse_tensor_module_names']
            elif 'csr_tensor_module_names' in checkpoint:
                sparse_tensor_module_names = checkpoint['csr_tensor_module_names']
            else:
                sparse_tensor_module_names = None
            if sparse_tensor_module_names is not None:
                if load_module_strict:
                    self.sparse_tensor_module_names = sparse_tensor_module_names
                else:
                    self.sparse_tensor_module_names = get_sparse_tensor_module_names(
                        self.sparse_tensor_module_names,
                        sparse_tensor_module_names,
                        dict(self.module.named_parameters()),
                        checkpoint["module"])

            self.global_steps = checkpoint['global_steps']
            self.global_samples = checkpoint.get(
                'global_samples',
                self.global_steps * self.train_batch_size())
            self.skipped_steps = checkpoint['skipped_steps']
            self.loaded_checkpoint_mp_world_size = checkpoint['mp_world_size']
            deepspeed_states = [
                'module',
                'sparse_tensor_module_names',
                'skipped_steps',
                'global_steps',
                'dp_world_size',
                'mp_world_size'
            ]
        client_state = {}

        if load_lr_scheduler_states:
            deepspeed_states.append('lr_scheduler')
        if load_optimizer_states:
            deepspeed_states.append('optimizer')

        client_state = {
            key: value
            for key,
            value in checkpoint.items() if not key in deepspeed_states
        }

        if not load_optimizer_states and not load_module_only:
            client_state['optimizer'] = optim_checkpoint['optimizer']

        return load_path, client_state

    def _load_zero_checkpoint(self, load_dir, tag, load_optimizer_states=True):
        if self.load_universal_checkpoint():
            zero_sd_list = None
            checkpoint_folder = f'{os.path.join(load_dir, tag)}'
        else:
            if load_optimizer_states and self.dp_world_size != self.loaded_checkpoint_dp_world_size:
                raise ZeRORuntimeException("The checkpoint being loaded used a DP " \
                    f"world size of {self.loaded_checkpoint_dp_world_size} but the " \
                    f"current world size is {self.dp_world_size}. Automatic adjustment " \
                    "of ZeRO's optimizer state partitioning with a new world size is not " \
                    "currently supported.")
            checkpoint_folder = None
            zero_sd_list = self._get_all_zero_checkpoints(load_dir, tag)
            if zero_sd_list is None:
                return False

        self.optimizer.load_state_dict(
            state_dict_list=zero_sd_list,
            load_optimizer_states=load_optimizer_states,
            load_from_fp32_weights=self.zero_load_from_fp32_weights(),
            checkpoint_folder=checkpoint_folder)

        if self.load_universal_checkpoint():
            logger.info(
                f'loaded universal zero checkpoints from {checkpoint_folder} for rank {self.global_rank}'
            )
        else:
            logger.info(
                f"loading {len(zero_sd_list)} zero partition checkpoints for rank {self.global_rank}"
            )
        return True

    def _get_mp_rank_zero_checkpoint_names(self,
                                           load_dir,
                                           tag,
                                           mp_rank,
                                           dp_world_size,
                                           bf16_mode):
        zero_ckpt_names = []
        for dp_rank in range(dp_world_size):
            ckpt_name = self._get_rank_zero_ckpt_name(checkpoints_path=load_dir,
                                                      tag=tag,
                                                      mp_rank=mp_rank,
                                                      dp_rank=dp_rank,
                                                      bf16_mode=bf16_mode)
            zero_ckpt_names.append(ckpt_name)

        return zero_ckpt_names

    def _get_all_zero_checkpoint_names(self, load_dir, tag, bf16_mode):
        mp_rank = 0 if self.mpu is None else self.mpu.get_model_parallel_rank()
        zero_ckpt_names = self._get_mp_rank_zero_checkpoint_names(
            load_dir=load_dir,
            tag=tag,
            mp_rank=mp_rank,
            dp_world_size=self.loaded_checkpoint_dp_world_size,
            bf16_mode=bf16_mode)
        invalid_zero_ckpt_paths = []
        for i, ckpt_name in enumerate(zero_ckpt_names):
            if not os.path.exists(ckpt_name):
                # transparently handle the old file pattern for optim_states
                if "optim_states.pt" in ckpt_name:
                    ckpt_name_try = ckpt_name.replace("_optim_states.pt",
                                                      "optim_states.pt")
                    if os.path.exists(ckpt_name_try):
                        zero_ckpt_names[i] = ckpt_name_try
                        continue
                invalid_zero_ckpt_paths.append(ckpt_name)

        if len(invalid_zero_ckpt_paths) > 0:
            logger.warn(
                f"The following zero checkpoints paths are missing: {invalid_zero_ckpt_paths}"
            )
            return None

        return zero_ckpt_names

    def _get_all_zero_checkpoint_state_dicts(self, zero_ckpt_names):
        zero_sd_list = []
        for i, ckpt_name in enumerate(zero_ckpt_names):
            _state = None
            # Fully load state for current rank
            if self.zero_elastic_checkpoint() or dist.get_rank(
                    group=self.optimizer.dp_process_group) == i:
                _state = torch.load(ckpt_name, map_location='cpu')
            else:
                _state = {OPTIMIZER_STATE_DICT: None}
            zero_sd_list.append(_state)

        zero_optimizer_sd = [sd[OPTIMIZER_STATE_DICT] for sd in zero_sd_list]
        logger.info(
            f"successfully read {len(zero_optimizer_sd)} ZeRO state_dicts for rank {self.global_rank}"
        )
        return zero_optimizer_sd

    def _get_all_zero_checkpoints(self, load_dir, tag):
        for bf16_mode in [self.bfloat16_enabled(), not self.bfloat16_enabled()]:
            zero_ckpt_names = self._get_all_zero_checkpoint_names(
                load_dir,
                tag,
                bf16_mode)
            if zero_ckpt_names is not None:
                # Warn if loading checkpoint of different bit16 type
                if bf16_mode is not self.bfloat16_enabled():
                    checkpoint_bit16 = BFLOAT16 if bf16_mode else FP16
                    engine_bit16 = BFLOAT16 if self.bfloat16_enabled() else FP16
                    logger.warn(
                        f'Loading {checkpoint_bit16} zero checkpoints into {engine_bit16} training engine'
                    )
                return self._get_all_zero_checkpoint_state_dicts(zero_ckpt_names)

        return None

    def _checkpoint_tag_validation(self, tag):
        if self.checkpoint_tag_validation_enabled():
            s_hash = hashlib.sha1(tag.encode())
            bhash = torch.ByteTensor([s_hash.digest()]).flatten().to(self.device)
            max_bhash = bhash.clone()
            min_bhash = bhash.clone()
            dist.all_reduce(max_bhash, op=dist.ReduceOp.MAX)
            dist.all_reduce(min_bhash, op=dist.ReduceOp.MIN)
            valid = all(min_bhash == bhash) and all(max_bhash == bhash)
            msg = (
                f"[rank={dist.get_rank()}] The checkpoint tag name '{tag}' is not consistent across "
                "all ranks. Including rank unique information in checkpoint tag could cause issues when "
                "restoring with different world sizes.")
            if self.checkpoint_tag_validation_fail():
                assert valid, msg
            elif not valid:
                logger.warning(msg)

    def save_checkpoint(self, save_dir, tag=None, client_state={}, save_latest=True):
        r"""Save training checkpoint
        Arguments:
            save_dir: Required. Directory for saving the checkpoint
            tag: Optional. Checkpoint tag used as a unique identifier for the checkpoint, global step is
                used if not provided. Tag name must be the same across all ranks.
            client_state: Optional. State dictionary used for saving required training states in the client code.
            save_latest: Optional. Save a file 'latest' pointing to the latest saved checkpoint.
        Important: all processes must call this method and not just the process with rank 0. It is
        because each process needs to save its master weights and scheduler+optimizer states. This
        method will hang waiting to synchronize with other processes if it's called just for the
        process with rank 0.
        """
        if self.zero_optimization_partition_weights():
            # Prepare for checkpoint save by ensuring all parameters are partitioned
            self.optimizer.checkpoint_event_prologue()

        # This is to make sure the checkpoint names are created without collision
        # There seems to be issue creating them in parallel

        # Ensure save_dir directory exists
        os.makedirs(save_dir, exist_ok=True)
        dist.barrier()

        if tag is None:
            tag = f"global_step{self.global_steps}"

        # Ensure tag is a string
        tag = str(tag)

        # Ensure checkpoint tag is consistent across ranks
        self._checkpoint_tag_validation(tag)

        if self.has_moe_layers:
            self.save_non_zero_checkpoint = False
            self._create_checkpoint_file(save_dir, tag, False)
            self._save_moe_checkpoint(save_dir, tag, client_state=client_state)

        if self.save_non_zero_checkpoint:
            self._create_checkpoint_file(save_dir, tag, False)
            self._save_checkpoint(save_dir, tag, client_state=client_state)

        if self.save_zero_checkpoint:
            self._create_zero_checkpoint_files(save_dir, tag)
            self._save_zero_checkpoint(save_dir, tag)

        if self.zero_optimization_partition_weights():
            self.optimizer.checkpoint_event_epilogue()

        # Save latest checkpoint tag
        dist.barrier()
        if save_latest and self.global_rank == 0:
            with open(os.path.join(save_dir, 'latest'), 'w') as fd:
                fd.write(tag)

        return True

    def _get_non_moe_state_dict(self, full_state_dict):
        """
            Get the state dict of the non-moe layers
        """
        for key in list(full_state_dict.keys()):
            if 'expert' in key and 'moe.gate.wg.weight' not in key:
                full_state_dict.pop(key)

        return full_state_dict

    def _save_moe_checkpoint(self, save_dir, tag, client_state={}):
        save_path = self._get_ckpt_name(save_dir, tag)
        # A hack to save the checkpointing directory. Pipeline parallelism overrides
        # module_state_dict() and uses this path to save the model. module_state_dict()
        # then instead just returns None.

        # Using layer_#_export_# to save the model's expert state_dict
        moe_layer_id = 0
        for n_module, module in self.module.named_modules():
            if isinstance(module, MoE):  # and deepspeed.comm.get_rank() == 0:
                group_name = module.expert_group_name
                num_local_experts = module.num_local_experts
                expp_rank = groups._get_expert_parallel_rank(group_name)
                exp_dp_rank = groups._get_expert_data_parallel_rank(group_name)
                # print(expp_rank, exp_dp_rank)
                if exp_dp_rank != 0:
                    moe_layer_id += 1
                    continue

                # get all moe parameters
                moe_state_dict = {}
                for n, p in module.state_dict().items():
                    if 'expert' in n and 'moe.gate.wg.weight' not in n:
                        moe_state_dict[n_module + '.' + n] = p
                moe_str_prefix = '.deepspeed_moe.experts.deepspeed_experts.'
                # print(moe_state_dict.keys()) # until now, everything is fine. So the bug happens at next few lines
                # Reorder the moe name rank, so that each checkpoint only has one expert
                experts_state_dict = defaultdict(dict)
                for key in list(moe_state_dict.keys()):
                    m = re.match(f".*{moe_str_prefix}([0-9]+).*", key)

                    local_expert_id = None
                    if not m:
                        logger.warn(f'No expert found in key {key}.')
                    else:
                        local_expert_id = m.group(1)

                    global_expert_id = expp_rank * \
                        num_local_experts + int(local_expert_id)
                    expert_key = key.replace(f'{moe_str_prefix}{local_expert_id}',
                                             f'{moe_str_prefix}{global_expert_id}')
                    experts_state_dict[str(
                        global_expert_id)][expert_key] = moe_state_dict.pop(key)

                # let save the moe parameters
                for global_expert_id, expert_state_dict in experts_state_dict.items():
                    # save the moe parameters
                    moe_save_path = self._get_expert_ckpt_name(
                        save_dir,
                        moe_layer_id,
                        global_expert_id,
                        tag,
                        self.mpu)
                    torch.save(expert_state_dict, moe_save_path)
                moe_layer_id += 1

        self._curr_ckpt_path = os.path.join(save_dir, tag)

        largest_group_name = groups._get_max_expert_size_name()
        expp_rank = groups._get_expert_parallel_rank(largest_group_name)
        exp_dp_rank = groups._get_expert_data_parallel_rank(largest_group_name)

        # In the case of E + D parallelism, only the
        # first expert parallel group should save the expert weights
        # since each expert parallel group is a copy of the model's experts
        if exp_dp_rank != 0:
            return

        # Save optimizer states. They are different across each exp parallel rank.
        optimizer_state = {
            'optimizer':
            self.optimizer.state_dict()
            if self.optimizer and not self.zero_optimization() else None
        }
        with open(self._get_optimizer_ckpt_name(save_dir, tag, expp_rank), 'wb') as fd:
            torch.save(optimizer_state, fd)
            fd.flush()

        # get non-moe parameters
        model_state_dict = self._get_non_moe_state_dict(self.module_state_dict())

        if expp_rank == 0:
            # TODO: update num experts info,.. in checkpoint
            state = {
                'module':
                model_state_dict,
                'lr_scheduler':
                self.lr_scheduler.state_dict()
                if self.lr_scheduler is not None else None,
                'sparse_tensor_module_names':
                self.sparse_tensor_module_names,
                'skipped_steps':
                self.skipped_steps,
                'global_steps':
                self.global_steps,
                'global_samples':
                self.global_samples,
                'dp_world_size':
                self.dp_world_size,
                'mp_world_size':
                self.mp_world_size,
                'num_experts':
                self.num_experts
            }
            state.update(client_state)
            logger.info(f'Saving model checkpoint: {save_path}')
            with open(save_path, 'wb') as fd:
                torch.save(state, fd)
                fd.flush()
        self._curr_save_path = None

    def _create_checkpoint_file(self, save_dir, tag, zero_checkpoint):
        name_function = (self._get_zero_ckpt_name
                         if zero_checkpoint else self._get_ckpt_name)
        try:
            checkpoint_name = name_function(save_dir, tag)
            ensure_directory_exists(checkpoint_name)
        except:
            logger.error(f"Failed saving model checkpoint to {save_dir} with tag {tag}")
            return False

        return True

    def _create_zero_checkpoint_files(self, save_dir, tag):
        success = True
        # zero checkpoint files are created sequentially
        for rank in range(self.world_size):
            if rank == self.global_rank:
                success = self._create_checkpoint_file(save_dir, tag, True)

            dist.barrier()

        return success

    def _save_checkpoint(self, save_dir, tag, client_state={}):

        save_path = self._get_ckpt_name(save_dir, tag)
        # A hack to save the checkpointing directory. Pipeline parallelism overrides
        # module_state_dict() and uses this path to save the model. module_state_dict()
        # then instead just returns None.
        self._curr_ckpt_path = os.path.join(save_dir, tag)
        zero_optimizer_state = self.zero_optimization() or self.bfloat16_enabled()
        state = dict(module=self.module_state_dict(),
                     buffer_names=self._get_buffer_names(),
                     optimizer=self.optimizer.state_dict()
                     if self.optimizer and not zero_optimizer_state else None,
                     param_shapes=self._get_zero_param_shapes()
                     if self.optimizer and zero_optimizer_state else None,
                     lr_scheduler=self.lr_scheduler.state_dict()
                     if self.lr_scheduler is not None else None,
                     sparse_tensor_module_names=self.sparse_tensor_module_names,
                     skipped_steps=self.skipped_steps,
                     global_steps=self.global_steps,
                     global_samples=self.global_samples,
                     dp_world_size=self.dp_world_size,
                     mp_world_size=self.mp_world_size,
                     ds_config=self.config,
                     ds_version=version)
        state.update(client_state)

        log_dist(message=f'Saving model checkpoint: {save_path}', ranks=[0, 1])
        torch.save(state, save_path)
        self._curr_save_path = None

    def _get_buffer_names(self):
        buffer_names = []

        # we save buffer names so that we could extract later the real buffers from the saved
        # state_dict["module"] in the non-zero checkpoint - the buffers are already there but they
        # are intermixed with param placeholders

        # have to traverse the tree to be able to skip non-persistent buffers
        def get_layer_named_buffers(module, prefix=""):
            for name, buf in module.named_buffers(recurse=False):
                if buf is not None and name not in module._non_persistent_buffers_set:
                    buffer_names.append(prefix + name)

            for name, child in module.named_children():
                if child is not None:
                    get_layer_named_buffers(child, prefix + name + ".")

        get_layer_named_buffers(self.module, prefix="")

        return buffer_names

    def _get_zero_param_shapes(self):
        """Returns a dict of name to shape mapping, only for the flattened fp32 weights saved by the
        optimizer. the names are exactly as in state_dict. The order is absolutely important, since
        the saved data is just flattened data with no identifiers and requires reconstruction in the
        same order it was saved.
        We can't rely on self.module.named_parameters() to get the saved tensors, as some params
        will be missing and others unsaved and then it'd be impossible to reconstruct state_dict
        from the flattened weights.
        optimizer.bit16_groups seems to be the easiest to use as it's in all zeroX versions.
        """
        param_group_shapes = []
        cnt = 0
        numel = 0

        # zero2 started using a round_robin_bit16_groups which is a shuffled version of bit16_groups -
        # if we don't use it, we get parameters ordered incorrectly
        if hasattr(self.optimizer, "round_robin_bit16_groups"):
            bit16_groups = self.optimizer.round_robin_bit16_groups
        elif self.bfloat16_enabled() and not self.zero_optimization():
            bit16_groups = self.optimizer.bf16_groups
        else:
            bit16_groups = self.optimizer.bit16_groups if self.zero_optimization_stage(
            ) == 2 else self.optimizer.fp16_groups

        for bit16_group in bit16_groups:
            param_shapes = OrderedDict()
            for param in bit16_group:
                cnt += 1
                numel += param.ds_numel if hasattr(param, "ds_numel") else param.numel()
                shape = param.ds_shape if hasattr(param, "ds_shape") else param.shape
                if param not in self.param_names:
                    raise ValueError(f"failed to find optimizer param in named params")
                name = self.param_names[param]
                param_shapes[name] = shape

                # uncomment to debug zero_to_fp32.py problems
                # if self.global_rank == 0: print(f"saving param {name} {shape} (numel={shape.numel()})")
            param_group_shapes.append(param_shapes)
        # if self.global_rank == 0: print(f"Total saved {numel} numels in {cnt} params")

        return param_group_shapes

    def _copy_recovery_script(self, save_path):
        base_dir = os.path.dirname(os.path.dirname(__file__))
        script = "zero_to_fp32.py"
        src = os.path.join(base_dir, "utils", script)
        dst = os.path.join(save_path, script)
        #logger.info(f"creating recovery script {dst}")
        copyfile(src, dst)
        # make executable
        os.chmod(dst, os.stat(dst).st_mode | stat.S_IEXEC)

    def _save_zero_checkpoint(self, save_path, tag):
        zero_checkpoint_name = self._get_zero_ckpt_name(save_path, tag)
        zero_sd = dict(optimizer_state_dict=self.optimizer.state_dict(),
                       ds_config=self.config,
                       ds_version=version)
        with open(zero_checkpoint_name, 'wb') as fd:
            torch.save(zero_sd, fd)
            fd.flush()
        if self.global_rank == 0:
            self._copy_recovery_script(save_path)
        ckpt_type = 'zero' if self.zero_optimization() else 'bf16_zero'
        logger.info(f'{ckpt_type} checkpoint saved {zero_checkpoint_name}')

    def _zero3_consolidated_16bit_state_dict(self):
        """
        Get a full non-partitioned state_dict with fp16 weights on cpu.
        Important: this function must be called on all ranks and not just rank 0.
        This is similar to nn.Module.state_dict (modelled after _save_to_state_dict), but:
        1. consolidates the weights from different partitions on gpu0
        2. works on one layer at a time to require as little gpu0 memory as possible, by
        moving the already consolidated weights to cpu
        3. takes care to keep the shared params shared when gradually copying the params to cpu
        Returns:
            a consolidated fp16 ``state_dict`` on cpu on rank 0, ``None`` on other ranks
        """
        if not self.zero_optimization_partition_weights():
            raise ValueError("this function requires ZeRO-3 mode")

        state_dict = OrderedDict() if dist.get_rank() == 0 else None
        shared_params = {}

        def get_layer_state_dict(module, prefix=""):
            # gather one layer at a time to be memory-efficient
            # must use modifier_rank=0 to release GPU memory after each layer gathered
            #see_memory_usage("before GatheredParameters", force=True)
            with deepspeed.zero.GatheredParameters(list(
                    module.parameters(recurse=False)),
                                                   modifier_rank=0):
                if dist.get_rank() == 0:
                    # handle params
                    for name, param in module.named_parameters(recurse=False):
                        if param is None:
                            continue
                        key = prefix + name
                        # can't rely on param.data_ptr() as it will be reused as weights gets
                        # gathered and reduced, but param.ds_id is unique across all zero weights
                        # (and shared params will have the same param.ds_id)
                        if param.ds_id in shared_params:
                            # shared weights
                            #print(f"`{key}` is shared with `{shared_params[param.ds_id]}`")
                            state_dict[key] = state_dict[shared_params[param.ds_id]]
                        else:
                            state_dict[key] = param.detach().cpu()
                            shared_params[param.ds_id] = key
                        #print(f"param {param.ds_id} {param.shape} {key} ")

                    # now buffers - not sure if need to take care of potentially shared weights here
                    for name, buf in module.named_buffers(recurse=False):
                        if (buf is not None
                                and name not in module._non_persistent_buffers_set):
                            state_dict[prefix + name] = buf.detach().cpu()
            #see_memory_usage("after GatheredParameters", force=True)

            for name, child in module.named_children():
                if child is not None:
                    get_layer_state_dict(child, prefix + name + ".")

        # Prepare for checkpoint save by ensuring all parameters are partitioned
        self.optimizer.checkpoint_event_prologue()

        see_memory_usage("before get_layer_state_dict", force=False)
        get_layer_state_dict(self.module, prefix="")
        see_memory_usage("after get_layer_state_dict", force=False)

        self.optimizer.checkpoint_event_epilogue()

        return state_dict

    def save_fp16_model(self, save_dir, save_filename="pytorch_model.bin"):
        """has been renamed to save_16bit_model, keeping this around for backwards
        compatibility"""
        return self.save_16bit_model(save_dir, save_filename)

    def save_16bit_model(self, save_dir, save_filename="pytorch_model.bin"):
        r"""Save 16bit model weights
        This method saves the 16bit model weights at the desired destination.
        Arguments:
            save_dir: Required. Directory for saving the model
            save_filename: Optional. Filename to save to. Defaults to ``pytorch_model.bin``
        Returns:
            ``True`` when a model has been saved, ``False`` otherwise. It will not be saved if
            stage3_gather_16bit_weights_on_model_save is ``False``.
        Important: all processes must call this method and not just the process with rank 0. It is
        because the processes need to work in sync to gather the weights. This method will hang
        waiting to synchronize with other processes if it's called just for the process with rank 0.
        """

        path = os.path.join(save_dir, save_filename)

        if self.zero_optimization_partition_weights():
            if self.zero_gather_16bit_weights_on_model_save():
                # consolidation is expensive in time and memory and therefore isn't a default
                state_dict = self._zero3_consolidated_16bit_state_dict()
            else:
                # the model will be bogus if not consolidated so don't confuse the user by saving it
                logger.info(
                    f"Did not save the model {path} because `stage3_gather_16bit_weights_on_model_save` is False"
                )
                return False
        else:
            state_dict = self.module.state_dict()

        if dist.get_rank() == 0:
            os.makedirs(save_dir, exist_ok=True)
            logger.info(f"Saving model weights to {path}")
            torch.save(state_dict, path)

        return True<|MERGE_RESOLUTION|>--- conflicted
+++ resolved
@@ -37,10 +37,7 @@
 from deepspeed.runtime.constants import \
     ROUTE_TRAIN, ROUTE_PREDICT, ROUTE_EVAL, \
     PLD_THETA, PLD_GAMMA, BFLOAT16, FP16
-<<<<<<< HEAD
 from deepspeed.runtime.zero.config import ZeroStageEnum
-=======
-
 from deepspeed.compression import compression_scheduler
 from deepspeed.compression.constants import \
     WEIGHT_QUANTIZE_IN_FORWARD_ENABLED, \
@@ -53,10 +50,6 @@
     WEIGHT_QUANTIZE_ROUNDING, \
     WEIGHT_QUANTIZE_VERBOSE, \
     WEIGHT_QUANTIZE_KERNEL
-
-from deepspeed.runtime.zero.constants import \
-    ZERO_OPTIMIZATION_OPTIMIZER_STATES, ZERO_OPTIMIZATION_GRADIENTS, ZERO_OPTIMIZATION_WEIGHTS
->>>>>>> 0e49b197
 from deepspeed.checkpoint.constants import OPTIMIZER_STATE_DICT
 from deepspeed.runtime.sparse_tensor import SparseTensor
 
