'''
Copyright 2019 The Microsoft DeepSpeed Team
'''

import os
import stat
import torch
import warnings
import hashlib
import torch.distributed as dist
from collections import OrderedDict
from shutil import copyfile

from torch.nn.modules import Module
from torch.distributed.distributed_c10d import _get_global_rank
from tensorboardX import SummaryWriter

from deepspeed.runtime.utils import see_memory_usage
from deepspeed.runtime.zero.stage2 import FP16_DeepSpeedZeroOptimizer
from deepspeed.runtime.zero.stage1 import FP16_DeepSpeedZeroOptimizer_Stage1
from deepspeed.runtime.zero.partition_parameters import ZeroParamStatus
from deepspeed.runtime.zero.utils import is_zero_supported_optimizer
from deepspeed.runtime.activation_checkpointing import checkpointing as activation_checkpointing
from deepspeed.runtime.fp16.fused_optimizer import FP16_Optimizer
from deepspeed.runtime.fp16.unfused_optimizer import FP16_UnfusedOptimizer
from deepspeed.runtime.config import DeepSpeedConfig, DEEPSPEED_OPTIMIZERS, \
    ADAM_OPTIMIZER, ADAMW_OPTIMIZER, LAMB_OPTIMIZER, ONEBIT_ADAM_OPTIMIZER, \
    TORCH_ADAM_PARAM, ADAM_W_MODE, ADAM_W_MODE_DEFAULT

from deepspeed.runtime.dataloader import DeepSpeedDataLoader
from deepspeed.runtime.constants import \
    ROUTE_TRAIN, ROUTE_PREDICT, ROUTE_EVAL, \
    PLD_THETA, PLD_GAMMA
from deepspeed.runtime.zero.constants import \
    ZERO_OPTIMIZATION_OPTIMIZER_STATES, ZERO_OPTIMIZATION_GRADIENTS, ZERO_OPTIMIZATION_WEIGHTS
from deepspeed.runtime.csr_tensor import CSRTensor
import deepspeed.runtime.lr_schedules as lr_schedules
from deepspeed.utils import logger, log_dist, init_distributed
from deepspeed.utils.timer import ThroughputTimer, SynchronizedWallClockTimer
from deepspeed.runtime.progressive_layer_drop import ProgressiveLayerDrop

from .pipe.module import PipelineModule
from .utils import ensure_directory_exists
from ..ops.op_builder import UtilsBuilder
from ..ops.adam import DeepSpeedCPUAdam
from ..ops.adam import FusedAdam

from deepspeed.profiling.flops_profiler.profiler import FlopsProfiler

MEMORY_OPT_ALLREDUCE_SIZE = 500000000

try:
    from apex import amp
except ImportError:
    # Fail silently so we don't spam logs unnecessarily if user isn't using amp
    pass


def split_half_float_double_csr(tensors):
    dtypes = [
        "torch.cuda.HalfTensor",
        "torch.cuda.FloatTensor",
        "torch.cuda.DoubleTensor",
        CSRTensor.type()
    ]
    buckets = []
    for i, dtype in enumerate(dtypes):
        bucket = [t for t in tensors if t.type() == dtype]
        if bucket:
            buckets.append((dtype, bucket))
    return buckets


def _initialize_parameter_parallel_groups(parameter_parallel_size=None):
    data_parallel_size = int(dist.get_world_size())
    if parameter_parallel_size is None:
        parameter_parallel_size = int(data_parallel_size)
    logger.info("data_parallel_size: %s, parameter_parallel_size: %s",
                data_parallel_size,
                parameter_parallel_size)
    assert data_parallel_size % parameter_parallel_size == 0, \
        'world size should be divisible by parameter parallel size'
    rank = dist.get_rank()
    my_group = None
    for i in range(dist.get_world_size() // parameter_parallel_size):
        ranks = range(i * parameter_parallel_size, (i + 1) * parameter_parallel_size)
        group = torch.distributed.new_group(ranks)
        if rank in ranks:
            my_group = group
    return my_group


def print_configuration(args, name):
    logger.info('{}:'.format(name))
    for arg in sorted(vars(args)):
        dots = '.' * (29 - len(arg))
        logger.info('  {} {} {}'.format(arg, dots, getattr(args, arg)))


class DeepSpeedEngine(Module):
    r"""DeepSpeed engine for training.
    """
    def __init__(self,
                 args,
                 model,
                 optimizer=None,
                 model_parameters=None,
                 training_data=None,
                 lr_scheduler=None,
                 mpu=None,
                 dist_init_required=None,
                 collate_fn=None,
                 config_params=None,
                 dont_change_device=False):
        super(DeepSpeedEngine, self).__init__()
        self.dont_change_device = dont_change_device
        self.client_optimizer = optimizer
        self.client_model_parameters = model_parameters
        self.client_lr_scheduler = lr_scheduler
        self.training_data = training_data
        self.collate_fn = collate_fn
        self.mpu = mpu
        self.data_parallel_group = None
        self.global_steps = 0
        self.global_samples = 0
        self.micro_steps = 0
        self.skipped_steps = 0
        self.gradient_average = True
        self.warn_unscaled_loss = True
        self.config_params = config_params
        self.loaded_checkpoint_mp_world_size = None
        self.loaded_checkpoint_dp_world_size = None
        self.enable_backward_allreduce = True
        self.progressive_layer_drop = None
        self.dist_backend = "nccl"

        if dist_init_required is None:
            dist_init_required = not dist.is_initialized()

        if dist_init_required is False:
            assert dist.is_initialized() is True, "Torch distributed not initialized. Please set dist_init_required to True or initialize before calling deepspeed.initialize()"
        else:
            # Initialize torch distributed if needed
            init_distributed(dist_backend=self.dist_backend)

        see_memory_usage(f"DeepSpeed Engine: Before args sanity test")
        self._do_args_sanity_check(args)
        self._configure_with_arguments(args, mpu)
        self._do_sanity_check()

        if mpu is not None:
            assert not self.elasticity_enabled(), "Elasticity is not currently supported" \
                " with model parallelism."

        self._set_distributed_vars()

        if self.tensorboard_enabled() and self.global_rank == 0:
            self.summary_writer = self.get_summary_writer()

        see_memory_usage(f"DeepSpeed Engine: Before configure distributed model")

        # Configure distributed model
        self._configure_distributed_model(model)

        see_memory_usage(f"DeepSpeed Engine: After configure distributed model")

        # Configure wall clock timer
        self.timers = SynchronizedWallClockTimer()

        # Throughput timer
        self.tput_timer = ThroughputTimer(
            batch_size=self.train_micro_batch_size_per_gpu(),
            num_workers=self.dp_world_size,
            steps_per_output=self.steps_per_print(),
            monitor_memory=False)

        if training_data:
            self.training_dataloader = self.deepspeed_io(training_data)
        else:
            self.training_dataloader = None

        # Configure optimizer and scheduler
        self.optimizer = None
        self.lr_scheduler = None
        if model_parameters or optimizer:
            self._configure_optimizer(optimizer, model_parameters)
            self._configure_lr_scheduler(lr_scheduler)
            self._report_progress(0)

        # Bookkeeping for csr support
        self.csr_tensor_module_names = set()
        if self.sparse_gradients_enabled():
            for name, module in self.module.named_modules():
                if isinstance(module, torch.nn.Embedding):
                    self.csr_tensor_module_names.add(name + ".weight")
                    logger.info("Will convert {} to sparse (csr) "
                                "tensor during training".format(name))

        self.save_non_zero_checkpoint = False
        self.save_zero_checkpoint = False
        self._configure_checkpointing(dist_init_required)

        if self.pld_enabled():
            self.progressive_layer_drop = self._configure_progressive_layer_drop()

        if self.global_rank == 0:
            self._config.print('DeepSpeedEngine configuration')
            if self.dump_state():
                print_configuration(self, 'DeepSpeedEngine')

        # Load pre-installed or JIT compile (un)flatten ops
        util_ops = UtilsBuilder().load()
        self.flatten = util_ops.flatten
        self.unflatten = util_ops.unflatten

    def get_batch_info(self):
        """ Get all training batch related settings.

        Returns:
            train_batch_size (int): The effective training batch size. This is the amount of data
                samples that leads to one step of model update.
            train_micro_batch_size_per_gpu (int): Batch size to be processed by one GPU in one
                step (without gradient accumulation).
            gradient_accumulation_steps (int): Number of training steps to accumulate gradients
                before averaging and applying them.
        """
        return self.train_batch_size, self.train_micro_batch_size_per_gpu, self.gradient_accumulation_steps

    def checkpoint_tag_validation_enabled(self):
        return self._config.checkpoint_tag_validation_enabled

    def checkpoint_tag_validation_fail(self):
        return self._config.checkpoint_tag_validation_fail

    def elasticity_enabled(self):
        return self._config.elasticity_enabled

    def pld_enabled(self):
        return self._config.pld_enabled

    def pld_params(self):
        return self._config.pld_params

    def pld_theta(self):
        return self.pld_params()[PLD_THETA]

    def pld_gamma(self):
        return self.pld_params()[PLD_GAMMA]

    def tensorboard_enabled(self):
        return self._config.tensorboard_enabled

    def tensorboard_output_path(self):
        return self._config.tensorboard_output_path

    def tensorboard_job_name(self):
        return self._config.tensorboard_job_name

    def get_summary_writer(self,
                           name="DeepSpeedJobName",
                           base=os.path.join(os.path.expanduser("~"),
                                             "tensorboard")):
        if self.tensorboard_output_path():
            base_dir = self.tensorboard_output_path()
            job_name = self.tensorboard_job_name()
            log_dir = os.path.join(base_dir, job_name)
        else:
            if self.tensorboard_job_name():
                name = self.tensorboard_job_name()

            # Infrastructure-specific job-id
            if 'DLWS_JOB_ID' in os.environ:
                infra_job_id = os.environ['DLWS_JOB_ID']
            elif 'DLTS_JOB_ID' in os.environ:
                infra_job_id = os.environ['DLTS_JOB_ID']
            else:
                infra_job_id = 'unknown-job-id'

            summary_writer_dir_name = os.path.join(infra_job_id, "logs")
            log_dir = os.path.join(base, summary_writer_dir_name, name)

        os.makedirs(log_dir, exist_ok=True)

        return SummaryWriter(log_dir=log_dir)

    def wall_clock_breakdown(self):
        return self._config.wall_clock_breakdown

    def flops_profiler_enabled(self):
        return self._config.flops_profiler_config.enabled

    def flops_profiler_profile_step(self):
        return self._config.flops_profiler_config.profile_step

    def flops_profiler_module_depth(self):
        return self._config.flops_profiler_config.module_depth

    def flops_profiler_top_modules(self):
        return self._config.flops_profiler_config.top_modules

    def flops_profiler_detailed(self):
        return self._config.flops_profiler_config.detailed

    def memory_breakdown(self):
        return self._config.memory_breakdown

    def sparse_gradients_enabled(self):
        return self._config.sparse_gradients_enabled

    def train_batch_size(self):
        return self._config.train_batch_size

    def train_micro_batch_size_per_gpu(self):
        return self._config.train_micro_batch_size_per_gpu

    def optimizer_name(self):
        return self.client_optimizer.__class__.__name__ if self.client_optimizer else self._config.optimizer_name

    def optimizer_params(self):
        return self._config.optimizer_params

    def optimizer_legacy_fusion(self):
        return self._config.optimizer_legacy_fusion

    def scheduler_name(self):
        return self._config.scheduler_name

    def scheduler_params(self):
        return self._config.scheduler_params

    def zero_optimization(self):
        return self._config.zero_enabled

    def zero_allow_untested_optimizer(self):
        return self._config.zero_allow_untested_optimizer

    def zero_reduce_scatter(self):
        return self._config.zero_config.reduce_scatter

    def zero_overlap_comm(self):
        return self._config.zero_config.overlap_comm

    def zero_cpu_offload(self):
        return self._config.zero_config.cpu_offload

    def zero_cpu_offload_params(self):
        return self._config.zero_config.cpu_offload_params

    def zero_cpu_offload_use_pin_memory(self):
        return self._config.zero_config.cpu_offload_use_pin_memory

    def zero_sub_group_size(self):
        return self._config.zero_config.sub_group_size

    def zero_optimization_stage(self):
        return self._config.zero_optimization_stage

    def zero_reduce_bucket_size(self):
        return self._config.zero_config.reduce_bucket_size

    def zero_allgather_bucket_size(self):
        return self._config.zero_config.allgather_bucket_size

    def zero_optimization_partition_gradients(self):
        return self.zero_optimization_stage() >= ZERO_OPTIMIZATION_GRADIENTS

    def zero_optimization_partition_weights(self):
        return self.zero_optimization_stage() >= ZERO_OPTIMIZATION_WEIGHTS

    def zero_contiguous_gradients(self):
        return self._config.zero_config.contiguous_gradients

    def zero_load_from_fp32_weights(self):
        return self._config.zero_config.load_from_fp32_weights

    def zero_elastic_checkpoint(self):
        return self._config.zero_config.elastic_checkpoint

    def zero_max_live_parameters(self):
        return self._config.zero_config.max_live_parameters

    def zero_max_reuse_distance(self):
        return self._config.zero_config.max_reuse_distance

    def zero_prefetch_bucket_size(self):
        return self._config.zero_config.prefetch_bucket_size

    def zero_param_persistence_threshold(self):
        return self._config.zero_config.param_persistence_threshold

    def zero_gather_fp16_weights_on_model_save(self):
        return self._config.zero_config.gather_fp16_weights_on_model_save

    def fp16_enabled(self):
        return self._config.fp16_enabled

    def amp_enabled(self):
        return self._config.amp_enabled

    def amp_params(self):
        return self._config.amp_params

    def loss_scale(self):
        return self._config.loss_scale

    def gradient_accumulation_steps(self):
        return self._config.gradient_accumulation_steps

    def allreduce_always_fp32(self):
        return self._config.allreduce_always_fp32

    def postscale_gradients(self):
        return not self._config.prescale_gradients

    def gradient_predivide_factor(self):
        return self._config.gradient_predivide_factor

    def steps_per_print(self):
        return self._config.steps_per_print

    def zero_allgather_partitions(self):
        return self._config.zero_config.allgather_partitions

    def dump_state(self):
        return self._config.dump_state

    def gradient_clipping(self):
        return self._config.gradient_clipping

    def dynamic_loss_scale(self):
        return self._config.loss_scale == 0

    def initial_dynamic_scale(self):
        return self._config.initial_dynamic_scale

    def dynamic_loss_scale_args(self):
        return self._config.dynamic_loss_scale_args

    def _configure_lr_scheduler(self, client_lr_scheduler):
        # First check for scheduler in json configuration
        lr_scheduler = self._scheduler_from_config(self.optimizer)
        if lr_scheduler:
            if self.global_rank == 0:
                logger.info(
                    f'DeepSpeed using configured LR scheduler = {self.scheduler_name()}')
            self.lr_scheduler = lr_scheduler
        else:
            if self.global_rank == 0:
                logger.info('DeepSpeed using client LR scheduler')
            self.lr_scheduler = client_lr_scheduler
        log_dist(f'DeepSpeed LR Scheduler = {self.lr_scheduler}', ranks=[0])

    def _configure_checkpointing(self, dist_init_required):

        dp_rank = self.global_rank
        if self.mpu:
            dp_rank = self.mpu.get_data_parallel_rank()

        # only the first data parallel process needs to store the model checkpoint
        self.save_non_zero_checkpoint = (
            dp_rank == 0) or self.zero_optimization_partition_weights()

        if self.zero_optimization():
            param_rank = torch.distributed.get_rank(
                group=self.optimizer.dp_process_group)

            # Only the first parameter parallel process needs to store the
            # optimizer state checkpoints for zero
            self.save_zero_checkpoint = (param_rank == dp_rank)

    def _scheduler_from_config(self, optimizer):
        scheduler_name = self.scheduler_name()
        if scheduler_name is not None:
            if hasattr(lr_schedules, scheduler_name):
                scheduler = getattr(lr_schedules, scheduler_name)
            else:
                assert hasattr(torch.optim.lr_scheduler, scheduler_name), \
                    f"DeepSpeed does not recognize LR scheduler {scheduler_name}"

                scheduler = getattr(torch.optim.lr_scheduler, scheduler_name)

            scheduler_params = self.scheduler_params()
            instantiated_scheduler = scheduler(optimizer, **scheduler_params)
            return instantiated_scheduler
        else:
            return None

    def _set_distributed_vars(self):
        if self.local_rank >= 0:
            torch.cuda.set_device(self.local_rank)
            self.device = torch.device("cuda", self.local_rank)
            self.world_size = dist.get_world_size()
            self.global_rank = dist.get_rank()
        else:
            self.world_size = 1
            self.global_rank = 0
            self.device = torch.device("cuda")

    # Configure based on command line arguments
    def _configure_with_arguments(self, args, mpu):
        # After the distributed backend is initialized we are guaranteed the LOCAL_RANK
        # environment variable is set. We must align args.local_rank to this value for
        # backwards compatability with scripts relying on [args|self].local_rank containing
        # the correct local rank info. _do_args_sanity_check will ensure this is the case.
        self.local_rank = int(os.environ['LOCAL_RANK'])
        if hasattr(args, 'local_rank'):
            args.local_rank = self.local_rank

        config_file = args.deepspeed_config if hasattr(args,
                                                       'deepspeed_config') else None
        self._config = DeepSpeedConfig(config_file, mpu, param_dict=self.config_params)

    # Validate command line arguments
    def _do_args_sanity_check(self, args):
        if hasattr(args, 'deepscale_config') and args.deepscale_config is not None:
            logger.warning(
                "************ --deepscale_config is deprecated, please use --deepspeed_config ************"
            )
            if hasattr(args, 'deepspeed_config'):
                assert args.deepspeed_config is None, "Not sure how to proceed, we were given both a deepscale_config and deepspeed_config"
            args.deepspeed_config = args.deepscale_config

        assert "LOCAL_RANK" in os.environ, "DeepSpeed requires the LOCAL_RANK environment variable, it is set by the deepspeed launcher, " \
            "deepspeed.init_distributed, or the torch.distributed launcher. If using a different launcher please ensure LOCAL_RANK is set prior to initializing deepspeed."
        if hasattr(args, 'local_rank') and args.local_rank != None:
            assert isinstance(args.local_rank, int), f"args.local_rank of {args.local_rank} is an unknown type {type(args.local_rank)}"
            if args.local_rank >= 0:
                env_local_rank = int(os.environ.get("LOCAL_RANK"))
                assert env_local_rank == args.local_rank, \
                    f"Mismatch in local rank setting, args.local_rank={args.local_rank} but env['LOCAL_RANK']={env_local_rank}."

        if self.config_params is None:
            assert hasattr(args, 'deepspeed_config') and args.deepspeed_config is not None, \
                'DeepSpeed requires --deepspeed_config to specify configuration file'

            assert os.path.isfile(args.deepspeed_config), \
                'DeepSpeed configuration file: {} is not an existing file'.format(args.deepspeed_config)

    def _is_supported_optimizer(self, optimizer_name):
        return optimizer_name in DEEPSPEED_OPTIMIZERS or \
            getattr(torch.optim, optimizer_name, None) is not None

    # Validate configuration based on command line arguments
    def _do_sanity_check(self):
        if not self.client_optimizer:
            if self.optimizer_name() is not None:
                assert self._is_supported_optimizer(self.optimizer_name()), \
                    '{} is not a supported DeepSpeed Optimizer'.format(self.optimizer_name())

        if self.optimizer_name() == LAMB_OPTIMIZER:
            assert self.dynamic_loss_scale(), \
                'DeepSpeed {} optimizer requires dynamic loss scaling'.format(self.optimizer_name())

    def _broadcast_model(self):
        def is_replicated(p):
            if hasattr(p, 'ds_status') and p.ds_status is not ZeroParamStatus.AVAILABLE:
                return False
            return True

        for p in self.module.parameters():
            if torch.is_tensor(p) and is_replicated(p):
                dist.broadcast(p,
                               self.broadcast_src_rank,
                               group=self.data_parallel_group)

    def _configure_distributed_model(self, model):
        self.module = model
        if self.fp16_enabled():
            self.module.half()

        if not self.dont_change_device:
            self.module.to(self.device)

        if self.mpu is None:
            self.data_parallel_group = _initialize_parameter_parallel_groups()
            self.dp_world_size = dist.get_world_size()
            self.mp_world_size = 1
            self.broadcast_src_rank = 0
        else:
            self.data_parallel_group = self.mpu.get_data_parallel_group()
            self.dp_world_size = self.mpu.get_data_parallel_world_size()
            self.mp_world_size = self.mpu.get_model_parallel_world_size()
            self.broadcast_src_rank = _get_global_rank(
                self.mpu.get_data_parallel_group(),
                0)

        if not self.amp_enabled():
            self._broadcast_model()

    # Configure optimizer
    def _configure_optimizer(self, client_optimizer, model_parameters):

        if client_optimizer is not None:
            client_optimizer.param_groups[:] = [
                pg for pg in client_optimizer.param_groups if len(pg["params"]) != 0
            ]
            logger.info(
                "Removing param_group that has no 'params'in the client Optimizer")

            basic_optimizer = client_optimizer
            if self.global_rank == 0:
                logger.info('Using client Optimizer as basic optimizer')
        else:
            basic_optimizer = self._configure_basic_optimizer(model_parameters)
            if self.global_rank == 0:
                logger.info(
                    'Using DeepSpeed Optimizer param name {} as basic optimizer'.format(
                        self.optimizer_name()))

        if self.global_rank == 0:
            logger.info('DeepSpeed Basic Optimizer = {}'.format(
                basic_optimizer.__class__.__name__))

        if self.zero_optimization():
            assert not self.amp_enabled(), "Amp and ZeRO are not currently compatible, please use (legacy) fp16 mode which performs similar to amp opt_mode=O2"
            if not is_zero_supported_optimizer(basic_optimizer):
                assert self.zero_allow_untested_optimizer(), \
                    'You are using an untested ZeRO Optimizer. Please add <"zero_allow_untested_optimizer": true> in the configuration file to use it.'

                if self.global_rank == 0:
                    logger.warning(
                        "**** You are using ZeRO with an untested optimizer, proceed with caution *****"
                    )
            self.optimizer = self._configure_zero_optimizer(basic_optimizer)
        elif self.amp_enabled():
            assert not self.fp16_enabled(), "Cannot enable both amp with (legacy) fp16 mode"
            amp_params = self.amp_params()
            if self.global_rank == 0:
                logger.info(f"Initializing AMP with these params: {amp_params}")
            try:
                logger.info("Initializing Apex amp from: {}".format(amp.__path__))
            except NameError:
                # If apex/amp is available it will be imported above
                raise RuntimeError(
                    "Unable to import apex/amp, please make sure it is installed")
            self.module, self.optimizer = amp.initialize(self.module, basic_optimizer, **amp_params)
            self._broadcast_model()
        elif self.fp16_enabled():
            self.optimizer = self._configure_fp16_optimizer(basic_optimizer)
        else:
            self.optimizer = basic_optimizer
        log_dist('DeepSpeed Final Optimizer = {}'.format(self.optimizer_name()),
                 ranks=[0])

    def _configure_basic_optimizer(self, model_parameters):
        optimizer_parameters = self.optimizer_params()
        # print(optimizer_parameters.keys())
        if 'max_grad_norm' in optimizer_parameters.keys():
            raise ValueError(
                "'max_grad_norm' is not supported as an optimizer parameter, please switch to using the deepspeed parameter 'gradient_clipping' see: https://www.deepspeed.ai/docs/config-json/#gradient-clipping for more details"
            )

        if self.optimizer_name() in [ADAM_OPTIMIZER, ADAMW_OPTIMIZER]:
            torch_adam = optimizer_parameters.pop(TORCH_ADAM_PARAM, False)
            adam_w_mode = optimizer_parameters.pop(ADAM_W_MODE, ADAM_W_MODE_DEFAULT)

            # Optimizer name of Adam forces AdamW logic unless adam_w_mode is explictly set
            effective_adam_w_mode = self.optimizer_name(
            ) == ADAMW_OPTIMIZER or adam_w_mode

            if torch_adam:
                if not effective_adam_w_mode:
                    optimizer = torch.optim.Adam(model_parameters,
                                                 **optimizer_parameters)
                else:
                    optimizer = torch.optim.AdamW(model_parameters,
                                                  **optimizer_parameters)
            else:
                if self.zero_cpu_offload():
                    from deepspeed.ops.adam import DeepSpeedCPUAdam
                    optimizer = DeepSpeedCPUAdam(model_parameters,
                                                 **optimizer_parameters,
                                                 adamw_mode=effective_adam_w_mode)
                else:
                    from deepspeed.ops.adam import FusedAdam
                    optimizer = FusedAdam(model_parameters,
                                          **optimizer_parameters,
                                          adam_w_mode=effective_adam_w_mode)

        elif self.optimizer_name() == LAMB_OPTIMIZER:
            from deepspeed.ops.lamb import FusedLamb
            optimizer = FusedLamb(model_parameters, **optimizer_parameters)
        elif self.optimizer_name() == ONEBIT_ADAM_OPTIMIZER:
            from deepspeed.runtime.fp16.onebit.adam import OnebitAdam
            optimizer = OnebitAdam(model_parameters, self, **optimizer_parameters)
            if not self.fp16_enabled():
                logger.warning(
                    f'Currently the convergence of 1-bit Adam is only verified under FP16'
                )
        else:
            torch_optimizer = getattr(torch.optim, self.optimizer_name())
            optimizer = torch_optimizer(model_parameters, **optimizer_parameters)
        return optimizer

    def _configure_fp16_optimizer(self, optimizer):
        initial_dynamic_scale = self.initial_dynamic_scale()
        dynamic_loss_args = self.dynamic_loss_scale_args()
        clip_grad = self.gradient_clipping()
        if isinstance(optimizer,
                      FusedAdam) or self.optimizer_name() == ONEBIT_ADAM_OPTIMIZER:
            if self.dynamic_loss_scale():
                log_dist('Creating fp16 optimizer with dynamic loss scale', ranks=[0])
                timers = self.timers if self.wall_clock_breakdown() else None
                optimizer = FP16_Optimizer(
                    optimizer,
                    dynamic_loss_scale=True,
                    initial_dynamic_scale=initial_dynamic_scale,
                    dynamic_loss_args=dynamic_loss_args,
                    mpu=self.mpu,
                    clip_grad=clip_grad,
                    fused_adam_legacy=self.optimizer_legacy_fusion(),
                    timers=timers)
            else:
                log_dist('Creating fp16 optimizer with static loss scale: {}'.format(
                    self.loss_scale()),
                         ranks=[0])
                optimizer = FP16_Optimizer(
                    optimizer,
                    static_loss_scale=self.loss_scale(),
                    mpu=self.mpu,
                    clip_grad=clip_grad,
                    fused_adam_legacy=self.optimizer_legacy_fusion())
        else:
            log_dist('Creating fp16 unfused optimizer with dynamic loss scale',
                     ranks=[0])
            optimizer = FP16_UnfusedOptimizer(
                optimizer,
                static_loss_scale=self.loss_scale(),
                dynamic_loss_scale=self.dynamic_loss_scale(),
                dynamic_loss_args=dynamic_loss_args,
                mpu=self.mpu,
                clip_grad=clip_grad,
                fused_lamb_legacy=self.optimizer_name() == LAMB_OPTIMIZER)

        return optimizer

    def _configure_zero_optimizer(self, optimizer):
        zero_stage = self.zero_optimization_stage()
        log_dist('Creating fp16 ZeRO stage {} optimizer'.format(zero_stage), ranks=[0])
        assert not self.allreduce_always_fp32(), "ZeRO does not support 'fp32_allreduce': true"
        timers = self.timers if self.wall_clock_breakdown() else None

        if zero_stage == ZERO_OPTIMIZATION_OPTIMIZER_STATES:
            assert self.zero_reduce_scatter(), 'Stage 1 only supports reduce scatter mode'
            optimizer = FP16_DeepSpeedZeroOptimizer_Stage1(
                optimizer,
                static_loss_scale=self.loss_scale(),
                dynamic_loss_scale=self.dynamic_loss_scale(),
                dynamic_loss_args=self.dynamic_loss_scale_args(),
                clip_grad=self.gradient_clipping(),
                all_gather_partitions=self.zero_allgather_partitions(),
                allgather_size=self.zero_allgather_bucket_size(),
                max_elements_per_comm=self.zero_reduce_bucket_size(),
                dp_process_group=self.data_parallel_group,
                elastic_checkpoint=self.zero_elastic_checkpoint(),
                mpu=self.mpu)
        elif zero_stage == ZERO_OPTIMIZATION_GRADIENTS:
            optimizer = FP16_DeepSpeedZeroOptimizer(
                optimizer,
                timers=timers,
                static_loss_scale=self.loss_scale(),
                dynamic_loss_scale=self.dynamic_loss_scale(),
                dynamic_loss_args=self.dynamic_loss_scale_args(),
                clip_grad=self.gradient_clipping(),
                contiguous_gradients=self.zero_contiguous_gradients(),
                reduce_bucket_size=self.zero_reduce_bucket_size(),
                allgather_bucket_size=self.zero_allgather_bucket_size(),
                dp_process_group=self.data_parallel_group,
                reduce_scatter=self.zero_reduce_scatter(),
                overlap_comm=self.zero_overlap_comm(),
                cpu_offload=self.zero_cpu_offload(),
                mpu=self.mpu,
                postscale_gradients=self.postscale_gradients(),
                gradient_predivide_factor=self.gradient_predivide_factor(),
                gradient_accumulation_steps=self.gradient_accumulation_steps())
        elif zero_stage == ZERO_OPTIMIZATION_WEIGHTS:
            print("Initializing ZeRO Stage 3") if dist.get_rank() == 0 else None
            from deepspeed.runtime.zero.stage3 import FP16_DeepSpeedZeroOptimizer_Stage3
            optimizer = FP16_DeepSpeedZeroOptimizer_Stage3(
                self.module,
                optimizer,
                timers=timers,
                static_loss_scale=self.loss_scale(),
                dynamic_loss_scale=self.dynamic_loss_scale(),
                dynamic_loss_args=self.dynamic_loss_scale_args(),
                clip_grad=self.gradient_clipping(),
                contiguous_gradients=self.zero_contiguous_gradients(),
                reduce_bucket_size=self.zero_reduce_bucket_size(),
                prefetch_bucket_size=self.zero_prefetch_bucket_size(),
                max_reuse_distance=self.zero_max_reuse_distance(),
                max_live_parameters=self.zero_max_live_parameters(),
                param_persistence_threshold=self.zero_param_persistence_threshold(),
                dp_process_group=self.data_parallel_group,
                reduce_scatter=self.zero_reduce_scatter(),
                overlap_comm=self.zero_overlap_comm(),
                cpu_offload_optimizer_state=self.zero_cpu_offload(),
                cpu_offload_params=self.zero_cpu_offload_params(),
                cpu_offload_use_pin_memory=self.zero_cpu_offload_use_pin_memory(),
                sub_group_size=self.zero_sub_group_size(),
                mpu=self.mpu,
                postscale_gradients=self.postscale_gradients(),
                gradient_predivide_factor=self.gradient_predivide_factor(),
                gradient_accumulation_steps=self.gradient_accumulation_steps())

        else:
            raise NotImplementedError("ZeRO stage {} not implemented".format(zero_stage))

        return optimizer

    def _configure_progressive_layer_drop(self):
        pld = ProgressiveLayerDrop(theta=self.pld_theta(), gamma=self.pld_gamma())

        return pld

    def deepspeed_io(self,
                     dataset,
                     batch_size=None,
                     route=ROUTE_TRAIN,
                     pin_memory=True,
                     data_sampler=None,
                     collate_fn=None,
                     num_local_io_workers=None):
        if not isinstance(dataset, torch.utils.data.Dataset):
            raise ValueError("Training data must be a torch Dataset")

        if data_sampler is None and (route == ROUTE_PREDICT or route == ROUTE_EVAL):
            data_sampler = torch.utils.data.SequentialSampler(dataset)

        if batch_size is None:
            batch_size = self.train_micro_batch_size_per_gpu()

        if collate_fn is None:
            collate_fn = self.collate_fn

        # Currently we only use timer in train route
        deepspeed_io_timer = None
        if route == ROUTE_TRAIN:
            deepspeed_io_timer = self.tput_timer

        # If mpu is provied, forward world size and parallel rank to sampler.
        data_parallel_world_size = None
        data_parallel_rank = None
        if self.mpu is not None:
            data_parallel_world_size = self.mpu.get_data_parallel_world_size()
            data_parallel_rank = self.mpu.get_data_parallel_rank()

        return DeepSpeedDataLoader(dataset=dataset,
                                   batch_size=batch_size,
                                   pin_memory=pin_memory,
                                   collate_fn=collate_fn,
                                   local_rank=self.local_rank,
                                   tput_timer=deepspeed_io_timer,
                                   num_local_io_workers=num_local_io_workers,
                                   data_sampler=data_sampler,
                                   data_parallel_world_size=data_parallel_world_size,
                                   data_parallel_rank=data_parallel_rank)

    def train(self, mode=True):
        r"""
        """

        self.warn_unscaled_loss = True
        self.module.train(mode)

    def eval(self):
        r"""
        """

        self.warn_unscaled_loss = True
        self.module.train(False)

    def _scale_loss(self, prescaled_loss):
        if isinstance(prescaled_loss, torch.Tensor):
            scaled_loss = prescaled_loss / self.gradient_accumulation_steps()
        elif isinstance(prescaled_loss, tuple) or isinstance(prescaled_loss, list):
            scaled_loss = []
            for l in prescaled_loss:
                if isinstance(l, torch.Tensor):
                    scaled_loss.append(l / self.gradient_accumulation_steps())
                else:
                    scaled_loss.append(l)
        else:
            scaled_loss = prescaled_loss
            if self.warn_unscaled_loss:
                logger.warning(
                    f'DeepSpeed unable to scale loss because of type: {type(prescaled_loss)}'
                )
                self.warn_unscaled_loss = False

        return scaled_loss

    def forward(self, *inputs, **kwargs):
        r"""Execute forward propagation

        Arguments:
            *inputs: Variable length input list
            **kwargs: variable length keyword arguments
        """
        if self.flops_profiler_enabled(
        ) and self.global_steps == self.flops_profiler_profile_step(
        ) and self.global_rank == 0:
            self.flops_profiler = FlopsProfiler(self.module)
            self.flops_profiler.start_profile(ignore_list=None)

        if self.module.training and self.progressive_layer_drop:
            kwargs.update(self.progressive_layer_drop.get_state())

        if self.wall_clock_breakdown():
            self.timers('forward_microstep').start()
            self.timers('forward').start()

        if self.training_dataloader is None:
            self.tput_timer.start()
        loss = self.module(*inputs, **kwargs)

        # Reset the ZeRO-3 state if we are only doing forward-passes (ie evaluation).
        if self.zero_optimization_partition_weights():
            if not torch._C.is_grad_enabled():
                self.optimizer.param_coordinator.reset_step()

        if self.wall_clock_breakdown():
            self.timers('forward').stop()
            self.timers('forward_microstep').stop()

        if self.flops_profiler_enabled(
        ) and self.global_steps == self.flops_profiler_profile_step(
        ) and self.global_rank == 0:
            self.flops_profiler.print_model_profile(
                profile_step=self.global_steps,
                module_depth=self.flops_profiler_module_depth(),
                top_modules=self.flops_profiler_top_modules(),
                detailed=self.flops_profiler_detailed())
            self.flops_profiler.end_profile()

        return loss

    def allreduce_gradients(self, bucket_size=MEMORY_OPT_ALLREDUCE_SIZE):
        #Zero stage 2 communicates during non gradient accumulation boundaries as well
        if self.zero_optimization_partition_gradients():
            self.optimizer.overlapping_partition_gradients_reduce_epilogue()

        #Communicate only at gradient accumulation boundaries
        elif self.is_gradient_accumulation_boundary():
            if self.zero_optimization_stage() == ZERO_OPTIMIZATION_OPTIMIZER_STATES:
                assert self.zero_reduce_scatter()
                self.optimizer.reduce_scatter_gradients(
                    postscale_gradients=self.postscale_gradients(),
                    gradient_predivide_factor=self.gradient_predivide_factor(),
                    gradient_average=self.gradient_average)
            else:
                self.buffered_allreduce_fallback(elements_per_buffer=bucket_size)

    def backward(self, loss, allreduce_gradients=True, release_loss=False):
        r"""Execute backward pass on the loss

        Arguments:
            loss: Torch tensor on which to execute backward propagation
            allreduce_gradients: If this is False, then gradient averaging will be skipped. Default is True.
        """

        if not allreduce_gradients:
            logger.warning(
                f'Argument `allreduce_gradients` is deprecated, ignored, and will soon be removed'
            )

        # scale loss w.r.t. gradient accumulation if needed
        if self.gradient_accumulation_steps() > 1:
            loss = self._scale_loss(loss.float())

        # Log training Loss
        if self.tensorboard_enabled():
            if self.is_gradient_accumulation_boundary():
                if self.global_rank == 0:
                    self.summary_events = [
                        (f'Train/Samples/train_loss',
                         loss.mean().item() * self.gradient_accumulation_steps(),
                         self.global_samples)
                    ]
                    for event in self.summary_events:  # write_summary_events
                        self.summary_writer.add_scalar(event[0], event[1], event[2])
                    self.summary_writer.flush()

        if self.wall_clock_breakdown():
            self.timers('backward_microstep').start()
            self.timers('backward').start()

        assert self.optimizer is not None, "must provide optimizer during " \
                                           "init in order to use backward"

        if self.wall_clock_breakdown():
            self.timers('backward_inner_microstep').start()
            self.timers('backward_inner').start()

        if self.zero_optimization():
            self.optimizer.is_gradient_accumulation_boundary = self.is_gradient_accumulation_boundary(
            )
            self.optimizer.backward(loss)
        elif self.amp_enabled():
            # AMP requires delaying unscale when inside gradient accumulation boundaries
            # https://nvidia.github.io/apex/advanced.html#gradient-accumulation-across-iterations
            delay_unscale = not self.is_gradient_accumulation_boundary()
            with amp.scale_loss(loss,
                                self.optimizer,
                                delay_unscale=delay_unscale) as scaled_loss:
                scaled_loss.backward()
        elif self.fp16_enabled():
            self.optimizer.backward(loss)
        else:
            loss.backward()

        if self.wall_clock_breakdown():
            self.timers('backward_inner').stop()
            self.timers('backward_inner_microstep').stop()

        if self.wall_clock_breakdown():
            self.timers('backward_allreduce_microstep').start()
            self.timers('backward_allreduce').start()

        if self.enable_backward_allreduce:
            self.allreduce_gradients()

        if self.wall_clock_breakdown():
            self.timers('backward_allreduce').stop()
            self.timers('backward_allreduce_microstep').stop()
            self.timers('backward').stop()
            self.timers('backward_microstep').stop()

        if release_loss:
            # loss.data = None
            pass

        return loss

    def is_gradient_accumulation_boundary(self):
        """Query whether the current micro-batch is at the boundary of
        gradient accumulation, and thus will trigger gradient reductions and
        an optimizer step.

        Returns:
            bool: if the current step is a gradient accumulation boundary.
        """
        return (self.micro_steps + 1) % \
            self.gradient_accumulation_steps() == 0

    def zero_grad(self):
        """
        Zero parameter grads.
        """
        for param_name, param in self.module.named_parameters():
            param.grad = None

    def clip_fp32_gradients(self):
        torch.nn.utils.clip_grad_norm_(parameters=self.module.parameters(),
                                       max_norm=self.gradient_clipping())

    def _take_model_step(self, lr_kwargs):
        if self.gradient_clipping() > 0.0:
            if not self.fp16_enabled() and not self.amp_enabled():
                self.clip_fp32_gradients()
            elif self.amp_enabled():
                # AMP's recommended way of doing clipping
                # https://nvidia.github.io/apex/advanced.html#gradient-clipping
                master_params = amp.master_params(self.optimizer)
                torch.nn.utils.clip_grad_norm_(parameters=master_params,
                                               max_norm=self.gradient_clipping())
        self.optimizer.step()

        #zero grad in basic optimizer could be unreliable and may not exhibit
        #the behaviour that we want
        if not self.zero_optimization() and not self.fp16_enabled(
        ) and not self.amp_enabled():
            self.zero_grad()
        else:
            self.optimizer.zero_grad()

        report_progress = self.global_rank == 0 if self.global_rank else True

        # Check overlow here since in DS fp16 optimizer, the overflow is updated in above step() function.
        overflow = False
        if hasattr(self.optimizer, 'overflow'):
            overflow = self.optimizer.overflow

        if overflow:
            self.skipped_steps += 1
        else:
            if self.lr_scheduler is not None:
                self.lr_scheduler.step(**(lr_kwargs or {}))
            if report_progress and (self.global_steps + 1) % self.steps_per_print() == 0:
                self._report_progress(self.global_steps + 1)

        self.global_steps += 1
        self.global_samples += self.train_batch_size()

    def step(self, lr_kwargs=None):
        r"""Execute the weight update step after forward and backward propagation
        on effective_train_batch.
        """
        if self.wall_clock_breakdown():
            self.timers('step_microstep').start()
            self.timers('step').start()

        assert self.optimizer is not None, "must provide optimizer during " \
                                           "init in order to use step"
        report_progress = self.global_rank == 0 if self.global_rank else True

        # Update the model when we reach gradient accumulation boundaries
        if self.is_gradient_accumulation_boundary():
            if self.progressive_layer_drop:
                self.progressive_layer_drop.update_state(self.global_steps)

            self._take_model_step(lr_kwargs)

        self.tput_timer.stop(report_progress)

        # Log learning rate
        if self.tensorboard_enabled():
            if self.is_gradient_accumulation_boundary():
                if self.global_rank == 0:
                    self.summary_events = [(f'Train/Samples/lr',
                                            self.get_lr()[0],
                                            self.global_samples)]
                    for event in self.summary_events:  # write_summary_events
                        self.summary_writer.add_scalar(event[0], event[1], event[2])
                    if self.fp16_enabled() and hasattr(self.optimizer, 'cur_scale'):
                        self.summary_events.append((f'Train/Samples/loss_scale',
                                                    self.optimizer.cur_scale,
                                                    self.global_samples))
                    for event in self.summary_events:  # write_summary_events
                        self.summary_writer.add_scalar(event[0], event[1], event[2])
                    self.summary_writer.flush()

        if self.wall_clock_breakdown():
            self.timers('step').stop()
            self.timers('step_microstep').stop()
            timer_names = [
                'forward_microstep',
                'backward_microstep',
                'backward_inner_microstep',
                'backward_allreduce_microstep',
                'step_microstep'
            ]
            self.timers.log(names=timer_names, memory_breakdown=self.memory_breakdown())

            # Log timing
            if self.is_gradient_accumulation_boundary():
                if self.tensorboard_enabled():
                    if self.global_rank == 0:
                        self.summary_events = [
                            (f'Train/Samples/elapsed_time_ms_forward',
                             self.timers('forward').elapsed(reset=False) * 1000.0,
                             self.global_samples),
                            (f'Train/Samples/elapsed_time_ms_backward',
                             self.timers('backward').elapsed(reset=False) * 1000.0,
                             self.global_samples),
                            (f'Train/Samples/elapsed_time_ms_backward_inner',
                             self.timers('backward_inner').elapsed(reset=False) * 1000.0,
                             self.global_samples),
                            (f'Train/Samples/elapsed_time_ms_backward_allreduce',
                             self.timers('backward_allreduce').elapsed(reset=False) *
                             1000.0,
                             self.global_samples),
                            (f'Train/Samples/elapsed_time_ms_step',
                             self.timers('step').elapsed(reset=False) * 1000.0,
                             self.global_samples)
                        ]
                        for event in self.summary_events:  # write_summary_events
                            self.summary_writer.add_scalar(event[0], event[1], event[2])
                        self.summary_writer.flush()

            if self.wall_clock_breakdown():
                self.timers.log([
                    'forward',
                    'backward',
                    'backward_inner',
                    'backward_allreduce',
                    'step'
                ])

        self.micro_steps += 1

    def _get_optimizer_param(self, param_name):
        result = []
        if not self.optimizer:
            return result
        for group in self.optimizer.param_groups:
            if param_name in group:
                result.append(group[param_name])
            else:
                result.append(0.0)
        return result

    def get_lr(self):
        return self._get_optimizer_param('lr')

    def get_type(self):
        return self._get_optimizer_param('type')

    def get_mom(self):
        if self.optimizer_name() in ['SGD', 'RMSprop']:
            return self._get_optimizer_param('momentum')
        else:
            return self._get_optimizer_param('betas')

    def get_pld_theta(self):
        if self.progressive_layer_drop:
            return self.progressive_layer_drop.get_theta()
        else:
            return None

    def _report_progress(self, step):
        lr = self.get_lr()
        mom = self.get_mom()
        log_dist(f'step={step}, skipped={self.skipped_steps}, lr={lr}, mom={mom}',
                 ranks=[0])

    def allreduce_bucket(self, bucket):
        tensor = self.flatten(bucket)

        tensor_to_allreduce = tensor

        if self.allreduce_always_fp32():
            tensor_to_allreduce = tensor.float()

        if self.postscale_gradients():
            if self.gradient_predivide_factor() != 1.0:
                tensor_to_allreduce.mul_(1. / self.gradient_predivide_factor())

            dist.all_reduce(tensor_to_allreduce, group=self.data_parallel_group)

            if self.gradient_average:
                if self.gradient_predivide_factor() != self.dp_world_size:
                    tensor_to_allreduce.mul_(self.gradient_predivide_factor() /
                                             self.dp_world_size)
        else:
            tensor_to_allreduce.div_(self.dp_world_size)
            dist.all_reduce(tensor_to_allreduce, group=self.data_parallel_group)

        if self.allreduce_always_fp32() and tensor is not tensor_to_allreduce:
            tensor.copy_(tensor_to_allreduce)

        return tensor

    def allreduce_and_copy(self, small_bucket):
        allreduced = self.allreduce_bucket(small_bucket)
        for buf, synced in zip(small_bucket, self.unflatten(allreduced, small_bucket)):
            buf.copy_(synced)

    def allreduce_no_retain(self, bucket, numel_per_bucket=500000000):
        small_bucket = []
        numel = 0
        for tensor in bucket:
            small_bucket.append(tensor)
            numel = numel + tensor.numel()
            if numel > numel_per_bucket:
                self.allreduce_and_copy(small_bucket)
                small_bucket = []
                numel = 0
        if len(small_bucket) > 0:
            self.allreduce_and_copy(small_bucket)

    def buffered_allreduce_fallback(self, grads=None, elements_per_buffer=500000000):
        grads = []
        for param_name, param in self.module.named_parameters():
            if param.grad is None:
                # In cases where there is an imbalance of empty grads across
                # ranks we must create empty grads, this will ensure that every
                # rank is reducing the same size. In some cases it may make
                # sense in the future to support the ability to average not
                # w.r.t. world size but with a different value.
                param.grad = torch.zeros(param.size(),
                                         dtype=param.dtype,
                                         device=param.device)
                grads.append(param.grad.data)
            else:
                grad_data = param.grad.data
                if self.sparse_gradients_enabled(
                ) and param_name in self.csr_tensor_module_names:
                    grads.append(CSRTensor(grad_data))
                else:
                    grads.append(grad_data)

        split_buckets = split_half_float_double_csr(grads)

        for i, bucket_tuple in enumerate(split_buckets):
            bucket_type, bucket = bucket_tuple
            if bucket_type == CSRTensor.type():
                self.csr_allreduce_no_retain(bucket)
            else:
                self.allreduce_no_retain(bucket, numel_per_bucket=elements_per_buffer)

    def csr_allreduce_no_retain(self, bucket):
        allreduced_csrs = self.csr_allreduce_bucket(bucket)
        # Densify csr tensor and copy back to original location
        for csr in allreduced_csrs:
            dense_tensor = csr.to_dense()
            csr.orig_dense_tensor.copy_(dense_tensor)

    def csr_allreduce_bucket(self, bucket):
        csr_list = []
        for csr in bucket:
            csr_list.append(self.csr_allreduce(csr))
        return csr_list

    def csr_allreduce(self, csr):
        # Pre-divide for fp16 stability
        csr.values.div_(self.dp_world_size)

        indices_device_list = self.csr_all_gather(csr.indices)
        values_device_list = self.csr_all_gather(csr.values)

        csr.indices = torch.cat(indices_device_list)
        csr.values = torch.cat(values_device_list)
        return csr

    def csr_all_gather(self, value):
        my_size = torch.LongTensor([value.size()[0]]).to(self.device)
        all_sizes = self.all_gather_scalar(my_size)
        max_size = torch.cat(all_sizes).max()
        fill_size = (max_size - my_size)

        assert value.dim() in [1, 2]
        if value.dim() == 1:
            if fill_size > 0:
                value = torch.cat([value, value.new_zeros(fill_size)])
            tensor_list = [value.new_zeros(max_size) for _ in range(self.dp_world_size)]
        else:
            if fill_size > 0:
                value = torch.cat([value, value.new_zeros(fill_size, value.size()[1])])
            tensor_list = [
                value.new_zeros(max_size,
                                value.size()[1]) for _ in range(self.dp_world_size)
            ]

        dist.all_gather(tensor_list, value, group=self.data_parallel_group)
        tensors = []
        for dev_idx, t in enumerate(tensor_list):
            size = all_sizes[dev_idx][0]
            tensors.append(
                t.index_select(0,
                               torch.LongTensor(range(size)).to(self.device)))

        return tensors

    def all_gather_scalar(self, value):
        tensor_list = [value.new_zeros(value.size()) for _ in range(self.dp_world_size)]
        dist.all_gather(tensor_list, value, group=self.data_parallel_group)
        return tensor_list

    def module_state_dict(self, destination=None, prefix='', keep_vars=False):
        sd = self.module.state_dict(destination, prefix, keep_vars)
        return sd

    def load_module_state_dict(self, state_dict, strict=True):
        self.module.load_state_dict(state_dict, strict=strict)

    def _get_rank_zero_ckpt_name(self, checkpoints_path, tag, mp_rank, dp_rank):
        filename = 'zero_pp_rank_{}'.format(dp_rank)
        zero_ckpt_name = os.path.join(
            checkpoints_path,
            str(tag),
            filename + '_mp_rank_{:02d}'.format(mp_rank) + '_optim_states.pt')
        return zero_ckpt_name

    def _get_zero_ckpt_name(self, checkpoints_path, tag):
        mp_rank = 0 if self.mpu is None else self.mpu.get_model_parallel_rank()
        pp_rank = torch.distributed.get_rank(group=self.optimizer.dp_process_group)
        return self._get_rank_zero_ckpt_name(checkpoints_path, tag, mp_rank, pp_rank)

    def _get_ckpt_name(self, checkpoints_path, tag):
        mp_rank = 0 if self.mpu is None else self.mpu.get_model_parallel_rank()
        if self.zero_optimization_partition_weights():
            filename = 'zero_pp_rank_{}'.format(
                torch.distributed.get_rank(group=self.optimizer.dp_process_group))
            ckpt_name = os.path.join(
                checkpoints_path,
                str(tag),
                filename + '_mp_rank_{:02d}'.format(mp_rank) + '_model_states.pt')
        else:
            ckpt_name = os.path.join(
                checkpoints_path,
                str(tag),
                'mp_rank_{:02d}'.format(mp_rank) + '_model_states.pt')
        return ckpt_name

    def load_checkpoint(self,
                        load_dir,
                        tag=None,
                        load_module_strict=True,
                        load_optimizer_states=True,
                        load_lr_scheduler_states=True):
        """Load training checkpoint

        Arguments:
            load_dir: Required. Directory to load the checkpoint from
            tag: Checkpoint tag used as a unique identifier for checkpoint, if not provided will attempt to load tag in 'latest' file
            load_module_strict: Optional. Boolean to strictly enforce that the keys in state_dict of module and checkpoint match.
            load_optimizer_states: Optional. Boolean to load the training optimizer states from Checkpoint. Ex. ADAM's momentum and variance
            load_lr_scheduler_states: Optional. Boolean to add the learning rate scheduler states from Checkpoint.
        Returns:
            A tuple of ``load_path`` and ``client_state``.

            *``load_path``: Path of the loaded checkpoint. ``None`` if loading the checkpoint failed.

            *``client_state``: State dictionary used for loading required training states in the client code.
        """

        if tag is None:
            latest_path = os.path.join(load_dir, 'latest')
            if os.path.isfile(latest_path):
                with open(latest_path, 'r') as fd:
                    tag = fd.read().strip()
            else:
                logger.warning(f"Unable to find latest file at {latest_path}, if trying to load latest " \
                "checkpoint please ensure this file exists or pass an explicit checkpoint tag when loading a checkpoint.")
                return None, None

        load_path, client_states = self._load_checkpoint(load_dir,
                                                         tag,
                                                         load_module_strict=load_module_strict,
                                                         load_optimizer_states=load_optimizer_states,
                                                         load_lr_scheduler_states=load_lr_scheduler_states)

        if self.zero_optimization() and load_path is not None:
            self._load_zero_checkpoint(load_dir,
                                       tag,
                                       load_optimizer_states=load_optimizer_states)

        return load_path, client_states

    def _load_checkpoint(self,
                         load_dir,
                         tag,
                         load_module_strict=True,
                         load_optimizer_states=True,
                         load_lr_scheduler_states=True):

        load_path = self._get_ckpt_name(load_dir, tag)

        if not os.path.exists(load_path):
            logger.warn(
                'Client provided checkpoint load path: {} does not exist ... skip checkpoint load'
                .format(load_path))
            return None, None

        logger.info(f'rank: {self.global_rank} loading checkpoint: {load_path}')
        checkpoint = torch.load(load_path, map_location=lambda storage, loc: storage)

        if isinstance(self.module, PipelineModule):
            # Pipeline parallelism uses this to load its own checkpoint files.
            self._curr_ckpt_path = os.path.join(load_dir, tag)

        self.load_module_state_dict(state_dict=checkpoint['module'],
                                    strict=load_module_strict)
        if self.optimizer is not None and not self.zero_optimization():
            if self.fp16_enabled():
                self.optimizer.load_state_dict(
                    checkpoint['optimizer'],
                    load_optimizer_states=load_optimizer_states)
            elif load_optimizer_states:
                self.optimizer.load_state_dict(checkpoint['optimizer'])

        if load_lr_scheduler_states and self.lr_scheduler is not None:
            self.lr_scheduler.load_state_dict(checkpoint['lr_scheduler'])

        self.csr_tensor_module_names = checkpoint['csr_tensor_module_names']
        self.global_steps = checkpoint['global_steps']
        self.global_samples = checkpoint.get('global_samples',
                                             self.global_steps * self.train_batch_size())
        self.skipped_steps = checkpoint['skipped_steps']
        self.loaded_checkpoint_mp_world_size = checkpoint['mp_world_size']
        self.loaded_checkpoint_dp_world_size = checkpoint['dp_world_size']
        deepspeed_states = [
            'module',
            'optimizer',
            'lr_scheduler',
            'csr_tensor_module_names',
            'skipped_steps',
            'global_steps',
            'dp_world_size',
            'mp_world_size'
        ]
        client_state = {
            key: value
            for key,
            value in checkpoint.items() if not key in deepspeed_states
        }

        return load_path, client_state

    def _load_zero_checkpoint(self, load_dir, tag, load_optimizer_states=True):
        zero_sd_list = self._get_all_zero_checkpoints(load_dir, tag)
        if zero_sd_list is None:
            return

        self.optimizer.load_state_dict(
            state_dict_list=zero_sd_list,
            load_optimizer_states=load_optimizer_states,
            load_from_fp32_weights=self.zero_load_from_fp32_weights())
        print(
            f'loading {len(zero_sd_list)} zero partition checkpoints for rank {self.global_rank}'
        )

    def _get_mp_rank_zero_checkpoint_names(self, load_dir, tag, mp_rank, dp_world_size):
        zero_ckpt_names = []
        for dp_rank in range(dp_world_size):
            ckpt_name = self._get_rank_zero_ckpt_name(checkpoints_path=load_dir,
                                                      tag=tag,
                                                      mp_rank=mp_rank,
                                                      dp_rank=dp_rank)
            zero_ckpt_names.append(ckpt_name)

        return zero_ckpt_names

    def _get_all_zero_checkpoint_names(self,
                                       load_dir,
                                       tag,
                                       mp_world_size,
                                       dp_world_size):
        zero_ckpt_names = []
        for mp_rank in range(mp_world_size):
            mp_rank_ckpt_names = self._get_mp_rank_zero_checkpoint_names(
                load_dir=load_dir,
                tag=tag,
                mp_rank=mp_rank,
                dp_world_size=dp_world_size)
            zero_ckpt_names += mp_rank_ckpt_names

        return zero_ckpt_names

    def _get_all_zero_checkpoints(self, load_dir, tag):
        mp_rank = 0 if self.mpu is None else self.mpu.get_model_parallel_rank()
        zero_ckpt_names = self._get_mp_rank_zero_checkpoint_names(
            load_dir=load_dir,
            tag=tag,
            mp_rank=mp_rank,
            dp_world_size=self.loaded_checkpoint_dp_world_size)
        invalid_zero_ckpt_paths = []
        for i, ckpt_name in enumerate(zero_ckpt_names):
            if not os.path.exists(ckpt_name):
                # transparently handle the old file pattern for optim_states
                if 'optim_states.pt' in ckpt_name:
                    ckpt_name_try = ckpt_name.replace("_optim_states.pt",
                                                      "optim_states.pt")
                    if os.path.exists(ckpt_name_try):
                        zero_ckpt_names[i] = ckpt_name_try
                        continue
                invalid_zero_ckpt_paths.append(ckpt_name)

        if len(invalid_zero_ckpt_paths) > 0:
            logger.warn(
                f"The following zero checkpoints paths are missing: {invalid_zero_ckpt_paths}"
            )
            return None

        zero_sd_list = []
        for ckpt_name in zero_ckpt_names:
            zero_sd_list.append(torch.load(ckpt_name, map_location='cpu'))

        zero_optimizer_sd = [sd['optimizer_state_dict'] for sd in zero_sd_list]
        print(
            f"successfully loaded {len(zero_optimizer_sd)} ZeRO state_dicts for rank {self.global_rank}"
        )
        return zero_optimizer_sd

    def _checkpoint_tag_validation(self, tag):
        if self.checkpoint_tag_validation_enabled():
            s_hash = hashlib.sha1(tag.encode())
            bhash = torch.ByteTensor([s_hash.digest()]).flatten().to(self.device)
            max_bhash = bhash.clone()
            min_bhash = bhash.clone()
            dist.all_reduce(max_bhash, op=torch.distributed.ReduceOp.MAX)
            dist.all_reduce(min_bhash, op=torch.distributed.ReduceOp.MIN)
            valid = all(min_bhash == bhash) and all(max_bhash == bhash)
            msg = f"[rank={dist.get_rank()}] The checkpoint tag name '{tag}' is not consistent across " \
                "all ranks. Including rank unique information in checkpoint tag could cause issues when " \
                "restoring with different world sizes."
            if self.checkpoint_tag_validation_fail():
                assert valid, msg
            elif not valid:
                logger.warning(msg)

    def save_checkpoint(self, save_dir, tag=None, client_state={}, save_latest=True):
        r"""Save training checkpoint

        Arguments:
            save_dir: Required. Directory for saving the checkpoint
            tag: Optional. Checkpoint tag used as a unique identifier for the checkpoint, global step is
                used if not provided. Tag name must be the same across all ranks.
            client_state: Optional. State dictionary used for saving required training states in the client code.
            save_latest: Optional. Save a file 'latest' pointing to the latest saved checkpoint.

        Important: all processes must call this method and not just the process with rank 0. It is
        because each process needs to save its master weights and scheduler+optimizer states. This
        method will hang waiting to synchronize with other processes if it's called just for the
        process with rank 0.
        """

        if self.zero_optimization_partition_weights():
            # Prepare for state_dict() by ensuring all parameters are partitioned
            self.optimizer.save_checkpoint_prologue()

        # This is to make sure the checkpoint names are created without collision
        # There seems to be issue creating them in parallel

        # Ensure save_dir directory exists
        os.makedirs(save_dir, exist_ok=True)

        if tag is None:
            tag = f"global_step{self.global_steps}"

        # Ensure tag is a string
        tag = str(tag)

        # Ensure checkpoint tag is consistent across ranks
        self._checkpoint_tag_validation(tag)

        if self.save_non_zero_checkpoint:
            self._create_checkpoint_file(save_dir, tag, False)
            self._save_checkpoint(save_dir, tag, client_state=client_state)

        if self.save_zero_checkpoint:
            self._create_zero_checkpoint_files(save_dir, tag)
            self._save_zero_checkpoint(save_dir, tag)

        # Save latest checkpoint tag
        if save_latest:
            with open(os.path.join(save_dir, 'latest'), 'w') as fd:
                fd.write(tag)

        if self.zero_optimization_partition_weights():
            self.optimizer.save_checkpoint_epilogue()

        return True

    def _create_checkpoint_file(self, save_dir, tag, zero_checkpoint):
        name_function = self._get_zero_ckpt_name if zero_checkpoint else self._get_ckpt_name
        try:
            checkpoint_name = name_function(save_dir, tag)
            ensure_directory_exists(checkpoint_name)
        except:
            logger.error(f'Failed saving model checkpoint to {save_dir} with tag {tag}')
            return False

        return True

    def _create_zero_checkpoint_files(self, save_dir, tag):
        success = True
        # zero checkpoint files are created sequentially
        for rank in range(self.world_size):
            if rank == self.global_rank:
                success = self._create_checkpoint_file(save_dir, tag, True)

            dist.barrier()

        return success

    def _save_checkpoint(self, save_dir, tag, client_state={}):

        save_path = self._get_ckpt_name(save_dir, tag)
        # A hack to save the checkpointing directory. Pipeline parallelism overrides
        # module_state_dict() and uses this path to save the model. module_state_dict()
        # then instead just returns None.
        self._curr_ckpt_path = os.path.join(save_dir, tag)

        state = {
            'module':
            self.module_state_dict(),
            'optimizer':
            self.optimizer.state_dict()
            if self.optimizer and not self.zero_optimization() else None,
            'lr_scheduler':
            self.lr_scheduler.state_dict() if self.lr_scheduler is not None else None,
            'csr_tensor_module_names':
            self.csr_tensor_module_names,
            'skipped_steps':
            self.skipped_steps,
            'global_steps':
            self.global_steps,
            'global_samples':
            self.global_samples,
            'dp_world_size':
            self.dp_world_size,
            'mp_world_size':
            self.mp_world_size
        }
        state.update(client_state)

        log_dist(message=f'Saving model checkpoint: {save_path}', ranks=[0])
        #logger.info('Saving model checkpoint: {}'.format(save_path))
        torch.save(state, save_path)
        self._curr_save_path = None

    def _get_param_shapes(self):
        param_shapes = OrderedDict()
        for name, param in self.module.named_parameters():
            param_shapes[name] = param.ds_shape if hasattr(param,
                                                           "ds_shape") else param.shape
            # print(f"saving param {name} {param_shapes[name]}")
        return param_shapes

    def _copy_recovery_script(self, save_path):
        base_dir = os.path.dirname(os.path.dirname(__file__))
        script = "zero_to_fp32.py"
        src = os.path.join(base_dir, "utils", script)
        dst = os.path.join(save_path, script)
        logger.info(f"creating recovery script {dst}")
        copyfile(src, dst)
        # make executable
        os.chmod(dst, os.stat(dst).st_mode | stat.S_IEXEC)

    def _save_zero_checkpoint(self, save_path, tag):
        zero_checkpoint_name = self._get_zero_ckpt_name(save_path, tag)
        zero_sd = dict(
            optimizer_state_dict=self.optimizer.state_dict(),
            param_shapes=self._get_param_shapes(),
        )
        torch.save(zero_sd, zero_checkpoint_name)
<<<<<<< HEAD
        logger.info('zero checkpoint saved {}'.format(zero_checkpoint_name))

    def _zero3_consolidated_fp16_state_dict(self):
        """

        Get a full non-partitioned state_dict with fp16 weights on cpu.

        This is similar to nn.Module.state_dict (modelled after _save_to_state_dict), but:

        1. consolidates the weights from different partitions on gpu0
        2. works on one layer at a time to require as little gpu0 memory as possible, by
        moving the already consolidated weights to cpu
        3. takes care to keep the shared params shared when gradually copying the params to cpu

        Returns:
            a consolidated fp16 ``state_dict`` on cpu on rank 0, ``None`` on other ranks

        """
        import deepspeed

        if not self.zero_optimization_partition_weights():
            raise ValueError("this function requires ZeRO-3 mode")

        state_dict = OrderedDict() if torch.distributed.get_rank() == 0 else None
        shared_weights = {}

        def get_layer_state_dict(module, prefix=""):
            # gather one layer at a time to be memory-efficient
            with deepspeed.zero.GatheredParameters(list(
                    module.parameters(recurse=False))):
                if torch.distributed.get_rank() == 0:
                    for name, param in module.named_parameters(recurse=False):
                        if param is None:
                            continue
                        key = prefix + name
                        # for shared weights we want to make sure not to unshare them when copying to cpu
                        data_ptr_id = param.storage().data_ptr()
                        if data_ptr_id in shared_weights:
                            # shared weights
                            # print(f"`{key}` is shared with `{shared_weights[data_ptr_id]}`")
                            state_dict[key] = state_dict[shared_weights[data_ptr_id]]
                        else:
                            state_dict[key] = param.detach().cpu()
                            shared_weights[data_ptr_id] = key
                        #print(f"param {name} {param.shape}")
                        #print(f"param {key} {param.shape} {state_dict[key].storage().data_ptr()}")

                    # now buffers - not sure if need to take care of potentially shared weights here
                    for name, buf in module.named_buffers(recurse=False):
                        if buf is not None and name not in module._non_persistent_buffers_set:
                            state_dict[prefix + name] = buf.detach().cpu()

            for name, child in module.named_children():
                if child is not None:
                    get_layer_state_dict(child, prefix + name + ".")

        see_memory_usage("before get_layer_state_dict", force=False)
        get_layer_state_dict(self.module, prefix="")
        see_memory_usage("after get_layer_state_dict", force=False)

        return state_dict

    def save_fp16_model(self, save_dir, save_filename="pytorch_model.bin"):
        r"""Save fp16 model weights

        This method saves the fp16 model weights at the desired destination.

        Arguments:
            save_dir: Required. Directory for saving the model
            save_filename: Optional. Filename to save to. Defaults to ``pytorch_model.bin``

        Important: all processes must call this method and not just the process with rank 0. It is
        because the processes need to work in sync to gather the weights. This method will hang
        waiting to synchronize with other processes if it's called just for the process with rank 0.

        """

        path = os.path.join(save_dir, save_filename)

        if self.zero_optimization_partition_weights():
            if self.zero_gather_fp16_weights_on_model_save():
                # consolidation is expensive in time and memory and therefore isn't a default
                state_dict = self._zero3_consolidated_fp16_state_dict()
            else:
                # the model will be bogus if not consolidated so don't confuse the user by saving it
                logger.info(
                    f"Did not save the model {path} because `stage3_gather_fp16_weights_on_model_save` is False"
                )
                return
        else:
            state_dict = self.module.state_dict()

        if torch.distributed.get_rank() == 0:
            os.makedirs(save_dir, exist_ok=True)
            logger.info(f"Saving model weights to {path}")
            torch.save(state_dict, path)
=======
        self._copy_recovery_script(save_path)
        logger.info('zero checkpoint saved {}'.format(zero_checkpoint_name))
>>>>>>> 7531c6bf
<|MERGE_RESOLUTION|>--- conflicted
+++ resolved
@@ -1715,7 +1715,7 @@
             param_shapes=self._get_param_shapes(),
         )
         torch.save(zero_sd, zero_checkpoint_name)
-<<<<<<< HEAD
+        self._copy_recovery_script(save_path)
         logger.info('zero checkpoint saved {}'.format(zero_checkpoint_name))
 
     def _zero3_consolidated_fp16_state_dict(self):
@@ -1811,8 +1811,4 @@
         if torch.distributed.get_rank() == 0:
             os.makedirs(save_dir, exist_ok=True)
             logger.info(f"Saving model weights to {path}")
-            torch.save(state_dict, path)
-=======
-        self._copy_recovery_script(save_path)
-        logger.info('zero checkpoint saved {}'.format(zero_checkpoint_name))
->>>>>>> 7531c6bf
+            torch.save(state_dict, path)