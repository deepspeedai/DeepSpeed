# Copyright (c) Microsoft Corporation.
# SPDX-License-Identifier: Apache-2.0

# DeepSpeed Team

import os
import re
import stat
import torch
import hashlib
from collections import defaultdict, OrderedDict, deque
from shutil import copyfile
import gc

from torch.nn.modules import Module
from torch.nn.parameter import Parameter
from torch.optim import Optimizer
from torch.optim.lr_scheduler import _LRScheduler
from torch._utils import _flatten_dense_tensors, _unflatten_dense_tensors
from contextlib import contextmanager

from typing import Callable, Dict, Union, Iterable, Container, List

import deepspeed

from deepspeed import comm as dist
from deepspeed.runtime.utils import see_memory_usage, DummyOptim, register_output_backward_hooks, check_internal_apis_for_count_used_parameters
from .zero.offload_config import OffloadDeviceEnum, OffloadStateTypeEnum
from deepspeed.runtime.base_optimizer import ZeROOptimizer
from deepspeed.runtime.zero.stage_1_and_2 import DeepSpeedZeroOptimizer
from deepspeed.runtime.zenflow.zenflow_stage_1_and_2 import ZenFlowZeroOptimizer
from deepspeed.runtime.zero.partition_parameters import ZeroParamStatus
from deepspeed.runtime.zero.utils import is_zero_supported_optimizer, ZeRORuntimeException
from deepspeed.runtime.zero.parameter_offload import DeepSpeedZeRoOffload
from deepspeed.runtime.zero.config import ZERO_OPTIMIZATION
from deepspeed.runtime.zenflow.engine import (configure_zenflow, zenflow_step, is_zenflow_update_boundary,
                                              sync_zenflow_optimizer_lr)

from deepspeed.runtime.fp16.fused_optimizer import FP16_Optimizer
from deepspeed.runtime.fp16.unfused_optimizer import FP16_UnfusedOptimizer
from deepspeed.runtime.bf16_optimizer import BF16_Optimizer

from deepspeed.linear.optimized_linear import LoRAOptimizedLinear
from deepspeed.module_inject.layers import GatherReplacedLayerParams, configure_tensor_parallel_runtime
from deepspeed.runtime.config import DEEPSPEED_OPTIMIZERS, \
    ADAGRAD_OPTIMIZER, ADAM_OPTIMIZER, ADAMW_OPTIMIZER, LAMB_OPTIMIZER, ONEBIT_ADAM_OPTIMIZER, ONEBIT_LAMB_OPTIMIZER, \
    TORCH_ADAM_PARAM, ADAM_W_MODE, ADAM_W_MODE_DEFAULT, ZERO_ONE_ADAM_OPTIMIZER, MUADAM_OPTIMIZER, MUADAMW_OPTIMIZER, \
    MUSGD_OPTIMIZER, LION_OPTIMIZER, MUON_OPTIMIZER

from deepspeed.runtime.model_checkpointing.constants import ValidationMode, \
    CHECKPOINT_TAG_VALIDATION, CHECKPOINT_WRITER, CHECKPOINT_SERIALIZATION

from deepspeed.runtime.dataloader import DeepSpeedDataLoader
from deepspeed.runtime.zero.muon.muon_optimizer import MuonWithAuxAdam
from deepspeed.runtime.constants import \
    ROUTE_TRAIN, ROUTE_PREDICT, ROUTE_EVAL, \
    PLD_THETA, PLD_GAMMA, BFLOAT16, FP16, AMP, GRADIENT_ACCUMULATION_STEPS, \
    DATA_PARALLEL_GROUP, GLOBAL_RANK, DDP_BFLOAT16
from deepspeed.runtime.zero.config import ZeroStageEnum
from deepspeed.compression import compression_scheduler
from deepspeed.compression.constants import \
    WEIGHT_QUANTIZE_IN_FORWARD_ENABLED, \
    WEIGHT_QUANTIZATION, SHARED_PARAMETERS, \
    WEIGHT_QUANTIZE_ENABLED, \
    WEIGHT_QUANTIZE_GROUPS, \
    WEIGHT_QUANTIZE_FP16_MIXED_QUANTIZE, \
    WEIGHT_QUANTIZE_CHANGE_RATIO, \
    WEIGHT_QUANTIZE_TYPE, \
    WEIGHT_QUANTIZE_ROUNDING, \
    WEIGHT_QUANTIZE_VERBOSE, \
    WEIGHT_QUANTIZE_KERNEL
from deepspeed.checkpoint.constants import OPTIMIZER_STATE_DICT, FROZEN_PARAM_FRAGMENTS
from deepspeed.checkpoint.utils import clone_tensors_for_torch_save
from deepspeed.checkpoint.ds_to_universal import dp_index_to_str
from deepspeed.runtime.sparse_tensor import SparseTensor

from deepspeed.runtime import lr_schedules
from deepspeed.utils import groups
from deepspeed.utils import logger, log_dist, log_dist_once, instrument_w_nvtx
from deepspeed.utils.z3_leaf_module import apply_zero_leaf_module_config
from deepspeed.utils.timer import NoopTimer, ThroughputTimer, SynchronizedWallClockTimer, \
    FORWARD_MICRO_TIMER, BACKWARD_MICRO_TIMER, BACKWARD_INNER_MICRO_TIMER, BACKWARD_REDUCE_MICRO_TIMER, \
    STEP_MICRO_TIMER, \
    FORWARD_GLOBAL_TIMER, BACKWARD_GLOBAL_TIMER, BACKWARD_INNER_GLOBAL_TIMER, BACKWARD_REDUCE_GLOBAL_TIMER, \
    STEP_GLOBAL_TIMER
from deepspeed.utils.debug import debug_extract_module_and_param_names, debug_clear_module_and_param_names
from deepspeed.monitor.monitor import MonitorMaster
from deepspeed.runtime.progressive_layer_drop import ProgressiveLayerDrop
from deepspeed.runtime.utils import clip_grad_norm_, compare_tensors_in_structures, maybe_loss_for_backward
from deepspeed.runtime.eigenvalue import Eigenvalue
from deepspeed.runtime.data_pipeline.constants import DATA_SAMPLING, \
    DATA_ROUTING, DATA_SAMPLING_ENABLED, CURRICULUM_LEARNING, \
    CURRICULUM_LEARNING_ENABLED, DATA_SAMPLING_NUM_WORKERS, RANDOM_LTD, \
    RANDOM_LTD_ENABLED, RANDOM_LTD_LAYER_ID, RANDOM_LTD_LAYER_NUM, \
    RANDOM_LTD_LAYER_TOKEN_LR_SCHEDULE, RANDOM_LTD_LAYER_TOKEN_LR_ENABLED, \
    RANDOM_LTD_GLOBAL_BATCH_SIZE, RANDOM_LTD_MICRO_BATCH_SIZE, DATA_EFFICIENCY
from deepspeed.runtime.data_pipeline.curriculum_scheduler import CurriculumScheduler
from deepspeed.runtime.checkpoint_engine import (create_checkpoint_engine, TorchCheckpointEngine, CheckpointCommitInfo)

from deepspeed.runtime.data_pipeline.data_routing.scheduler import RandomLTDScheduler
from deepspeed.runtime.data_pipeline.data_routing.helper import remove_random_ltd_state_dict
from deepspeed.runtime.data_pipeline.data_routing.basic_layer import RandomLayerTokenDrop

from deepspeed.utils.zero_to_fp32 import get_fp32_state_dict_from_zero_checkpoint
from deepspeed.runtime.torch_autocast import init_autocast_params, get_default_autocast_lower_precision_modules, autocast_if_enabled

from .pipe.module import PipelineModule
from .utils import get_ma_status
from .compiler import is_compile_supported, compiled_autograd
from ..ops.adam import FusedAdam
from ..moe.sharded_moe import TopKGate, MOELayer
from ..moe.layer import MoE
from ..moe.utils import is_moe_param, configure_moe_param_groups
from ..git_version_info import version

from deepspeed.profiling.flops_profiler.profiler import FlopsProfiler
from deepspeed.utils.logging import print_json_dist, print_configuration

from deepspeed.accelerator import get_accelerator

from deepspeed.runtime.config import DtypeEnum

from deepspeed.compile.util import is_deepcompile_supported, get_deepcompile_handle, deepcompile_backward_prologue
from deepspeed.compile.backend import register_compile_pass, opt_passes
from deepspeed.compile.passes import zero3_compile, prefetch, selective_gather, offload_adam_states
from deepspeed.compile.init_z1 import init_z1
from deepspeed.compile.init_z3 import init_z3

MEMORY_OPT_ALLREDUCE_SIZE = 500000000

DeepSpeedOptimizerCallable = \
    Callable[[Union[Iterable[Parameter], Dict[str, Iterable]]], Optimizer]
DeepSpeedSchedulerCallable = Callable[[Optimizer], _LRScheduler]

try:
    import apex
    from apex import amp
    APEX_INSTALLED = True
except ImportError:
    # Fail silently so we don't spam logs unnecessarily if user isn't using amp
    APEX_INSTALLED = False


def split_half_float_double_sparse(tensors):
    device_type = get_accelerator().device_name()
    supported_types = get_accelerator().supported_dtypes()

    for t in tensors:
        assert t.dtype in supported_types, f"attempting to reduce an unsupported grad type: {t.dtype}"

    sparse_tensor_buckets, dense_tensor_buckets = [], []
    for i, dtype in enumerate(supported_types):
        sparse_bucket, dense_bucket = [], []
        for t in tensors:
            if t.dtype == dtype:
                if isinstance(t, SparseTensor):
                    sparse_bucket.append(t)
                else:
                    dense_bucket.append(t)
        if sparse_bucket:
            sparse_tensor_buckets.append((dtype, sparse_bucket))
        if dense_bucket:
            dense_tensor_buckets.append((dtype, dense_bucket))
    return sparse_tensor_buckets, dense_tensor_buckets


class EngineTimers(object):
    r"""Wallclock timers for DeepSpeedEngine"""

    def __init__(self, enable_micro_timers, enable_global_timers):
        self.forward_timers = []
        self.backward_timers = []
        self.backward_inner_timers = []
        self.backward_reduce_timers = []
        self.step_timers = []
        self.global_timers = []
        self.micro_timers = []

        if enable_micro_timers:
            self.forward_timers += [FORWARD_MICRO_TIMER]
            self.backward_timers += [BACKWARD_MICRO_TIMER]
            self.backward_inner_timers += [BACKWARD_INNER_MICRO_TIMER]
            self.backward_reduce_timers += [BACKWARD_REDUCE_MICRO_TIMER]
            self.step_timers += [STEP_MICRO_TIMER]
            self.micro_timers += [
                FORWARD_MICRO_TIMER, BACKWARD_MICRO_TIMER, BACKWARD_INNER_MICRO_TIMER, BACKWARD_REDUCE_MICRO_TIMER,
                STEP_MICRO_TIMER
            ]

        if enable_global_timers:
            self.forward_timers += [FORWARD_GLOBAL_TIMER]
            self.backward_timers += [BACKWARD_GLOBAL_TIMER]
            self.backward_inner_timers += [BACKWARD_INNER_GLOBAL_TIMER]
            self.backward_reduce_timers += [BACKWARD_REDUCE_GLOBAL_TIMER]
            self.step_timers += [STEP_GLOBAL_TIMER]
            self.global_timers += [
                FORWARD_GLOBAL_TIMER, BACKWARD_GLOBAL_TIMER, BACKWARD_INNER_GLOBAL_TIMER, BACKWARD_REDUCE_GLOBAL_TIMER,
                STEP_GLOBAL_TIMER
            ]


class DeepSpeedEngine(Module):
    r"""DeepSpeed engine for training."""

    def __init__(self,
                 args,
                 model,
                 optimizer=None,
                 model_parameters=None,
                 training_data=None,
                 lr_scheduler=None,
                 mpu=None,
                 dist_init_required=None,
                 collate_fn=None,
                 config=None,
                 config_class=None,
                 mesh_device=None,
                 dont_change_device=False):
        super(DeepSpeedEngine, self).__init__()
        self.dont_change_device = dont_change_device
        self.client_optimizer = optimizer
        self.client_lr_scheduler = lr_scheduler
        self.training_data = training_data
        self.collate_fn = collate_fn
        self.mpu = mpu
        self.all_to_all_group = None
        self.data_parallel_group = None
        self.global_steps = 0
        self.global_samples = 0
        self.micro_steps = 0
        self.skipped_steps = 0
        self.gradient_average = True
        self.warn_unscaled_loss = True
        self.config = config
        self._config = config_class
        self.loaded_checkpoint_mp_world_size = None
        self.loaded_checkpoint_dp_world_size = None
        self.enable_backward_allreduce = True
        self.inside_no_sync_ctxt = False
        self.progressive_layer_drop = None
        self.eigenvalue = None
        self.block_eigenvalue = None
        self.gas_boundary_ctr = 0
        self.dist_backend = get_accelerator().communication_backend_name()
        self.has_moe_layers = False
        self.num_experts = []
        self.gate_modules = []
        self.moe_layers = []
        self._step_applied = False
        self._global_grad_norm = None
        self.use_ds_comm = False  # False --> Use torch.dist, True --> Use ds.comm backend.
        self.checkpoint_engine = None
        self.optimizer = None
        self.basic_optimizer = None
        self.lr_scheduler = None

        self._is_gradient_accumulation_boundary = None
        self.scale_wrt_gas = None
        self.losses = None
        self.mesh_device = mesh_device

        # Flag to indicate that scale() was called before manual backward pass
        self._manual_backward_expected = False

        # for debug purposes - can then debug print: debug_get_module_name(module)
        debug_extract_module_and_param_names(model)

        if self.mesh_device:
            groups.mesh_device = self.mesh_device

        self._do_args_sanity_check(args)
        self._configure_with_arguments(args, mpu)
        self._do_sanity_check()
        if self.autotp_size() > 1:
            self._configure_tensor_parallel(model, self.tensor_parallel_config())
        see_memory_usage("DeepSpeed Engine: After args sanity test", force=self.memory_breakdown())
        if mpu is not None:
            if self.elasticity_enabled():
                if not self.is_elastic_model_parallel_supported():
                    assert not self.elasticity_enabled(), ("Elasticity is not currently supported"
                                                           " with model parallelism.")

        self._set_distributed_vars(args)

        dist.configure(self._config)

        self.monitor = MonitorMaster(self._config.monitor_config)

        see_memory_usage(
            "DeepSpeed Engine: Before configure distributed model",
            force=self.memory_breakdown(),
        )

        self.pipeline_parallelism = isinstance(model, PipelineModule)

        self._deepcompile_active = False

        # Configure distributed model
        self._configure_distributed_model(model)

        # These hooks should be disabled later if DeepCompile is not active.
        self.module_forward_pre_hook = self._create_module_forward_pre_hook()
        self.module_forward_post_hook = self._create_module_forward_post_hook()

        # needed for zero_to_fp32 weights reconstruction to remap nameless data to state_dict
        self.param_names = {param: name for name, param in model.named_parameters()}

        self._get_model_parameters()

        see_memory_usage("DeepSpeed Engine: After configure distributed model")

        # Configure wall clock timers
        self.timers = SynchronizedWallClockTimer()
        # Throughput timer
        self.tput_timer = ThroughputTimer(self._config.timers_config,
                                          batch_size=self.train_batch_size(),
                                          steps_per_output=self.steps_per_print(),
                                          monitor_memory=False)

        log_dist(f"DeepSpeed Flops Profiler Enabled: {self.flops_profiler_enabled()}", ranks=[0])

        if self.flops_profiler_enabled():
            self.flops_profiler = FlopsProfiler(self.module, self, self.flops_profiler_recompute_fwd_factor())

        if training_data:
            self.training_dataloader = self.deepspeed_io(training_data)
        else:
            self.training_dataloader = None

        # Configure optimizer and scheduler
        has_optimizer = False

        if optimizer or self.optimizer_name():
            has_optimizer = True
        # If no parameters given by init default to module parameters
        if model_parameters is None:
            model_parameters = self.module.parameters()

        # Convert model parameters from generator to list
        if not isinstance(model_parameters, list):
            model_parameters = list(model_parameters)

        # grad scaler only for Z0 (no ZeRO) + fp16 + torch_autocast
        # ZeRO1/2/3 optimizers have their own grad scaler logic
        self.torch_autocast_z0_gradscaler = None
        if self.torch_autocast_enabled():
            init_autocast_params(self, self.torch_autocast_dtype(), self.torch_autocast_lower_precision_safe_modules())
            if (not self.zero_optimization() and self.torch_autocast_dtype() == torch.float16):
                self.torch_autocast_z0_gradscaler = torch.amp.GradScaler(device=get_accelerator().device_name())

        self._configure_zenflow = lambda: configure_zenflow(self)
        self._is_zenflow_update_boundary = lambda: is_zenflow_update_boundary(self)
        self._zenflow_step = lambda lr_kwargs: zenflow_step(self, lr_kwargs)
        self._sync_zenflow_optimizer_lr = lambda: sync_zenflow_optimizer_lr(self)

        self._configure_zenflow()

        if has_optimizer:
            self._configure_optimizer(optimizer, model_parameters)
            self._configure_lr_scheduler()
            self._report_progress(0)
        elif self.zero_optimization():
            # no optim selected but zero is enabled
            self.optimizer = self._configure_zero_optimizer(optimizer=None)
        elif self.bfloat16_enabled():
            self.optimizer = self._configure_bf16_optimizer(optimizer=None)

        # Hook optimizer for snip_momentum pruning
        if hasattr(model, 'pruners'):
            from ..compression.helper import rewrite_optimizer_step
            self.optimizer.pruners = model.pruners
            rewrite_optimizer_step(self.optimizer)

        # Bookkeeping for sparse support
        self.sparse_tensor_module_names = set()
        # if self.sparse_gradients_enabled():
        for name, module in self.module.named_modules():
            if isinstance(module, (torch.nn.Embedding, torch.nn.EmbeddingBag)) and self.sparse_gradients_enabled():
                self.sparse_tensor_module_names.add(name + ".weight")
                logger.info("Will convert {} to sparse tensor during training".format(name))

        self._optimized_linear_offload_setup()

        self.save_non_zero_checkpoint = False
        self.save_zero_checkpoint = False
        if not isinstance(self.optimizer, DeepSpeedZeRoOffload):
            self._configure_checkpointing()

        if self.eigenvalue_enabled():
            self.eigenvalue = self._configure_eigenvalue()

        if self.pld_enabled():
            self.progressive_layer_drop = self._configure_progressive_layer_drop()

        if self.curriculum_enabled_legacy():
            self.curriculum_scheduler_legacy = self._configure_curriculum_scheduler_legacy()

        if self.random_ltd_enabled():
            random_ltd_config = self.random_ltd_config()
            random_ltd_config[RANDOM_LTD_GLOBAL_BATCH_SIZE] = self.train_batch_size()
            random_ltd_config[RANDOM_LTD_MICRO_BATCH_SIZE] = self.train_micro_batch_size_per_gpu()
            self.random_ltd_scheduler = self._configure_random_ltd_scheduler(random_ltd_config)

        # Engine timers

        self.engine_timers = EngineTimers(enable_micro_timers=self.wall_clock_breakdown(),
                                          enable_global_timers=self.wall_clock_breakdown()
                                          or self.flops_profiler_enabled())

        if self.global_rank == 0:
            self._config.print("DeepSpeedEngine configuration")
            if self.dump_state():
                print_configuration(self, "DeepSpeedEngine")

        # Use torch (un)flatten ops
        self.flatten = _flatten_dense_tensors
        self.unflatten = _unflatten_dense_tensors

        self._is_compiled = False
        if is_deepcompile_supported():
            # Predefined compile passes
            self.register_compile_pass(zero3_compile.NAME, zero3_compile.add_z3_gather_release)
            self.register_compile_pass(prefetch.NAME, prefetch.schedule_prefetch)
            self.register_compile_pass(selective_gather.NAME, selective_gather.selective_gather)
            self.register_compile_pass(offload_adam_states.NAME, offload_adam_states.move_opt_states)

<<<<<<< HEAD
        self._is_compiled_autograd_enabled = False
        self._compile_kwargs = {}
=======
        # We now support PyTorch style backward, but it relies on the counter in ZeRO optimizers.
        # However, we need some internal APIs to count the number of only used parameters.
        # So we only enable this feature when those internal APIs are available.
        # Otherwise, we fallback to DeepSpeed style backward only.
        # See `count_used_parameters_in_backward` for more details.
        self._running_engine_backward = False
        self._support_torch_style_backward = False
        if isinstance(self.optimizer, ZeROOptimizer) and check_internal_apis_for_count_used_parameters():
            self._support_torch_style_backward = True
            # These hooks are used for non-scalar backward support, such as `out.backward(out_grad)`,
            # not for `engine.backward(loss)`. In this case, we need to ensure that the preprocessing
            # and postprocessing around the backward call are handled correctly.
            # However, we cannot use `register_full_backward_hook` for post-backward hooks.
            # If none of the module inputs require gradients, `register_full_backward_hook` fires
            # when the gradients of the module outputs are computed. Our gradient
            # accumulation hooks are called later. But we want `_backward_post_hook` to be called
            # only after all gradients have been computed.
            # To handle this, the optimizer maintains a counter to track the number of gradients
            # that have been computed. When all gradients are ready, it calls `_backward_post_hook`.
            # See also: https://pytorch.org/docs/stable/generated/torch.nn.Module.html#torch.nn.Module.register_full_backward_hook
            self.optimizer.register_grad_acc_post_hook(self._backward_post_hook)
>>>>>>> 7f2f4232

    def _optimized_linear_offload_setup(self):
        self.optimized_linear_base_weight_sharding = False
        self.optimized_linear_lora_enabled = False
        offload_ratio = None
        for _, module in self.module.named_modules():
            if isinstance(module, LoRAOptimizedLinear):
                self.optimized_linear_lora_enabled = True
                if offload_ratio is not None:
                    assert offload_ratio == module.lora_config.offload_ratio, \
                        "all lora_config offload ratios should be the same across the model"
                offload_ratio = module.lora_config.offload_ratio
                if module.zero_shards > 1:
                    # set attr so checkpoint saving can handle BWS properly
                    self.optimized_linear_base_weight_sharding = True

        if offload_ratio is None:
            # Nothing enabled, do nothing
            return

        total_params = 0
        for _, p in self.module.named_parameters():
            if hasattr(p, 'ds_optim_param'):
                total_params += p.numel()

        offload_limit = total_params * offload_ratio
        logger.info(f'offloading {offload_ratio*100}% of eligible params, specifically {offload_limit} params')
        total_offloaded = 0
        for _, p in self.module.named_parameters():
            if hasattr(p, 'ds_optim_param'):
                if total_offloaded < offload_limit:
                    total_offloaded += p.numel()
                    p.ds_offload = True
                    p.offload()
                else:
                    p.ds_offload = False

    def _configure_tensor_parallel(self, model, tp_config):
        self._configure_tensor_parallel_states(model)
        configure_tensor_parallel_runtime(tp_config)

    def _configure_tensor_parallel_states(self, model):
        """
        Configures the tensor parallel states for the model.
        This includes setting up the tensor parallel groups, initializing the TP mesh,
        and registering a pre-hook to ensure that the Dataloader inputs are consistent across ranks.
        """
        self._set_client_model(model)
        # sanity check
        # currently, the compatibility between 'autotp' and 'zero > 1' has not been validated
        assert self.zero_optimization_stage(
        ) <= 2, "Currently, the compatibility between 'autotp' and 'zero_stage = 3' has not been validated"

        self.mpu = groups
        self.mpu._init_tp_mesh_device(tensor_model_parallel_size=self.autotp_size())

        self.first_dataloader_check = None

        def check_dataloader_inputs_same_across_ranks(module, args, kwargs):

            def broadcast_and_check(args, bcast_rank, bcast_group):
                if isinstance(args, tuple):
                    args = list(args)
                if len(args) > 0:
                    if self.mpu.get_tensor_model_parallel_rank() == 0:
                        _src_args = [args]
                        dist.broadcast_object_list(object_list=_src_args,
                                                   src=bcast_rank,
                                                   group=bcast_group,
                                                   device=torch.device(get_accelerator().current_device_name()))
                        # Rank 0 does not need to compare with itself
                        is_equal = True
                    else:
                        _src_args = [None]
                        dist.broadcast_object_list(object_list=_src_args,
                                                   src=bcast_rank,
                                                   group=bcast_group,
                                                   device=torch.device(get_accelerator().current_device_name()))

                        is_equal = compare_tensors_in_structures(args, _src_args[0])

                    equal_tensor = torch.tensor(is_equal,
                                                dtype=self.communication_data_type,
                                                device=torch.device(get_accelerator().current_device_name()))
                    dist.all_reduce(equal_tensor, group=bcast_group)
                    assert torch.equal(
                        equal_tensor,
                        torch.tensor(groups.get_tensor_model_parallel_world_size(),
                                     dtype=self.communication_data_type,
                                     device=torch.device(get_accelerator().current_device_name()))
                    ), "Data inconsistency within the TP group. Please check the Dataloader implementation to ensure consistency."

            bcast_rank = self.mpu.get_tensor_model_parallel_src_rank()
            bcast_group = self.mpu.get_tensor_model_parallel_group()

            broadcast_and_check(args, bcast_rank, bcast_group)
            broadcast_and_check(kwargs, bcast_rank, bcast_group)

            logger.info(":The Dataloader has passed the TP group consistency check.")
            self.first_dataloader_check.remove()

        self.first_dataloader_check = self.module.register_forward_pre_hook(check_dataloader_inputs_same_across_ranks,
                                                                            prepend=True,
                                                                            with_kwargs=True)

    def __del__(self):
        self.destroy()

    def destroy(self):
        if self.optimizer is not None and hasattr(self.optimizer, 'destroy'):
            self.optimizer.destroy()
        if self.is_deepcompile_active():
            get_deepcompile_handle().cleanup()
        debug_clear_module_and_param_names()

        if self.checkpoint_engine is not None and self.checkpoint_engine.is_decoupled():
            self.checkpoint_engine.cleanup()

    def _get_model_parameters(self):
        if self.autotuning_profile_model_info():
            self.autotuning_model_info = {}
            num_params = 0
            trainable_num_params = 0

            for p in self.module.parameters():
                # since user code might call deepspeed.zero.Init() before deepspeed.initialize(), need to check the attribute to check if the parameter is partitioned in zero 3 already or not
                n = 0
                if hasattr(p, "ds_tensor"):  # if the parameter is partitioned in zero 3
                    n += p.ds_numel
                else:  # if the parameter is not partitioned in zero 3 yet
                    n += p.numel()
                num_params += n
                if p.requires_grad:
                    trainable_num_params += n
            if self.global_rank == 0:
                self.autotuning_model_info["num_params"] = num_params * self.mp_world_size
                self.autotuning_model_info["trainable_num_params"] = trainable_num_params * self.mp_world_size

            logger.info(f"model parameter = {num_params}")

    def get_batch_info(self):
        """Get all training batch related settings.
        Returns:
            train_batch_size (int): The effective training batch size. This is the amount of data
                samples that leads to one step of model update.
            train_micro_batch_size_per_gpu (int): Batch size to be processed by one GPU in one
                step (without gradient accumulation).
            gradient_accumulation_steps (int): Number of training steps to accumulate gradients
                before averaging and applying them.
        """
        return (
            self.train_batch_size,
            self.train_micro_batch_size_per_gpu,
            self.gradient_accumulation_steps,
        )

    def set_train_batch_size(self, train_batch_size):
        """Adjust the global batch size by increasing or decreasing the number of
        micro-batches (i.e., gradient accumulation steps). The size of each micro-batch
        (i.e., ``train_micro_batch_size_per_gpu``) is not changed.
        Args:
            train_batch_size (int): The new global batch size for training.
        Raises:
            ValueError: if ``train_batch_size`` is not divisible by the
                configured micro-batch size and data parallelism.
        """
        if train_batch_size % (self.train_micro_batch_size_per_gpu() * self.dp_world_size) != 0:
            #print(f'{train_batch_size=} {self.train_micro_batch_size_per_gpu()=} {self.dp_world_size=}')
            raise ValueError('Train batch size must be divisible by micro-batch data parallelism')
        new_gas = train_batch_size // (self.train_micro_batch_size_per_gpu() * self.dp_world_size)
        # overwrite config
        self._config.train_batch_size = train_batch_size
        self._config.gradient_accumulation_steps = new_gas

    def set_train_micro_batch_size(self, micro_batch_size):
        """Adjust the micro batch size(i.e., the micro batch size in every data parallel group),
        while keep the gradient accumulation steps the same.
        Args:
            micro_batch_size (int): The new micro batch size for training.
        """
        # overwrite config
        new_global_batch_size = micro_batch_size * self._config.gradient_accumulation_steps * self.dp_world_size
        self._config.train_batch_size = new_global_batch_size
        self._config.train_micro_batch_size_per_gpu = micro_batch_size

    def set_data_post_process_func(self, post_process_func):
        if self.training_dataloader is not None:
            self.training_dataloader.post_process_func = post_process_func

    def set_custom_curriculum_learning_schedule(self, schedule_func_dict):
        if self.training_dataloader is not None and self.curriculum_learning_enabled():
            self.training_dataloader.data_sampler.set_custom_curriculum_learning_schedule(schedule_func_dict)

    def get_global_grad_norm(self) -> float:
        """Return the 2-norm of all gradients. If there is model parallelism,
        the norm will be global.
        The computed norm will be cached and reused until the next step() pass.
        .. note::
            In the presence of model parallelism, this is a collective call
            and acts as a barrier among ``mpu.get_model_parallel_group()``.
        Returns:
            float: norm
        """
        return self._global_grad_norm

    def __getattr__(self, name):
        """
        Pass through attributes defined in the model if they are not overridden by ds-engine.
        """

        _module = {}
        if "module" in self.__dict__:
            _module = self.__dict__['module']
        if name in dir(self):
            return getattr(self, name)
        elif name in dir(_module):
            return getattr(_module, name)
        else:
            raise AttributeError(f"'{type(self).__name__}' object has no attribute '{name}'")

    def checkpoint_serialization_enabled(self):
        return self._config.checkpoint_config[CHECKPOINT_SERIALIZATION]

    def checkpoint_writer_enabled(self):
        return self._config.checkpoint_config[CHECKPOINT_WRITER] is not None

    def checkpoint_tag_validation_enabled(self):
        return self._config.checkpoint_config[CHECKPOINT_TAG_VALIDATION] != ValidationMode.IGNORE

    def checkpoint_tag_validation_fail(self):
        return self._config.checkpoint_config[CHECKPOINT_TAG_VALIDATION] == ValidationMode.FAIL

    def elasticity_enabled(self):
        return self._config.elasticity_enabled

    def is_elastic_model_parallel_supported(self):
        if self.elasticity_enabled():
            # Add code for finding number of GPUs per node automatically
            if self._config.num_gpus_per_node % self._config.elastic_model_parallel_size == 0:
                return True
            else:
                return False

    def pld_enabled(self):
        return self._config.pld_enabled

    def pld_params(self):
        return self._config.pld_params

    def pld_theta(self):
        return self.pld_params()[PLD_THETA]

    def pld_gamma(self):
        return self.pld_params()[PLD_GAMMA]

    def eigenvalue_enabled(self):
        return self._config.eigenvalue_enabled

    def eigenvalue_verbose(self):
        return self._config.eigenvalue_verbose

    def eigenvalue_max_iter(self):
        return self._config.eigenvalue_max_iter

    def eigenvalue_tol(self):
        return self._config.eigenvalue_tol

    def eigenvalue_stability(self):
        return self._config.eigenvalue_stability

    def eigenvalue_gas_boundary_resolution(self):
        return self._config.eigenvalue_gas_boundary_resolution

    def eigenvalue_layer_name(self):
        return self._config.eigenvalue_layer_name

    def eigenvalue_layer_num(self):
        return self._config.eigenvalue_layer_num

    def curriculum_enabled_legacy(self):
        return self._config.curriculum_enabled_legacy

    def curriculum_params_legacy(self):
        return self._config.curriculum_params_legacy

    def data_efficiency_enabled(self):
        return self._config.data_efficiency_enabled

    def data_efficiency_config(self):
        return self._config.data_efficiency_config

    def data_sampling_enabled(self):
        return self._config.data_efficiency_config[DATA_SAMPLING][DATA_SAMPLING_ENABLED]

    def data_sampling_config(self):
        return self._config.data_efficiency_config[DATA_SAMPLING]

    def curriculum_learning_enabled(self):
        return self._config.data_efficiency_config[DATA_SAMPLING][CURRICULUM_LEARNING][CURRICULUM_LEARNING_ENABLED]

    def curriculum_learning_config(self):
        return self._config.data_efficiency_config[DATA_SAMPLING][CURRICULUM_LEARNING]

    def random_ltd_enabled(self):
        return self._config.data_efficiency_config[DATA_ROUTING][RANDOM_LTD][RANDOM_LTD_ENABLED]

    def random_ltd_config(self):
        return self._config.data_efficiency_config[DATA_ROUTING][RANDOM_LTD]

    def random_ltd_initialize(self):
        assert self.random_ltd_enabled()
        random_ltd_config = self.random_ltd_config()
        random_ltd_queue = deque([x for x in sorted(random_ltd_config[RANDOM_LTD_LAYER_ID])])
        count = 0
        for name, layer in self.module.named_modules():
            if isinstance(layer, RandomLayerTokenDrop):
                if len(random_ltd_queue) != 0 and str(random_ltd_queue[0]) in name:  ###[1,2,3]
                    layer.init_config(random_ltd_config, self.random_ltd_scheduler, count)
                    random_ltd_queue.popleft()
                    count += 1

        if random_ltd_config[RANDOM_LTD_LAYER_NUM] != count:
            raise ValueError(f'random_ltd_layer_num {random_ltd_config[RANDOM_LTD_LAYER_NUM]} must be \
                equivalent to the len of random_ltd_layer_id {count}')

        if random_ltd_config[RANDOM_LTD_LAYER_TOKEN_LR_SCHEDULE][RANDOM_LTD_LAYER_TOKEN_LR_ENABLED]:
            assert self.client_lr_scheduler is None
            raise ValueError('not yet support')
            #self.lr_scheduler = lr_schedules.WarmupLayerTokenDecayLR(self.optimizer, self.random_ltd_scheduler)

    def get_data_parallel_rank(self):
        return groups.get_data_parallel_rank()

    def get_tensor_parallel_rank(self):
        return groups.get_tensor_model_parallel_rank()

    def get_model_parallel_rank(self):
        return groups.get_model_parallel_rank()

    def get_sequence_parallel_group(self):
        return self.seq_parallel_group

    def wall_clock_breakdown(self):
        return self._config.wall_clock_breakdown

    def flops_profiler_enabled(self):
        return self._config.flops_profiler_config.enabled or self.autotuning_enabled()

    def flops_profiler_recompute_fwd_factor(self):
        return self._config.flops_profiler_config.recompute_fwd_factor

    def flops_profiler_profile_step(self):
        step = self._config.flops_profiler_config.profile_step
        if self._config.autotuning_config.enabled:
            step = self.autotuning_start_profile_step()
        return step

    def flops_profiler_module_depth(self):
        return self._config.flops_profiler_config.module_depth

    def flops_profiler_top_modules(self):
        return self._config.flops_profiler_config.top_modules

    def flops_profiler_detailed(self):
        if self._config.autotuning_config.enabled:
            return False
        return self._config.flops_profiler_config.detailed

    def flops_profiler_output_file(self):
        return self._config.flops_profiler_config.output_file

    def memory_breakdown(self):
        return self._config.memory_breakdown

    def autotuning_enabled(self):
        return self._config.autotuning_config.enabled

    def autotuning_start_profile_step(self):
        return self._config.autotuning_config.start_profile_step

    def autotuning_end_profile_step(self):
        return self._config.autotuning_config.end_profile_step

    def autotuning_metric_path(self):
        path = self._config.autotuning_config.metric_path
        if not path:
            path = os.path.join(os.getcwd(), "autotuning_metric.json")
        return path

    def autotuning_model_info_path(self):
        path = self._config.autotuning_config.model_info_path
        if not path:
            path = os.path.join(os.getcwd(), "autotuning_model_info.json")
        return path

    def autotuning_metric(self):
        return self._config.autotuning_config.metric

    def autotuning_profile_model_info(self):
        return self.autotuning_enabled(
        ) and self._config.autotuning_config.model_info and self._config.autotuning_config.model_info.get(
            "profile", False)

    def sparse_gradients_enabled(self):
        return self._config.sparse_gradients_enabled

    def train_batch_size(self):
        return self._config.train_batch_size

    def train_micro_batch_size_per_gpu(self):
        return self._config.train_micro_batch_size_per_gpu

    def optimizer_name(self):
        return (self.client_optimizer.__class__.__name__ if self.client_optimizer else self._config.optimizer_name)

    def optimizer_params(self):
        return self._config.optimizer_params

    def optimizer_legacy_fusion(self):
        return self._config.optimizer_legacy_fusion

    def scheduler_name(self):
        return self._config.scheduler_name

    def scheduler_params(self):
        return self._config.scheduler_params

    def quantize_training(self):
        return (
            self._config.compression_config[WEIGHT_QUANTIZATION][SHARED_PARAMETERS]
            [WEIGHT_QUANTIZE_IN_FORWARD_ENABLED],
            self._config.compression_config[WEIGHT_QUANTIZATION][SHARED_PARAMETERS][WEIGHT_QUANTIZE_ENABLED],
            self._config.compression_config[WEIGHT_QUANTIZATION][SHARED_PARAMETERS][WEIGHT_QUANTIZE_GROUPS],
            self._config.compression_config[WEIGHT_QUANTIZATION][SHARED_PARAMETERS]
            [WEIGHT_QUANTIZE_FP16_MIXED_QUANTIZE],
            self._config.compression_config[WEIGHT_QUANTIZATION][SHARED_PARAMETERS][WEIGHT_QUANTIZE_CHANGE_RATIO],
            self._config.compression_config[WEIGHT_QUANTIZATION][SHARED_PARAMETERS][WEIGHT_QUANTIZE_TYPE],
            self._config.compression_config[WEIGHT_QUANTIZATION][SHARED_PARAMETERS][WEIGHT_QUANTIZE_ROUNDING],
            self._config.compression_config[WEIGHT_QUANTIZATION][SHARED_PARAMETERS][WEIGHT_QUANTIZE_VERBOSE],
            self._config.compression_config[WEIGHT_QUANTIZATION][SHARED_PARAMETERS][WEIGHT_QUANTIZE_KERNEL],
        )

    def zero_optimization(self):
        return self._config.zero_enabled

    def zero_allow_untested_optimizer(self):
        return self._config.zero_allow_untested_optimizer

    def zero_force_ds_cpu_optimizer(self):
        return self._config.zero_force_ds_cpu_optimizer

    def zero_reduce_scatter(self):
        return self._config.zero_config.reduce_scatter

    def zero_overlap_comm(self):
        return self._config.zero_config.overlap_comm

    def zero_offload_optimizer(self):
        return self._config.zero_config.offload_optimizer

    def zero_offload_param(self):
        return self._config.zero_config.offload_param

    def zero_use_cpu_optimizer(self):
        if self._config.zero_config.offload_optimizer is not None:
            return self._config.zero_config.offload_optimizer.device in [OffloadDeviceEnum.cpu, OffloadDeviceEnum.nvme]
        return False

    def zero_cpu_offload(self):
        if self._config.zero_config.offload_optimizer is not None:
            return self._config.zero_config.offload_optimizer.device == OffloadDeviceEnum.cpu
        return False

    def zero_partial_offload(self):
        return getattr(self._config.zero_config.offload_optimizer, "ratio", 1.0)

    def super_offload(self):
        return getattr(self._config.zero_config.offload_optimizer, "super_offload", False)

    def cpuadam_cores_perc(self):
        return getattr(self._config.zero_config.offload_optimizer, "cpuadam_cores_perc", 0.9)

    def zero_sub_group_size(self):
        return self._config.zero_config.sub_group_size

    def zero_optimization_stage(self):
        return self._config.zero_optimization_stage

    def mics_shard_size(self):
        return self._config.mics_shard_size

    def zero_reduce_bucket_size(self):
        return self._config.zero_config.reduce_bucket_size

    def zero_multi_rank_bucket_allreduce(self):
        return self._config.zero_config.use_multi_rank_bucket_allreduce

    def zero_allgather_bucket_size(self):
        return self._config.zero_config.allgather_bucket_size

    def zero_optimization_partition_gradients(self):
        return self.zero_optimization_stage() >= ZeroStageEnum.gradients

    def zero_optimization_partition_weights(self):
        return self.zero_optimization_stage() >= ZeroStageEnum.weights

    def is_first_weights_partition_group(self):
        ret = True if self.mics_shard_size() < 0 \
            and self.zero_optimization_partition_weights() else False
        if self.mics_shard_size() > 0 and self.global_rank < self.mics_shard_size():
            ret = True
        return ret

    def zero_contiguous_gradients(self):
        return self._config.zero_config.contiguous_gradients

    def zero_load_from_fp32_weights(self):
        return self._config.zero_config.load_from_fp32_weights

    def zero_elastic_checkpoint(self):
        return self._config.zero_config.elastic_checkpoint

    def zero_nvme_offload_optimizer(self):
        return getattr(self.optimizer, "swap_optimizer", False)

    def zero_max_live_parameters(self):
        return self._config.zero_config.max_live_parameters

    def zero_max_reuse_distance(self):
        return self._config.zero_config.max_reuse_distance

    def zero_prefetch_bucket_size(self):
        return self._config.zero_config.prefetch_bucket_size

    def zero_module_granularity_threshold(self):
        return self._config.zero_config.module_granularity_threshold

    def zero_param_persistence_threshold(self):
        return self._config.zero_config.param_persistence_threshold

    def zero_model_persistence_threshold(self):
        return self._config.zero_config.model_persistence_threshold

    def zero_gather_16bit_weights_on_model_save(self):
        return self._config.zero_config.gather_16bit_weights_on_model_save

    def zero_grad_hooks(self):
        return self._config.zero_config.grad_hooks

    def zero_legacy_stage1(self):
        return self._config.zero_config.legacy_stage1

    def zero_ignore_unused_parameters(self):
        return self._config.zero_config.ignore_unused_parameters

    def tensor_parallel_config(self):
        return self._config.tensor_parallel_config

    def autotp_size(self):
        return self._config.tensor_parallel_config.autotp_size

    def graph_harvesting(self):
        return self._config.graph_harvesting

    def fp16_enabled(self):
        return self._config.float16_config.enabled

    def bfloat16_enabled(self):
        return self._config.bfloat16_config.enabled

    def fp16_master_weights_and_gradients(self):
        return self._config.float16_config.fp16_master_weights_and_grads

    def amp_enabled(self):
        return self._config.amp_enabled

    def amp_params(self):
        return self._config.amp_params

    def torch_autocast_enabled(self) -> bool:
        return self._config.torch_autocast_enabled

    def torch_autocast_dtype(self) -> torch.dtype:
        return self._config.torch_autocast_dtype

    def torch_autocast_lower_precision_safe_modules(self) -> List[str]:
        module_names = self._config.torch_autocast_lower_precision_safe_modules
        return get_default_autocast_lower_precision_modules() if module_names is None else module_names

    def fp16_auto_cast(self):
        return self._config.float16_config.auto_cast

    def loss_scale(self):
        return self._config.float16_config.loss_scale

    def gradient_accumulation_steps(self):
        return self._config.gradient_accumulation_steps

    def use_node_local_storage(self):
        return self._config.use_node_local_storage

    def load_universal_checkpoint(self):
        return self._config.load_universal_checkpoint

    @property
    def communication_data_type(self):
        res = self._config.communication_data_type
        if res is not None:
            return res

        if self.fp16_enabled():
            return torch.float16

        if self.bfloat16_enabled():
            return torch.bfloat16

        return torch.float32

    @communication_data_type.setter
    def communication_data_type(self, value):
        self._config.communication_data_type = value

    def postscale_gradients(self):
        return not self._config.prescale_gradients

    def gradient_predivide_factor(self):
        return self._config.gradient_predivide_factor

    def steps_per_print(self):
        return self._config.steps_per_print

    def zero_allgather_partitions(self):
        return self._config.zero_config.allgather_partitions

    def zero_round_robin_gradients(self):
        return self._config.zero_config.round_robin_gradients

    def zero_hpz_partition_size(self):
        return self._config.zero_config.zero_hpz_partition_size

    def zero_quantized_weights(self):
        return self._config.zero_config.zero_quantized_weights

    def zero_quantized_nontrainable_weights(self):
        return self._config.zero_config.zero_quantized_nontrainable_weights

    def zero_quantized_gradients(self):
        return self._config.zero_config.zero_quantized_gradients

    def zeropp_loco_param(self):
        return self._config.zero_config.zeropp_loco_param

    def zero_log_trace_cache_warnings(self):
        return self._config.zero_config.log_trace_cache_warnings

    def is_sanity_checks_enabled(self):
        return self._config.zero_config.enable_sanity_checks

    def dump_state(self):
        return self._config.dump_state

    def gradient_clipping(self):
        return self._config.gradient_clipping

    def dynamic_loss_scale(self):
        return self._config.float16_config.loss_scale == 0

    def initial_dynamic_scale(self):
        return self._config.float16_config.initial_dynamic_scale()

    def dynamic_loss_scale_args(self):
        return self._config.float16_config.dynamic_loss_scale_args()

    def swap_tensor_config(self):
        return self._config.swap_tensor_config

    def aio_config(self):
        return self._config.aio_config

    def zenflow_config(self):
        return self._config.zero_config.zenflow

    def get_data_types(self):
        model_dtype = torch.float32
        if self.fp16_enabled():
            model_dtype = torch.float16
        elif self.bfloat16_enabled():
            model_dtype = torch.bfloat16

        if self._config.grad_accum_dtype is None:
            grad_accum_dtype = model_dtype
        else:
            grad_accum_dtype = DtypeEnum(self._config.grad_accum_dtype).value
        return (model_dtype, grad_accum_dtype)

    def _optimizer_has_ckpt_event_prologue(self):
        return self.optimizer is not None and hasattr(self.optimizer, 'checkpoint_event_prologue')

    def _optimizer_has_ckpt_event_epilogue(self):
        return self.optimizer is not None and hasattr(self.optimizer, 'checkpoint_event_epilogue')

    def _configure_lr_scheduler(self):
        if self.client_lr_scheduler:
            if isinstance(self.client_lr_scheduler, Callable):
                log_dist('DeepSpeed using client callable to create LR scheduler', ranks=[0])
                self.lr_scheduler = self.client_lr_scheduler(self.basic_optimizer)
            else:
                log_dist('DeepSpeed using client LR scheduler', ranks=[0])
                self.lr_scheduler = self.client_lr_scheduler
        else:
            # load lr scheduler from json configuration if lr scheduler is not defined and passed in
            lr_scheduler = self._scheduler_from_config(self.optimizer)
            log_dist(f"DeepSpeed using configured LR scheduler = {self.scheduler_name()}", ranks=[0])
            self.lr_scheduler = lr_scheduler

        log_dist(f'DeepSpeed LR Scheduler = {self.lr_scheduler}', ranks=[0])

    def _configure_checkpointing(self):
        # Enable optimization to parallelize checkpointing of DP state
        optimize_dp_state = not self.zero_optimization_partition_weights()
        self.checkpoint_engine = create_checkpoint_engine(config_params=self._config,
                                                          groups=groups,
                                                          zero_stage=self.zero_optimization_stage(),
                                                          has_moe_layers=self.has_moe_layers,
                                                          optimize_dp_state=optimize_dp_state)

        dp_rank = groups._get_sequence_data_parallel_rank()
        rank = self.local_rank if self.use_node_local_storage() else dp_rank

        # Determine if this data parallel process needs to store the model checkpoint
        if self.checkpoint_engine.is_data_parallel_writer(rank) \
            or (self.zero_optimization_partition_weights() and self.is_first_weights_partition_group()):
            self.save_non_zero_checkpoint = True

        if hasattr(self.optimizer, 'dp_process_group'):
            param_rank = dist.get_rank(group=self.optimizer.dp_process_group)

            # Only the first parameter parallel process needs to store the
            # optimizer state checkpoints for zero
            self.save_zero_checkpoint = param_rank == dp_rank

    def _scheduler_from_config(self, optimizer):
        scheduler_name = self.scheduler_name()
        if scheduler_name is not None:
            if hasattr(lr_schedules, scheduler_name):
                scheduler = getattr(lr_schedules, scheduler_name)
            else:
                assert hasattr(torch.optim.lr_scheduler,
                               scheduler_name), f"DeepSpeed does not recognize LR scheduler {scheduler_name}"

                scheduler = getattr(torch.optim.lr_scheduler, scheduler_name)

            scheduler_params = self.scheduler_params()
            instantiated_scheduler = scheduler(optimizer, **scheduler_params)
            return instantiated_scheduler
        else:
            return None

    def _set_distributed_vars(self, args):
        device_rank = args.device_rank if args is not None and hasattr(args, 'device_rank') else self.local_rank
        if device_rank >= 0:
            get_accelerator().set_device(device_rank)
            self.device = torch.device(get_accelerator().device_name(device_rank))
            self.world_size = dist.get_world_size()
            self.global_rank = dist.get_rank()
        else:
            self.world_size = 1
            self.global_rank = 0
            self.device = get_accelerator().device()

    # Configure based on command line arguments
    def _configure_with_arguments(self, args, mpu):
        # After the distributed backend is initialized we are guaranteed the LOCAL_RANK
        # environment variable is set. We must align args.local_rank to this value for
        # backwards compatibility with scripts relying on [args|self].local_rank containing
        # the correct local rank info. _do_args_sanity_check will ensure this is the case.

        if "OMPI_COMM_WORLD_LOCAL_RANK" in os.environ:
            ompi_local_rank = os.environ.get("OMPI_COMM_WORLD_LOCAL_RANK")
            local_rank = os.environ.get('LOCAL_RANK', ompi_local_rank)
            assert ompi_local_rank == local_rank, f"LOCAL_RANK ({local_rank}) != OMPI_COMM_WORLD_LOCAL_RANK ({ompi_local_rank}), " \
                "not sure how to proceed as we're seeing conflicting local rank info."
            os.environ['LOCAL_RANK'] = local_rank

        self.local_rank = int(os.environ['LOCAL_RANK'])
        if hasattr(args, 'local_rank'):
            args.local_rank = self.local_rank

    # Validate command line arguments
    def _do_args_sanity_check(self, args):
        assert "LOCAL_RANK" in os.environ or "OMPI_COMM_WORLD_LOCAL_RANK" in os.environ, "DeepSpeed requires the LOCAL_RANK environment " \
            "variable, it is set by the deepspeed launcher, deepspeed.init_distributed, or the torch's launcher. If using a " \
            "different launcher please ensure LOCAL_RANK is set prior to initializing deepspeed."

        if hasattr(args, 'local_rank') and args.local_rank is not None:
            assert isinstance(args.local_rank,
                              int), f"args.local_rank of {args.local_rank} is an unknown type {type(args.local_rank)}"
            if args.local_rank >= 0:
                env_local_rank = int(os.environ.get("LOCAL_RANK"))
                assert (
                    env_local_rank == args.local_rank
                ), f"Mismatch in local rank setting, args.local_rank={args.local_rank} but env['LOCAL_RANK']={env_local_rank}."

    def _is_supported_optimizer(self, optimizer_name):
        return (optimizer_name in DEEPSPEED_OPTIMIZERS or getattr(torch.optim, optimizer_name, None) is not None)

    def _supported_optims(self):
        FairseqOptimizer = None
        try:
            from fairseq.optim.fairseq_optimizer import FairseqOptimizer
        except ImportError:
            pass

        expected_optim_types = [Optimizer]
        if FairseqOptimizer:
            # fairseq optims are not torch.optim objects
            expected_optim_types.append(FairseqOptimizer)
        return expected_optim_types

    # Validate configuration based on command line arguments
    def _do_sanity_check(self):
        if self.fp16_enabled() and not get_accelerator().is_fp16_supported():
            raise ValueError("Type fp16 is not supported on your device.")

        if self.bfloat16_enabled() and not get_accelerator().is_bf16_supported():
            raise ValueError("Type bf16 is not supported on your device.")

        expected_optim_types = self._supported_optims()
        expected_optim_types += [type(None), Callable]
        assert isinstance(self.client_optimizer, tuple(expected_optim_types)), \
            f'Client Optimizer is of unexpected type {type(self.client_optimizer)}'

        if not self.client_optimizer:
            if self.optimizer_name() is not None:
                assert self._is_supported_optimizer(
                    self.optimizer_name()), "{} is not a supported DeepSpeed Optimizer".format(self.optimizer_name())

        if (self.optimizer_name() == LAMB_OPTIMIZER or self.optimizer_name() == ONEBIT_LAMB_OPTIMIZER):
            assert (self.dynamic_loss_scale()), "DeepSpeed {} optimizer requires dynamic loss scaling".format(
                self.optimizer_name())

        # Detect invalid combinations of client optimizer and client scheduler
        if isinstance(self.client_lr_scheduler, _LRScheduler):
            assert isinstance(self.client_optimizer, Optimizer), \
                f'Client Optimizer (type = {type(self.client_optimizer)} is not instantiated but Client LR Scheduler is instantiated'

    def _broadcast_model(self):

        def is_replicated(p):
            if hasattr(p, "ds_status") and p.ds_status is not ZeroParamStatus.AVAILABLE:
                return False
            elif hasattr(p, 'ds_optim_param'):
                # do not broadcast OptimizedLinear parameters, they are unique per base weight shard
                return False
            return True

        for n, p in self.module.named_parameters():
            # Broadcast the model for different parameters
            if is_moe_param(p):
                if torch.is_tensor(p) and is_replicated(p):
                    dist.broadcast(p.data,
                                   groups._get_expert_broadcast_src_rank(p.group_name),
                                   group=self.expert_data_parallel_group[p.group_name])
            else:
                if torch.is_tensor(p) and is_replicated(p):
                    dist.broadcast(p.data, groups._get_broadcast_src_rank(), group=self.seq_data_parallel_group)

    @staticmethod
    def __check_params(model: Module, dtype: torch.dtype) -> None:
        return

    def _set_client_model(self, model):
        # register client model in _modules so that nn.module methods work correctly
        modules = self.__dict__.get('_modules')
        modules['module'] = model
        # register module attribute in engine but avoid getattr
        self.__dict__['module'] = model

    def _configure_distributed_model(self, model):
        self._set_client_model(model)
        apply_zero_leaf_module_config(self.module, getattr(self._config.zero_config, "leaf_module", None))
        is_zero_init_model = self.zero_optimization_partition_weights() and any(
            [hasattr(param, "ds_id") for param in self.module.parameters()])

        if self.fp16_enabled():
            if is_zero_init_model:
                self.__check_params(self.module, torch.half)
            self.module.half()
        elif self.bfloat16_enabled():
            if is_zero_init_model:
                self.__check_params(self.module, torch.bfloat16)
            self.module.bfloat16()
        else:
            self.__check_params(self.module, torch.float)

        # zero.Init() handles device placement of model
        if not (self.dont_change_device or is_zero_init_model):
            self.module.to(self.device)

        # MoE related initialization
        for _, module in self.module.named_modules():
            if isinstance(module, MoE):
                self.has_moe_layers = True
                self.num_experts.append(module.num_experts)

        if self.has_moe_layers:
            for _, module in self.module.named_modules():
                if isinstance(module, TopKGate):
                    self.gate_modules.append(module)
                    if self.wall_clock_breakdown():
                        module.wall_clock_breakdown = True
                if isinstance(module, MOELayer):
                    self.moe_layers.append(module)
                    if self.wall_clock_breakdown():
                        module.wall_clock_breakdown = True

        # Pass the mpu from here to groups. For subsequent use, just query groups
        if self.mpu is not None:
            groups.mpu = self.mpu

        # Set deepspeed parallelism spec. for the model including expert parallelism
        for _, module in self.module.named_modules():
            if hasattr(module, 'set_deepspeed_parallelism'):
                module.set_deepspeed_parallelism(self._config.use_data_before_expert_parallel_)

        # Query the groups module to get information about various parallel groups
        self.local_all_to_all_group = None
        if self.zero_quantized_gradients():
            message = "Using LoCo quantized gradients" if self.zeropp_loco_param() else "Using quantized gradients"
            log_dist(message, ranks=[0])
            self.local_all_to_all_group = groups._get_local_all_to_all_group()
        self.data_parallel_group = groups._get_data_parallel_group()
        self.dp_world_size = groups._get_data_parallel_world_size()
        self.seq_data_parallel_group = groups._get_sequence_data_parallel_group()
        self.seq_dp_world_size = groups._get_sequence_data_parallel_world_size()
        self.mp_world_size = groups._get_model_parallel_world_size()
        self.expert_parallel_group = groups._get_expert_parallel_group_dict()
        self.expert_data_parallel_group = groups._get_expert_data_parallel_group_dict()
        self.sequence_parallel_size = groups._get_sequence_parallel_world_size()
        if self.sequence_parallel_size > 1:
            self.communication_data_type = self._config.seq_parallel_communication_data_type
            self.seq_parallel_group = groups._get_sequence_parallel_group()

        if dist.get_rank() == 0:
            summary = "********** distributed groups summary **********\n"
            summary += f"\t {self.dp_world_size=}\n"
            summary += f"\t {self.mp_world_size=}\n"
            summary += f"\t {self.seq_dp_world_size=}\n"
            summary += f"\t {self.sequence_parallel_size=}\n"
            summary += "***********************************************"
            logger.info(summary)

        if not (self.amp_enabled() or is_zero_init_model):
            self._broadcast_model()

    # check if parameters are duplicated in optimizer param_groups
    def _check_for_duplicates(self, optimizer):
        for name, param in self.module.named_parameters():
            param_id = id(param)

            def ids_list(group):
                return [id(param) for param in group]

            occurrence = sum([
                ids_list(group['params']).count(param_id) if param_id in ids_list(group['params']) else 0
                for group in optimizer.param_groups
            ])
            assert occurrence <= 1, f"Parameter with name: {name} occurs multiple times in optimizer.param_groups. Make sure it only appears once to prevent undefined behavior."

    def _do_optimizer_sanity_check(self, basic_optimizer):
        model_dtype, grad_accum_dtype = self.get_data_types()
        zero_enabled = self.zero_optimization()
        amp_enabled = self.amp_enabled()
        # config based assertions
        assert (
            not (amp_enabled and zero_enabled)
        ), "Amp and ZeRO are not currently compatible, please use (legacy) fp16 mode which performs similar to amp opt_mode=O2"
        if zero_enabled:
            if not is_zero_supported_optimizer(basic_optimizer):
                assert (
                    self.zero_allow_untested_optimizer()
                ), 'You are using an untested ZeRO Optimizer. Please add <"zero_allow_untested_optimizer": true> in the configuration file to use it.'

                if self.global_rank == 0:
                    logger.warning("**** You are using ZeRO with an untested optimizer, proceed with caution *****")
            if model_dtype == torch.bfloat16 and grad_accum_dtype == torch.float32 and self.zero_optimization_stage(
            ) == 1 and not self.zero_cpu_offload():
                return BFLOAT16
            return ZERO_OPTIMIZATION
        elif amp_enabled:
            if model_dtype != grad_accum_dtype:
                raise NotImplementedError(
                    "Model data type and gradient accumulation data type must be equal to use Amp")
            if model_dtype == torch.bfloat16 or model_dtype == torch.float16:
                raise NotImplementedError("Cannot enable both amp with (legacy) fp16 or bfloat16 mode")
            try:
                logger.info("Initializing Apex amp from: {}".format(amp.__path__))
            except NameError:
                # If apex/amp is available it will be imported above
                raise RuntimeError("Unable to import apex/amp, please make sure it is installed")
            return AMP
        # data type checks
        elif model_dtype == grad_accum_dtype:
            if model_dtype == torch.float32:
                return None
            if model_dtype == torch.bfloat16 and self.pipeline_parallelism:
                logger.warning(
                    "**** BF16 gradient accumulation is not safe numerically with large number of accumulation steps, proceed with caution *****"
                )
                return BFLOAT16
            return FP16 if model_dtype == torch.float16 else DDP_BFLOAT16
        elif model_dtype == torch.bfloat16 and grad_accum_dtype == torch.float32:
            return BFLOAT16
        else:
            raise NotImplementedError(f"unsupported mix of {model_dtype=} and {grad_accum_dtype=}")

        return None

    # Configure optimizer
    def _configure_optimizer(self, client_optimizer, model_parameters):
        if client_optimizer is None:
            if self.has_moe_layers:
                model_parameters = configure_moe_param_groups(model_parameters)
            basic_optimizer = self._configure_basic_optimizer(model_parameters)
            log_dist(f"Using DeepSpeed Optimizer param name {self.optimizer_name()} as basic optimizer", ranks=[0])
        else:
            if isinstance(client_optimizer, tuple(self._supported_optims())):
                basic_optimizer = client_optimizer
                log_dist('Using client Optimizer as basic optimizer', ranks=[0])
            else:
                basic_optimizer = client_optimizer(model_parameters)
                log_dist('Using client callable to create basic optimizer', ranks=[0])

            if (self.zero_use_cpu_optimizer() and not isinstance(basic_optimizer, deepspeed.ops.adam.DeepSpeedCPUAdam)
                    and not isinstance(basic_optimizer, deepspeed.ops.lion.DeepSpeedCPULion)):
                if self.zero_force_ds_cpu_optimizer():
                    msg = f'You are using ZeRO-Offload with a client provided optimizer ({type(basic_optimizer)}) which in most cases will yield poor performance. Please either use deepspeed.ops.adam.DeepSpeedCPUAdam or set an optimizer in your ds-config (https://www.deepspeed.ai/docs/config-json/#optimizer-parameters). If you really want to use a custom optimizer w. ZeRO-Offload and understand the performance impacts you can also set <"zero_force_ds_cpu_optimizer": false> in your configuration file.'
                    raise ZeRORuntimeException(msg)

        basic_optimizer.param_groups[:] = [pg for pg in basic_optimizer.param_groups if len(pg["params"]) != 0]
        log_dist("Removing param_group that has no 'params' in the basic Optimizer", ranks=[0])

        self._check_for_duplicates(basic_optimizer)

        self.basic_optimizer = basic_optimizer
        log_dist(f"DeepSpeed Basic Optimizer = {basic_optimizer.__class__.__name__}", ranks=[0])

        optimizer_wrapper = self._do_optimizer_sanity_check(basic_optimizer)

        if optimizer_wrapper == ZERO_OPTIMIZATION:
            self.optimizer = self._configure_zero_optimizer(basic_optimizer)
        elif optimizer_wrapper == AMP:
            amp_params = self.amp_params()
            log_dist(f"Initializing AMP with these params: {amp_params}", ranks=[0])
            model, self.optimizer = amp.initialize(self.module, basic_optimizer, **amp_params)
            self._set_client_model(model)
            self._broadcast_model()
            # TODO: maybe need to broadcast experts differently?
        elif optimizer_wrapper in [FP16, DDP_BFLOAT16]:
            lp_dtype = torch.float16 if optimizer_wrapper == FP16 else torch.bfloat16
            self.optimizer = self._configure_fp16_optimizer(basic_optimizer, lp_dtype)
        elif optimizer_wrapper == BFLOAT16:
            self.optimizer = self._configure_bf16_optimizer(basic_optimizer)
        else:
            self.optimizer = basic_optimizer

        log_dist("DeepSpeed Final Optimizer = {}".format(self.optimizer.__class__.__name__), ranks=[0])

        self.compression_scheduler = self._configure_compression_scheduler()
        self.quantizer = self._configure_quantization()

    def _configure_basic_optimizer(self, model_parameters):
        optimizer_parameters = self.optimizer_params()
        if optimizer_parameters is None:
            optimizer_parameters = {}
        # print(optimizer_parameters.keys())
        if "max_grad_norm" in optimizer_parameters.keys():
            raise ValueError(
                "'max_grad_norm' is not supported as an optimizer parameter, please switch to using the deepspeed parameter 'gradient_clipping' see: https://www.deepspeed.ai/docs/config-json/#gradient-clipping for more details"
            )

        if self.optimizer_name() in [ADAM_OPTIMIZER, ADAMW_OPTIMIZER]:
            torch_adam = optimizer_parameters.pop(TORCH_ADAM_PARAM, False)
            adam_w_mode = optimizer_parameters.pop(ADAM_W_MODE, ADAM_W_MODE_DEFAULT)

            # Optimizer name of Adam forces AdamW logic unless adam_w_mode is explicitly set
            effective_adam_w_mode = self.optimizer_name() == ADAMW_OPTIMIZER or adam_w_mode

            if torch_adam:
                if not effective_adam_w_mode:
                    optimizer = torch.optim.Adam(model_parameters, **optimizer_parameters)
                else:
                    optimizer = torch.optim.AdamW(model_parameters, **optimizer_parameters)
            else:
                if self.zero_use_cpu_optimizer():
                    from deepspeed.ops.adam import DeepSpeedCPUAdam, ZenFlowCPUAdam
                    CPUAdam = ZenFlowCPUAdam if self.zenflow else DeepSpeedCPUAdam

                    zenflow_kwargs = {'overlap_step': self.overlap_step} if self.zenflow else {}
                    optimizer = CPUAdam(model_parameters,
                                        **optimizer_parameters,
                                        adamw_mode=effective_adam_w_mode,
                                        **zenflow_kwargs)
                else:
                    from deepspeed.ops.adam import FusedAdam

                    optimizer = FusedAdam(
                        model_parameters,
                        **optimizer_parameters,
                        adam_w_mode=effective_adam_w_mode,
                    )

        elif self.optimizer_name() == ADAGRAD_OPTIMIZER:
            if self.zero_use_cpu_optimizer():
                from deepspeed.ops.adagrad import DeepSpeedCPUAdagrad
                optimizer = DeepSpeedCPUAdagrad(model_parameters, **optimizer_parameters)
            else:
                optimizer = torch.optim.Adagrad(model_parameters, **optimizer_parameters)
        elif self.optimizer_name() == LAMB_OPTIMIZER:
            from deepspeed.ops.lamb import FusedLamb

            optimizer = FusedLamb(model_parameters, **optimizer_parameters)
        elif self.optimizer_name() == ONEBIT_ADAM_OPTIMIZER:
            assert not self.zero_optimization(), "1bit-Adam is not compatible with ZeRO"
            from deepspeed.runtime.fp16.onebit.adam import OnebitAdam

            optimizer = OnebitAdam(model_parameters, self, **optimizer_parameters)
            if not self.fp16_enabled():
                logger.warning("Currently the convergence of 1-bit Adam is only verified under FP16")
        elif self.optimizer_name() == ZERO_ONE_ADAM_OPTIMIZER:
            assert not self.zero_optimization(), "0/1 Adam is not compatible with ZeRO"
            from deepspeed.runtime.fp16.onebit.zoadam import ZeroOneAdam

            optimizer = ZeroOneAdam(model_parameters, self, **optimizer_parameters)
            if not self.fp16_enabled():
                logger.warning('Currently the convergence of 0/1 Adam is only verified under FP16')
        elif self.optimizer_name() == ONEBIT_LAMB_OPTIMIZER:
            assert not self.zero_optimization(), "1bit-Lamb is not compatible with ZeRO"
            from deepspeed.runtime.fp16.onebit.lamb import OnebitLamb

            optimizer = OnebitLamb(model_parameters, self, **optimizer_parameters)
            if not self.fp16_enabled():
                logger.warning("Currently the convergence of 1-bit Lamb is only verified under FP16")
        elif self.optimizer_name() == LION_OPTIMIZER:
            if self.zero_use_cpu_optimizer():
                from deepspeed.ops.lion import DeepSpeedCPULion
                optimizer = DeepSpeedCPULion(model_parameters, **optimizer_parameters)
            else:
                from deepspeed.ops.lion import FusedLion
                optimizer = FusedLion(model_parameters, **optimizer_parameters)
        elif self.optimizer_name() == MUADAM_OPTIMIZER:
            try:
                from mup import MuAdam
            except ImportError:
                logger.error("Install mup to use MuAdam optimizer")
            optimizer = MuAdam(model_parameters, **optimizer_parameters)
        elif self.optimizer_name() == MUADAMW_OPTIMIZER:
            try:
                from mup import MuAdamW
            except ImportError:
                logger.error("Install mup to use MuAdamW optimizer")
            optimizer = MuAdamW(model_parameters, **optimizer_parameters)
        elif self.optimizer_name() == MUSGD_OPTIMIZER:
            try:
                from mup import MuSGD
            except ImportError:
                logger.error("Install mup to use MuSGD optimizer")
            optimizer = MuSGD(model_parameters, **optimizer_parameters)
        elif self.optimizer_name() == MUON_OPTIMIZER:
            zero_stage = self.zero_optimization_stage()
            assert zero_stage <= ZeroStageEnum.gradients, "Muon optimizer is not yet compatible with ZeRO Stage 3"
            if not all([hasattr(p, 'use_muon') for p in model_parameters]):
                msg = "Muon optimizer is used, but the use_muon attribute is NOT configured for some of the model parameters, " \
                "please set by `param.use_muon = True / False` for all params"
                logger.error(msg)
            muon_params = [p for p in model_parameters if p.use_muon]
            non_muon_params = [p for p in model_parameters if not p.use_muon]
            param_groups = []
            if muon_params:
                accepted_parameters = dict()
                for key in ["lr", "momentum", "weight_decay", "muon_lr"]:
                    if key in optimizer_parameters:
                        if key == "muon_lr":  # muon_lr will override lr
                            accepted_parameters['lr'] = optimizer_parameters[key]
                        else:
                            accepted_parameters[key] = optimizer_parameters[key]
                param_groups.append(dict(params=muon_params, use_muon=True, **accepted_parameters))
            if non_muon_params:
                accepted_parameters = dict()
                for key in ["lr", "betas", "eps", "weight_decay", "adam_lr"]:
                    if key in optimizer_parameters:
                        if key == "adam_lr":  # adam_lr will override lr
                            accepted_parameters['lr'] = optimizer_parameters[key]
                        else:
                            accepted_parameters[key] = optimizer_parameters[key]
                param_groups.append(dict(params=non_muon_params, use_muon=False, **accepted_parameters))
            optimizer = MuonWithAuxAdam(param_groups)
        else:
            torch_optimizer = getattr(torch.optim, self.optimizer_name())
            optimizer = torch_optimizer(model_parameters, **optimizer_parameters)
        return optimizer

    def _configure_compression_scheduler(self):
        return compression_scheduler(self.module, self._config.compression_config)

    def _configure_random_ltd_scheduler(self, configs):
        return RandomLTDScheduler(configs)

    def _configure_quantization(self):
        (
            quantize_weight_in_forward,
            quantize_enabled,
            q_groups,
            q_mixed_fp16,
            q_change_ratio,
            q_type,
            q_rounding,
            q_verbose,
            use_quantizer_kernel,
        ) = self.quantize_training()
        if quantize_enabled and not quantize_weight_in_forward:
            assert self.fp16_enabled(
            ), "MoQ (quantize in optimization step) weight quantization is only supported for FP16"
        quantizer = None
        if quantize_enabled and not quantize_weight_in_forward:
            from deepspeed.runtime.quantize import Quantizer

            quantizer = Quantizer(
                q_groups,
                q_mixed_fp16,
                q_change_ratio,
                q_type,
                q_rounding,
                q_verbose,
                self.eigenvalue_enabled(),
                use_quantizer_kernel,
                self.eigenvalue_layer_num() if self.eigenvalue_enabled() else 0,
            )
        return quantizer

    def _configure_fp16_optimizer(self, optimizer, low_precision_dtype):
        initial_dynamic_scale = self.initial_dynamic_scale()
        dynamic_loss_args = self.dynamic_loss_scale_args()
        clip_grad = self.gradient_clipping()

        if APEX_INSTALLED:
            fused_opts = (apex.optimizers.FusedAdam, FusedAdam)
        else:
            fused_opts = FusedAdam

        if isinstance(optimizer, fused_opts) \
                or self.optimizer_name() in [ONEBIT_ADAM_OPTIMIZER, ZERO_ONE_ADAM_OPTIMIZER]:
            if self.dynamic_loss_scale():
                log_dist('Creating fp16 optimizer with dynamic loss scale', ranks=[0])
                timers = self.timers if self.wall_clock_breakdown() else NoopTimer()
                optimizer = FP16_Optimizer(
                    optimizer,
                    deepspeed=self,
                    low_precision_dtype=low_precision_dtype,
                    dynamic_loss_scale=True,
                    initial_dynamic_scale=initial_dynamic_scale,
                    dynamic_loss_args=dynamic_loss_args,
                    mpu=self.mpu,
                    clip_grad=clip_grad,
                    fused_adam_legacy=self.optimizer_legacy_fusion(),
                    timers=timers,
                    has_moe_layers=self.has_moe_layers,
                )
            else:
                log_dist(f'Creating fp16 optimizer with static loss scale: {self.loss_scale()}', ranks=[0])
                timers = self.timers if self.wall_clock_breakdown() else NoopTimer()
                optimizer = FP16_Optimizer(
                    optimizer,
                    deepspeed=self,
                    low_precision_dtype=low_precision_dtype,
                    static_loss_scale=self.loss_scale(),
                    mpu=self.mpu,
                    clip_grad=clip_grad,
                    fused_adam_legacy=self.optimizer_legacy_fusion(),
                    timers=timers,
                    has_moe_layers=self.has_moe_layers,
                )
        else:
            log_dist('Creating fp16 unfused optimizer with dynamic loss scale', ranks=[0])
            optimizer = FP16_UnfusedOptimizer(
                optimizer,
                deepspeed=self,
                static_loss_scale=self.loss_scale(),
                dynamic_loss_scale=self.dynamic_loss_scale(),
                dynamic_loss_args=dynamic_loss_args,
                mpu=self.mpu,
                clip_grad=clip_grad,
                fused_lamb_legacy=self.optimizer_name() == LAMB_OPTIMIZER,
            )

        return optimizer

    def _configure_bf16_optimizer(self, optimizer):
        clip_grad = self.gradient_clipping()

        if optimizer is None:
            optimizer = DummyOptim(list(self.module.parameters()))

        log_dist('Creating BF16 optimizer', ranks=[0])

        timers = self.timers if self.wall_clock_breakdown() else NoopTimer()
        optimizer = BF16_Optimizer(optimizer,
                                   self.param_names,
                                   bfloat16_config=self._config.bfloat16_config,
                                   mpu=self.mpu,
                                   clip_grad=clip_grad,
                                   allgather_bucket_size=self.zero_allgather_bucket_size(),
                                   dp_process_group=self.seq_data_parallel_group,
                                   timers=timers,
                                   grad_acc_dtype=self.get_data_types()[1],
                                   graph_harvesting=self.graph_harvesting(),
                                   has_moe_layers=self.has_moe_layers)

        return optimizer

    def _configure_zero_optimizer(self, optimizer):
        zero_stage = self.zero_optimization_stage()

        mics_shard_size = self.mics_shard_size()
        model_dtype, gradient_accumulation_dtype = self.get_data_types()

        if self.bfloat16_enabled():
            check_grad_overflow = self._config.bfloat16_config.check_grad_overflow
        elif self.fp16_enabled():
            check_grad_overflow = True
        else:
            check_grad_overflow = False

        timers = self.timers if self.wall_clock_breakdown() else NoopTimer()

        if optimizer is None:
            optimizer = DummyOptim(list(self.module.parameters()))

        if self.zero_legacy_stage1():
            raise Exception(
                "The deprecated version of ZeRO Stage 1 is not supported in deepspeed >= 0.5.9. Please downgrade to a version less than 0.5.9 if you need to use this deprecated version of ZeRO."
            )

        if zero_stage <= ZeroStageEnum.gradients:
            overlap_comm = self.zero_overlap_comm()
            contiguous_gradients = self.zero_contiguous_gradients()
            round_robin_gradients = self.zero_round_robin_gradients()
            assert not isinstance(optimizer, DummyOptim), "zero stage {} requires an optimizer".format(zero_stage)

            log_dist(f'Creating {model_dtype} ZeRO stage {zero_stage} optimizer', ranks=[0])

            if isinstance(self.module, PipelineModule):
                if overlap_comm:
                    logger.warning("Pipeline parallelism does not support overlapped communication, will be disabled.")
                    overlap_comm = False
            Stage1And2ZeroOptimizer = DeepSpeedZeroOptimizer if not self.zenflow else ZenFlowZeroOptimizer.create(
                zenflow_config=self.zenflow_config())

            optimizer = Stage1And2ZeroOptimizer(
                optimizer,
                self.param_names,
                timers=timers,
                optimizer_params=self.optimizer_params(),
                static_loss_scale=self.loss_scale(),
                dynamic_loss_scale=self.dynamic_loss_scale(),
                dynamic_loss_args=self.dynamic_loss_scale_args(),
                clip_grad=self.gradient_clipping(),
                contiguous_gradients=contiguous_gradients,
                reduce_bucket_size=self.zero_reduce_bucket_size(),
                use_multi_rank_bucket_allreduce=self.zero_multi_rank_bucket_allreduce(),
                allgather_bucket_size=self.zero_allgather_bucket_size(),
                dp_process_group=self.seq_data_parallel_group,
                expert_parallel_group=self.expert_parallel_group if self.has_moe_layers else None,
                expert_data_parallel_group=self.expert_data_parallel_group if self.has_moe_layers else None,
                reduce_scatter=self.zero_reduce_scatter(),
                overlap_comm=overlap_comm,
                offload_optimizer_config=self.zero_offload_optimizer(),
                zenflow_config=self.zenflow_config(),
                mpu=self.mpu,
                postscale_gradients=self.postscale_gradients(),
                gradient_predivide_factor=self.gradient_predivide_factor(),
                gradient_accumulation_steps=self.gradient_accumulation_steps(),
                ignore_unused_parameters=self.zero_ignore_unused_parameters(),
                partition_grads=zero_stage == ZeroStageEnum.gradients,
                round_robin_gradients=round_robin_gradients,
                has_moe_layers=self.has_moe_layers,
                fp16_master_weights_and_gradients=self.fp16_master_weights_and_gradients(),
                gradient_accumulation_dtype=gradient_accumulation_dtype,
                communication_data_type=self.communication_data_type,
                elastic_checkpoint=self.zero_elastic_checkpoint(),
                check_grad_overflow=check_grad_overflow)

        elif zero_stage == ZeroStageEnum.weights:
            assert not self.has_moe_layers, "MoE not supported with Stage 3"
            if isinstance(optimizer, DummyOptim):
                log_dist("Creating ZeRO Offload", ranks=[0])
                zero_param_parallel_group = groups._get_zero_param_intra_parallel_group()
                if self.zero_hpz_partition_size() > 1 and zero_param_parallel_group is None:
                    self._set_zero_group_parallelism()
                    zero_param_parallel_group = groups._get_zero_param_intra_parallel_group()
                optimizer = DeepSpeedZeRoOffload(
                    self.module,
                    timers=timers,
                    ds_config=self.config,
                    overlap_comm=self.zero_overlap_comm(),
                    prefetch_bucket_size=self.zero_prefetch_bucket_size(),
                    max_reuse_distance=self.zero_max_reuse_distance(),
                    max_live_parameters=self.zero_max_live_parameters(),
                    param_persistence_threshold=self.zero_param_persistence_threshold(),
                    model_persistence_threshold=self.zero_model_persistence_threshold(),
                    offload_param_config=self.zero_offload_param(),
                    mpu=self.mpu,
                    zero_param_parallel_group=zero_param_parallel_group,
                    zero_quantized_weights=self.zero_quantized_weights(),
                    zero_quantized_nontrainable_weights=self.zero_quantized_nontrainable_weights(),
                    zero_module_granularity_threshold=self.zero_module_granularity_threshold(),
                    log_trace_cache_warnings=self.zero_log_trace_cache_warnings(),
                )
            else:
                log_dist(
                    f'Creating fp16 ZeRO stage {zero_stage} optimizer,'
                    f' MiCS is enabled {mics_shard_size>0},'
                    f' Hierarchical params gather {self._config.mics_hierarchial_params_gather}',
                    ranks=[0])
                if mics_shard_size > 0:
                    return self._return_mics_optimizer(optimizer, timers)

                log_dist(f'Creating {model_dtype} ZeRO stage {zero_stage} optimizer', ranks=[0])
                from deepspeed.runtime.zero.stage3 import DeepSpeedZeroOptimizer_Stage3
                from deepspeed.runtime.superoffload.superoffload_stage3 import SuperOffloadOptimizer_Stage3
                Stage3ZeroOptimizer = DeepSpeedZeroOptimizer_Stage3 if not self.super_offload(
                ) else SuperOffloadOptimizer_Stage3
                optimizer = Stage3ZeroOptimizer(
                    self.module,
                    optimizer,
                    self.param_names,
                    timers=timers,
                    ds_config=self.config,
                    static_loss_scale=self.loss_scale(),
                    dynamic_loss_scale=self.dynamic_loss_scale(),
                    dynamic_loss_args=self.dynamic_loss_scale_args(),
                    clip_grad=self.gradient_clipping(),
                    contiguous_gradients=self.zero_contiguous_gradients(),
                    reduce_bucket_size=self.zero_reduce_bucket_size(),
                    prefetch_bucket_size=self.zero_prefetch_bucket_size(),
                    max_reuse_distance=self.zero_max_reuse_distance(),
                    max_live_parameters=self.zero_max_live_parameters(),
                    param_persistence_threshold=self.zero_param_persistence_threshold(),
                    model_persistence_threshold=self.zero_model_persistence_threshold(),
                    dp_process_group=self.seq_data_parallel_group,
                    all2all_process_group=self.local_all_to_all_group,
                    reduce_scatter=self.zero_reduce_scatter(),
                    overlap_comm=self.zero_overlap_comm(),
                    offload_optimizer_config=self.zero_offload_optimizer(),
                    offload_param_config=self.zero_offload_param(),
                    zenflow_config=self.zenflow_config(),
                    sub_group_size=self.zero_sub_group_size(),
                    offload_ratio=self.zero_partial_offload(),
                    mpu=self.mpu,
                    postscale_gradients=self.postscale_gradients(),
                    gradient_predivide_factor=self.gradient_predivide_factor(),
                    gradient_accumulation_steps=self.gradient_accumulation_steps(),
                    aio_config=self.aio_config(),
                    gradient_accumulation_dtype=gradient_accumulation_dtype,
                    communication_data_type=self.communication_data_type,
                    zero_hpz_partition_size=self.zero_hpz_partition_size(),
                    zero_quantized_weights=self.zero_quantized_weights(),
                    zero_quantized_nontrainable_weights=self.zero_quantized_nontrainable_weights(),
                    zero_module_granularity_threshold=self.zero_module_granularity_threshold(),
                    zeropp_loco_param=self.zeropp_loco_param(),
                    log_trace_cache_warnings=self.zero_log_trace_cache_warnings(),
                    enable_sanity_checks=self.is_sanity_checks_enabled(),
                    cpuadam_cores_perc=self.cpuadam_cores_perc(),
                )

        else:
            raise NotImplementedError("ZeRO stage {} not implemented".format(zero_stage))

        return optimizer

    def _return_mics_optimizer(self, basic_optimizer, timers):
        from deepspeed.runtime.zero.mics import MiCS_Optimizer
        model_dtype, gradient_accumulation_dtype = self.get_data_types()
        optimizer = MiCS_Optimizer(self.module,
                                   basic_optimizer,
                                   self.param_names,
                                   timers=timers,
                                   ds_config=self.config,
                                   static_loss_scale=self.loss_scale(),
                                   dynamic_loss_scale=self.dynamic_loss_scale(),
                                   dynamic_loss_args=self.dynamic_loss_scale_args(),
                                   clip_grad=self.gradient_clipping(),
                                   contiguous_gradients=self.zero_contiguous_gradients(),
                                   reduce_bucket_size=self.zero_reduce_bucket_size(),
                                   prefetch_bucket_size=self.zero_prefetch_bucket_size(),
                                   max_reuse_distance=self.zero_max_reuse_distance(),
                                   max_live_parameters=self.zero_max_live_parameters(),
                                   param_persistence_threshold=self.zero_param_persistence_threshold(),
                                   model_persistence_threshold=self.zero_model_persistence_threshold(),
                                   dp_process_group=self.seq_data_parallel_group,
                                   reduce_scatter=self.zero_reduce_scatter(),
                                   overlap_comm=self.zero_overlap_comm(),
                                   offload_optimizer_config=self.zero_offload_optimizer(),
                                   offload_param_config=self.zero_offload_param(),
                                   sub_group_size=self.zero_sub_group_size(),
                                   mpu=self.mpu,
                                   postscale_gradients=self.postscale_gradients(),
                                   gradient_predivide_factor=self.gradient_predivide_factor(),
                                   gradient_accumulation_steps=self.gradient_accumulation_steps(),
                                   aio_config=self.aio_config(),
                                   gradient_accumulation_dtype=gradient_accumulation_dtype,
                                   communication_data_type=self.communication_data_type)
        return optimizer

    def _configure_eigenvalue(self):
        eigenvalue = Eigenvalue(
            verbose=self.eigenvalue_verbose(),
            max_iter=self.eigenvalue_max_iter(),
            tol=self.eigenvalue_tol(),
            stability=self.eigenvalue_stability(),
            gas_boundary_resolution=self.eigenvalue_gas_boundary_resolution(),
            layer_name=self.eigenvalue_layer_name(),
            layer_num=self.eigenvalue_layer_num(),
        )

        return eigenvalue

    def _configure_progressive_layer_drop(self):
        pld = ProgressiveLayerDrop(theta=self.pld_theta(), gamma=self.pld_gamma())

        return pld

    def _configure_curriculum_scheduler_legacy(self):
        scheduler = CurriculumScheduler(self.curriculum_params_legacy())
        return scheduler

    @staticmethod
    def is_map_style_dataset(obj):
        return hasattr(obj, "__getitem__") and hasattr(obj, "__len__")

    @staticmethod
    def is_iterable_style_dataset(obj):
        return isinstance(obj, torch.utils.data.IterableDataset)  # hasattr(obj, "__iter__") should work as well

    def dataloader_drop_last(self):
        return self._config.dataloader_drop_last

    def was_step_applied(self) -> bool:
        """Returns True if the latest ``step()`` produced in parameter updates.
        Note that a ``False`` return is not an error condition. Steps are frequently
        no-ops, such as between gradient accumulation boundaries or when overflows
        occur.
        Returns:
            bool: Whether the latest ``step()`` modified model parameters.
        """
        return self._step_applied

    def deepspeed_io(self,
                     dataset,
                     batch_size=None,
                     route=ROUTE_TRAIN,
                     pin_memory=True,
                     data_sampler=None,
                     collate_fn=None,
                     num_local_io_workers=None):
        if not (self.is_map_style_dataset(dataset) or self.is_iterable_style_dataset(dataset)):
            raise ValueError("Training data must be a torch Dataset")

        if batch_size is None:
            batch_size = self.train_micro_batch_size_per_gpu()

        if collate_fn is None:
            collate_fn = self.collate_fn

        # Currently we only use timer in train route
        deepspeed_io_timer = None
        if route == ROUTE_TRAIN:
            deepspeed_io_timer = self.tput_timer

        # If mpu is provided, forward world size and parallel rank to sampler.
        data_parallel_world_size = self.dp_world_size
        data_parallel_rank = self.global_rank
        if self.mpu is not None:
            data_parallel_world_size = self.mpu.get_data_parallel_world_size()
            data_parallel_rank = self.mpu.get_data_parallel_rank()

        if data_sampler is None and (route == ROUTE_PREDICT or route == ROUTE_EVAL):
            data_sampler = torch.utils.data.DistributedSampler(
                dataset,
                num_replicas=data_parallel_world_size,
                rank=data_parallel_rank,
                shuffle=False,
            )

        deepspeed_dataloader_config = {}
        if self.curriculum_learning_enabled():
            deepspeed_dataloader_config = {
                CURRICULUM_LEARNING: self.curriculum_learning_enabled(),
                DATA_EFFICIENCY: self.data_efficiency_config(),
                DATA_PARALLEL_GROUP: self.data_parallel_group,
                GRADIENT_ACCUMULATION_STEPS: self.gradient_accumulation_steps(),
                GLOBAL_RANK: self.global_rank,
                DATA_SAMPLING_NUM_WORKERS: self.data_sampling_config()[DATA_SAMPLING_NUM_WORKERS]
            }
        return DeepSpeedDataLoader(dataset=dataset,
                                   batch_size=batch_size,
                                   pin_memory=pin_memory,
                                   collate_fn=collate_fn,
                                   local_rank=self.local_rank,
                                   tput_timer=deepspeed_io_timer,
                                   num_local_io_workers=num_local_io_workers,
                                   data_sampler=data_sampler,
                                   data_parallel_world_size=data_parallel_world_size,
                                   data_parallel_rank=data_parallel_rank,
                                   dataloader_drop_last=self.dataloader_drop_last(),
                                   deepspeed_dataloader_config=deepspeed_dataloader_config)

    def train(self, mode=True):
        r""""""

        self.warn_unscaled_loss = True
        self.module.train(mode)

    def eval(self):
        r""""""

        self.warn_unscaled_loss = True
        self.module.train(False)

    def _scale_loss_by_gas(self, prescaled_loss, eval_micro_batches=None):
        # In pipeline evaluation, there is an option to use different micro-bs, which creates different number of
        # micro batches, thus the training gas, is not valid in this case. need to use the number of eval_micro_batches
        scaling_factor = self.gradient_accumulation_steps() if eval_micro_batches is None else eval_micro_batches
        if isinstance(prescaled_loss, torch.Tensor):
            scaled_loss = prescaled_loss / scaling_factor
        elif isinstance(prescaled_loss, tuple) or isinstance(prescaled_loss, list):
            scaled_loss = []
            for l in prescaled_loss:
                if isinstance(l, torch.Tensor):
                    scaled_loss.append(l / scaling_factor)
                else:
                    scaled_loss.append(l)
        else:
            scaled_loss = prescaled_loss
            if self.warn_unscaled_loss:
                logger.warning(f"DeepSpeed unable to scale loss because of type: {type(prescaled_loss)}")
                self.warn_unscaled_loss = False

        return scaled_loss

    def _create_module_forward_pre_hook(self):

        def _module_forward_pre_hook(module, inputs, kwargs):
            return self._forward_prologue(inputs, kwargs)

        return self.module.register_forward_pre_hook(_module_forward_pre_hook, prepend=False, with_kwargs=True)

    def _create_module_forward_post_hook(self):

        def _module_forward_post_hook(module, input, output):
            self._forward_epilogue()

        return self.module.register_forward_hook(_module_forward_post_hook)

    def _forward_prologue(self, inputs, kwargs):
        return_modified = False

        if not self.autotuning_profile_model_info():
            see_memory_usage("Engine before forward", force=self.memory_breakdown())

        flops_profiler_active = (self.flops_profiler_enabled()
                                 and self.global_steps == self.flops_profiler_profile_step() and self.global_rank == 0)

        # used to check quantization happens at step 0!
        if self.global_steps == 0 and hasattr(self, "compression_scheduler"):
            self.compression_scheduler.step(step_zero_check=True)
            if self.quantizer:
                tensor_to_quantize = self.optimizer.bit16_groups if self.zero_optimization_stage(
                ) == 2 else self.optimizer.fp16_groups
                if self.compression_scheduler.weight_quantization_enabled:
                    self.quantizer.quantize(
                        tensor_to_quantize,
                        (self.optimizer.overflow if self.fp16_enabled() else False),
                        self.eigenvalue_enabled(),
                        None,
                    )
                    return_modified = True

        if flops_profiler_active:
            self.flops_profiler.start_profile(ignore_list=None)

        if kwargs is not None:
            if self.module.training:
                if self.progressive_layer_drop:
                    kwargs.update(self.progressive_layer_drop.get_state())

            if self.__class__.__name__ != "PipelineEngine":
                # TODO: The above if condition is a HACK since for PipelineEngine
                # it's difficult to inject argument in forward pass.
                if self.module.training and self.curriculum_enabled_legacy():
                    self.curriculum_scheduler_legacy.update_difficulty(self.global_steps + 1)
                    if self.curriculum_params_legacy()["curriculum_type"] == "seqlen":
                        kwargs.update({"curriculum_seqlen": self.curriculum_scheduler_legacy.get_current_difficulty()})
                        return_modified = True

        if self.module.training and self.random_ltd_enabled():
            self.random_ltd_scheduler.update_seq(self.global_steps)

        if self.training_dataloader is None:
            self.tput_timer.start()

        self._start_timers(self.engine_timers.forward_timers)

        if self.zero_optimization_partition_weights():
            # Enable automated discovery of external parameters by indicating that
            # we are in a forward pass.
            for module in self.module.modules():
                module._parameters._in_forward = True

        if self.fp16_auto_cast():
            inputs = self._cast_inputs_half(inputs)
            return_modified = True

        if return_modified:
            return inputs, kwargs

    def _forward_epilogue(self):
        if self.zero_optimization_partition_weights():
            # Disable automated discovery of external parameters
            for module in self.module.modules():
                module._parameters._in_forward = False

        self._stop_timers(self.engine_timers.forward_timers)

        flops_profiler_active = (self.flops_profiler_enabled()
                                 and self.global_steps == self.flops_profiler_profile_step() and self.global_rank == 0)

        if flops_profiler_active:
            self.flops_profiler.stop_profile()

        if not self.autotuning_profile_model_info():
            see_memory_usage("Engine after forward", force=self.memory_breakdown())

    @instrument_w_nvtx
    def forward(self, *inputs, **kwargs):
        r"""Execute forward propagation
        Arguments:
            *inputs: Variable length input list
            **kwargs: variable length keyword arguments
        """
        if self.autotuning_profile_model_info():
            ma = get_ma_status()

        if self.is_deepcompile_enabled() and not self.is_deepcompile_active() and not self.is_compiled:
            log_dist_once(
                "DeepCompile is enabled but engine.compile() has not been called; executing without DeepCompile until compile() runs.",
                ranks=[0])

        if self.is_deepcompile_active() and hasattr(self, "launch_compile_passes"):
            # We can't have this in forward prologue as the compiler compiles hooks including the forward prologue.
            self.launch_compile_passes(self.global_steps)

        with autocast_if_enabled(self):
            loss = self.module(*inputs, **kwargs)

        # Register output backward hooks
        # preprocess_once_fn is called for preprocessing
        # preprocess_per_tensor_fn scales a tensor for gradient accumulation
        register_output_backward_hooks(loss,
                                       preprocess_once_fn=self._backward_prologue,
                                       preprocess_per_tensor_fn=self._backward_prologue_per_tensor)

        if self.autotuning_profile_model_info():
            activation_mem = get_ma_status() - ma
            self.autotuning_model_info["activation_mem_per_gpu"] = activation_mem
            print_json_dist(self.autotuning_model_info, [0], path=self.autotuning_model_info_path())
            exit()

        return loss

    def _cast_inputs_half(self, inputs):
        if isinstance(inputs, (list, tuple)):
            new_inputs = []
            for v in inputs:
                new_inputs.append(self._cast_inputs_half(v))
            return inputs.__class__(new_inputs)
        elif isinstance(inputs, dict):
            new_inputs = {}
            for k, v in inputs.items():
                new_inputs[k] = self._cast_inputs_half(v)
            return new_inputs
        elif hasattr(inputs, 'half') and inputs.is_floating_point():
            return inputs.half()
        else:
            return inputs

    def print_forward_breakdown(self, fwd_time):
        gate_time = 0.0
        moe_time = 0.0
        falltoall = 0.0
        salltoall = 0.0

        for gate in self.gate_modules:
            #logger.info(f"Individual TopK gate time: {gate.gate_time:.2f} ms")
            gate_time += gate.gate_time

        for l in self.moe_layers:
            #logger.info(f"MoE layer; total: {l.time_moe:.2f} ms, first alltoall: {l.time_falltoall:.2f}, second alltoall: {l.time_salltoall:.2f}")
            moe_time += l.time_moe
            falltoall += l.time_falltoall
            salltoall += l.time_salltoall

        # TODO: Allreduce/average them across ranks for more accurate timing.

        # if deepspeed.comm.get_rank() == 0:
        log_dist(
            f"time (ms) | fwd: {fwd_time:.2f} (fwd_moe: {moe_time:.2f}, 1st_a2a: {falltoall:.2f}, 2nd_a2a: {salltoall:.2f}, top_k: {gate_time:.2f})",
            ranks=[0])

    @instrument_w_nvtx
    def allreduce_gradients(self, bucket_size=MEMORY_OPT_ALLREDUCE_SIZE):
        # Skip gradient reduction when DeepCompile is enabled
        # DeepCompile handles its own gradient reduction through compiled graph operations
        if self.is_deepcompile_active():
            return

        # Pass (PP) gas boundary flag to optimizer (required for zero)
        self.optimizer.is_gradient_accumulation_boundary = self.is_gradient_accumulation_boundary()
        # ZeRO stage >= 2 communicates during non gradient accumulation boundaries as well
        if self.zero_optimization_partition_gradients():
            self.optimizer.overlapping_partition_gradients_reduce_epilogue()

        # Communicate only at gradient accumulation boundaries
        elif self.is_gradient_accumulation_boundary():
            if self.zero_optimization_stage() == ZeroStageEnum.optimizer_states and hasattr(
                    self.optimizer, 'reduce_gradients'):
                self.optimizer.reduce_gradients(pipeline_parallel=self.pipeline_parallelism)
            else:
                grads = None
                self.buffered_allreduce_fallback(grads=grads, elements_per_buffer=bucket_size)
        elif self.zenflow:
            self.optimizer.reduce_gradients(pipeline_parallel=self.pipeline_parallelism)

    def _backward_prologue(self):
        self._start_timers(self.engine_timers.backward_timers)

        # When necessary internal APIs are not available, we disable direct calls to tensor.backward()
        # and limit to engine.backward(loss) only.
        if not self._support_torch_style_backward and not self._running_engine_backward:
            raise RuntimeError("Direct calls to tensor.backward() are not supported in this configuration. "
                               "This occurs when either: (1) your PyTorch version lacks required internal APIs, "
                               "or (2) using ZeRO stage 0. "
                               "Please use engine.backward(loss) instead.")

        see_memory_usage("Engine before backward", force=self.memory_breakdown())

        assert not self.eigenvalue_enabled(), "Eigenvalue is not supported with non-scalar backward"
        assert not self.amp_enabled(), "Apex AMP is not supported with non-scalar backward"

        if self.is_deepcompile_active():
            deepcompile_backward_prologue(self.is_gradient_accumulation_boundary())

        if isinstance(self.optimizer, ZeROOptimizer):
            self.optimizer.backward_prologue()
            self.optimizer.enter_backward()

        if self.zenflow and self.auto_update:
            self.optimizer.zenflow_state ^= 1

        if self.zero_optimization():
            self.optimizer.is_gradient_accumulation_boundary = self.is_gradient_accumulation_boundary()

    def _backward_epilogue(self):
        self._start_timers(self.engine_timers.backward_reduce_timers)
        if self.enable_backward_allreduce and not self.inside_no_sync_ctxt:
            # Traditional code path that allreduces the module parameter grads
            self.allreduce_gradients()

        if isinstance(self.optimizer, ZeROOptimizer):
            self.optimizer.backward_epilogue()
            self.optimizer.exit_backward()

        see_memory_usage("Engine after backward", force=self.memory_breakdown())
        self._stop_timers(self.engine_timers.backward_reduce_timers)
        self._stop_timers(self.engine_timers.backward_timers)

    def _backward_prologue_per_tensor(self, grad):
        return grad / self.gradient_accumulation_steps()

    def _backward_post_hook(self):
        if not self._running_engine_backward:
            # Check if loss scaling was required but not applied
            needs_scaler = False
            if isinstance(self.optimizer, ZeROOptimizer):
                needs_scaler = self.optimizer.needs_scaler()
            elif self.torch_autocast_z0_gradscaler is not None:
                needs_scaler = True
            elif self.amp_enabled():
                needs_scaler = True

            if needs_scaler and not self._manual_backward_expected:
                # User called backward() directly without using engine.scale() or engine.backward()
                error_msg = ("Loss scaling is required for this configuration, but backward() was called "
                             "directly without scaling the loss. Please use one of the following:"
                             " 1. engine.backward(loss)"
                             " 2. engine.scale(loss).backward()")
                if self.amp_enabled():
                    error_msg += " Note: AMP (NVIDIA Apex) only supports engine.backward(loss)."
                raise RuntimeError(error_msg)

            # Clear the flag for next backward
            self._manual_backward_expected = False

            self._backward_epilogue()

    @contextmanager
    def no_sync(self):
        r"""
            Context manager to disable gradient reduction during backward pass.
            This context manager has the following effects on other DeepSpeed features:
            1. Incompatible with ZeRO stage 2/3 which rely on reduction for gradient partitioning.
            2. It is illegal to call engine.step() within the context manager.
            3. Tracking of gradient accumulation steps is disabled.
        """
        assert not self.zero_optimization_partition_gradients(), \
        f"no_sync context manager is incompatible with gradient partitioning logic of ZeRO stage {self.zero_optimization_stage()}"

        assert not self.inside_no_sync_ctxt, "no_sync context manager reentry is unsupported"

        self.inside_no_sync_ctxt = True
        try:
            yield
        finally:
            self.inside_no_sync_ctxt = False

    def scale(self, loss):
        r"""Apply loss scaler for manual backward pass.

        Use this method when calling loss.backward() directly instead of engine.backward().
        This applies the appropriate loss scaler for mixed precision training, allowing you
        to manually control the backward pass while still benefiting from DeepSpeed's
        gradient scaling functionality.

        Example::

            output = engine(input)
            loss = criterion(output, target)
            scaled_loss = engine.scale(loss)
            scaled_loss.backward()  # Manual backward call
            engine.step()

        Arguments:
            loss: Scalar loss tensor to be scaled

        Returns:
            Scaled loss tensor ready for .backward() call

        Raises:
            RuntimeError: If AMP (NVIDIA Apex) is enabled. AMP requires using engine.backward()
                         directly as it uses a context manager that cannot be separated from
                         the backward call.
            AssertionError: If loss is not a scalar tensor with grad_fn, or if no optimizer
                           is configured.
        """
        assert self.optimizer is not None and not isinstance(self.optimizer, DummyOptim), \
            "must provide optimizer during init in order to use scale"
        assert maybe_loss_for_backward(loss), \
            "loss must be a scalar tensor with grad_fn. For non-scalar tensors, use tensor.backward(grad)"

        # AMP (NVIDIA Apex) uses a context manager that wraps both scaling and backward,
        # so it cannot be used with manual backward calls
        if self.amp_enabled():
            raise RuntimeError("engine.scale() is not compatible with AMP (NVIDIA Apex). "
                               "When using AMP, you must call engine.backward(loss) instead of manual backward.")

        # Apply loss scaler based on optimizer type
        scaled_loss = loss
        if isinstance(self.optimizer, ZeROOptimizer):
            scaled_loss = self.optimizer.scale_if_loss(loss)
        elif self.torch_autocast_z0_gradscaler:
            scaled_loss = self.torch_autocast_z0_gradscaler.scale(loss)

        # Mark that scale() was called for validation in backward hook
        self._manual_backward_expected = True

        return scaled_loss

    @instrument_w_nvtx
    def backward(self, loss, retain_graph=False, scale_wrt_gas=True):
        r"""Execute backward pass on the loss
        Arguments:
            loss: Torch tensor on which to execute backward propagation
            retain_graph: bool, default: false
                forward on user defined choice of retain_graph
        """
        assert self.optimizer is not None and not isinstance(self.optimizer, DummyOptim), \
            "must provide optimizer during init in order to use backward"
        assert maybe_loss_for_backward(
            loss), "loss must be a scalar tensor. If you need to pass output gradients, backward() of output tensors"

<<<<<<< HEAD
        self._start_timers(self.engine_timers.backward_timers)
        loss = self._backward_prologue(loss, scale_wrt_gas)
        with compiled_autograd(self._is_compiled_autograd_enabled, self._compile_kwargs):
            self._do_optimizer_backward(loss, retain_graph)
            self._backward_epilogue()
        self._stop_timers(self.engine_timers.backward_timers)
=======
        self._running_engine_backward = True

        # Set flag to prevent hooks from firing (we'll manually call prologue/epilogue)
        backward_kwargs = {"retain_graph": retain_graph}
        if self.eigenvalue_enabled():
            backward_kwargs["create_graph"] = True
            backward_kwargs["retain_graph"] = True

        # Used only for return value
        gas_scaled_loss = loss / self.gradient_accumulation_steps() if scale_wrt_gas else loss

        # TODO: handle these scaling with direct calls to loss.backward()
        if isinstance(self.optimizer, ZeROOptimizer):
            loss = self.optimizer.scale_if_loss(loss)
        elif self.torch_autocast_z0_gradscaler:
            loss = self.torch_autocast_z0_gradscaler.scale(loss)

        if self.zero_optimization() or not self.amp_enabled():
            loss.backward(**backward_kwargs)
        elif self.amp_enabled():
            # AMP requires delaying unscale when inside gradient accumulation boundaries
            # https://nvidia.github.io/apex/advanced.html#gradient-accumulation-across-iterations
            delay_unscale = not self.is_gradient_accumulation_boundary()
            with amp.scale_loss(loss, self.optimizer, delay_unscale=delay_unscale) as scaled_loss:
                scaled_loss.backward(**backward_kwargs)

        # backward_epilogue is not called in a hook when self._support_torch_style_backward is False
        self._backward_epilogue()
>>>>>>> 7f2f4232

        self._running_engine_backward = False

        return gas_scaled_loss

    def is_gradient_accumulation_boundary(self):
        """
        Query whether the current micro-batch is at the boundary of
        gradient accumulation, and thus will trigger gradient reductions and
        an optimizer step.

        Returns:
            bool: if the current step is a gradient accumulation boundary.

        """
        if self._is_gradient_accumulation_boundary is None:
            if self.zenflow:
                return self._is_zenflow_update_boundary()
            else:
                return (self.micro_steps + 1) % self.gradient_accumulation_steps() == 0
        else:
            return self._is_gradient_accumulation_boundary

    def set_gradient_accumulation_boundary(self, is_boundary):
        """
        Manually overrides the DeepSpeed engine's gradient accumulation boundary state, this is an optional
        feature and should be used with care. The state should be set before to the intended
        value before each forward/backward. The final forward/backward should have the
        boundary state set to True. This style allows client code to only call engine.step() once after all
        the gradient accumulation passes are complete. See example below:
        .. code-block:: python
        engine.set_gradient_accumulation_boundary(False)
        for _ in range(gradient_accumulation_steps - 1):
            micro_batch = next(data_loader)
            loss = engine(micro_batch)
            engine.backward(loss)
        engine.set_gradient_accumulation_boundary(True)
        micro_batch = next(data_loader)
        loss = engine(micro_batch)
        engine.backward(loss)
        engine.step()
        Arguments:
            is_boundary (bool): are we at a gradient accumulation boundary or not?
        """
        self._is_gradient_accumulation_boundary = is_boundary
        self.optimizer.is_gradient_accumulation_boundary = is_boundary

    def zero_grad(self):
        """
        Zero parameter grads.
        """
        for param_name, param in self.module.named_parameters():
            param.grad = None

    def clip_fp32_gradients(self):
        clip_grad_norm_(parameters=self.module.parameters(), max_norm=self.gradient_clipping(), mpu=self.mpu)

    def _take_model_step(self, lr_kwargs, block_eigenvalue={}):
        if self.gradient_clipping() > 0.0:
            if self.torch_autocast_z0_gradscaler:
                # Unscale for gradient clipping
                self.torch_autocast_z0_gradscaler.unscale_(self.optimizer)
            if not (self.fp16_enabled() or self.bfloat16_enabled() or self.amp_enabled() or self.zero_optimization()):
                self.clip_fp32_gradients()
            elif self.amp_enabled():
                # AMP's recommended way of doing clipping
                # https://nvidia.github.io/apex/advanced.html#gradient-clipping
                master_params = amp.master_params(self.optimizer)
                clip_grad_norm_(parameters=master_params, max_norm=self.gradient_clipping(), mpu=self.mpu)
        if self.torch_autocast_z0_gradscaler:
            self.torch_autocast_z0_gradscaler.step(self.optimizer)
            self.torch_autocast_z0_gradscaler.update()
        else:
            self.optimizer.step()

        if hasattr(self.optimizer, '_global_grad_norm'):
            self._global_grad_norm = self.optimizer._global_grad_norm

        # Quantize the updated parameter if there is no overflow
        if self.quantizer:
            tensor_to_quantize = self.optimizer.bit16_groups if self.zero_optimization_stage(
            ) == 2 else self.optimizer.fp16_groups
            if self.compression_scheduler.weight_quantization_enabled:
                self.quantizer.quantize(
                    tensor_to_quantize,
                    (self.optimizer.overflow if self.fp16_enabled() else False),
                    self.eigenvalue_enabled(),
                    block_eigenvalue,
                )
        # zero grad in basic optimizer could be unreliable and may not exhibit
        # the behavior that we want
        if self.bfloat16_enabled():
            # TODO: Temporary until bf16_optimizer and zero_optimizer are integrated
            if self.zero_optimization() and hasattr(self.optimizer, "zero_grad"):
                self.optimizer.zero_grad()
            else:
                pass
        elif self.zero_optimization() or self.fp16_enabled() or self.amp_enabled():
            self.optimizer.zero_grad()
        else:
            self.zero_grad()

        # Check overflow here since in DS fp16 optimizer, the overflow is updated in above step() function.
        overflow = False
        if hasattr(self.optimizer, "overflow"):
            overflow = self.optimizer.overflow
        self._step_applied = not overflow

        if overflow:
            self.skipped_steps += 1
        else:
            self.compression_scheduler.step()
            if self.lr_scheduler is not None:
                try:
                    self.lr_scheduler.step(**(lr_kwargs or {}))
                except TypeError:
                    # XXX Hack to work with Megatron 2.0 and DeepSpeed pipelines.
                    # We don't currently have a way to specify lr_kwargs from
                    # pipe_engine.train_batch()
                    self.lr_scheduler.step(self.train_batch_size())

        if self.steps_per_print() is not None:
            report_progress = self.global_rank == 0 if self.global_rank else True
            if report_progress and (self.global_steps + 1) % self.steps_per_print() == 0:
                self._report_progress(self.global_steps + 1)

        self.losses = None
        self.global_steps += 1
        self.global_samples += self.train_batch_size()

    def step(self, lr_kwargs=None):
        r"""Execute the weight update step after forward and backward propagation
        on effective_train_batch.
        """
        assert not self.inside_no_sync_ctxt, \
        "It is illegal to call Engine.step() inside no_sync context manager"

        see_memory_usage("Engine before step", force=self.memory_breakdown())

        # Check early because self.global_steps is incremented at some point here.
        # TODO: Delay self.global_steps increment until very end of this function.
        flops_profiler_active = self.flops_profiler_enabled(
        ) and self.global_steps == self.flops_profiler_profile_step() and self.global_rank == 0

        self._start_timers(self.engine_timers.step_timers)

        assert self.optimizer is not None and not isinstance(self.optimizer, DummyOptim), \
            "must provide optimizer during init in order to use step"

        report_progress = False

        self._step_applied = False  # assume False, will flip to True

        if self.zenflow:
            self.optimizer._sync_selective_optimizer_lr()
            if self.auto_update:
                self.update_interval += 1

        # Update the model when we reach gradient accumulation boundaries
        if self.is_gradient_accumulation_boundary():
            self.gas_boundary_ctr += 1

            if self.checkpoint_engine.is_decoupled():
                self._commit_decoupled_checkpoint()

            if (self.eigenvalue_enabled() and (self.gas_boundary_ctr % self.eigenvalue_gas_boundary_resolution() == 0)
                    and self.quantizer.any_precision_switch()):
                log_dist("computing eigenvalue...", ranks=[0])
                self.block_eigenvalue = self.eigenvalue.compute_eigenvalue(self.module, self.device,
                                                                           self.optimizer.cur_scale)

            if self.progressive_layer_drop:
                self.progressive_layer_drop.update_state(self.global_steps)

            if (self.eigenvalue_enabled() and not self.gas_boundary_ctr % self.eigenvalue_gas_boundary_resolution()
                    and self.quantizer.any_precision_switch()):
                self._take_model_step(lr_kwargs, self.block_eigenvalue)
            else:
                self._take_model_step(lr_kwargs)

            report_progress = self.global_rank == 0 if self.global_rank else True

        if self.zenflow:
            self._zenflow_step(lr_kwargs)

        self.tput_timer.stop(global_step=self.is_gradient_accumulation_boundary(), report_speed=report_progress)

        self._stop_timers(self.engine_timers.step_timers)

        # Log learning rate
        if self.monitor.enabled:
            if self.is_gradient_accumulation_boundary():
                if self.global_rank == 0:
                    self.summary_events = [("Train/Samples/lr", self.get_lr()[0], self.global_samples)]

                    if self.fp16_enabled() and hasattr(self.optimizer, "cur_scale"):
                        self.summary_events.append((
                            "Train/Samples/loss_scale",
                            self.optimizer.cur_scale,
                            self.global_samples,
                        ))

                    if (self.eigenvalue_enabled()
                            and not self.gas_boundary_ctr % self.eigenvalue_gas_boundary_resolution()):
                        ev_values = self.block_eigenvalue.values()
                        for i in range(len(ev_values)):
                            self.summary_events.append((
                                f"Train/Eigenvalues/ModelBlockParam_{i}",
                                self.ev_values[i][0],
                                self.global_samples,
                            ))
                    self.monitor.write_events(self.summary_events)

        # Check flops profiling
        if flops_profiler_active:
            if self.autotuning_enabled():
                self.flops = self.flops_profiler.get_total_flops() * 3
                self.fwd_duration = self.flops_profiler.get_total_duration()
            else:
                self.flops_profiler.print_model_profile(
                    profile_step=self.global_steps,
                    module_depth=self.flops_profiler_module_depth(),
                    top_modules=self.flops_profiler_top_modules(),
                    detailed=self.flops_profiler_detailed(),
                    output_file=self.flops_profiler_output_file(),
                )
            self.flops_profiler.end_profile()

        if self.autotuning_enabled() and self.global_steps == (self.autotuning_end_profile_step() + 1):
            self._autotuning_exit()

        if self.wall_clock_breakdown():
            # Log micro timing and reset
            self.timers.log(names=self.engine_timers.micro_timers, memory_breakdown=self.memory_breakdown())

        if self.wall_clock_breakdown() or self.flops_profiler_enabled():
            # Log global timing and reset
            if self.is_gradient_accumulation_boundary():
                if self.monitor.enabled:
                    self._write_monitor()

                if self.has_moe_layers:
                    fwd_time = self.timers(FORWARD_GLOBAL_TIMER).elapsed(reset=False)
                    self.print_forward_breakdown(fwd_time=fwd_time)

                self.timers.log(self.engine_timers.global_timers)

        self.micro_steps += 1
        see_memory_usage("Engine after step", force=self.memory_breakdown())

    def _start_timers(self, timer_names):
        for name in timer_names:
            self.timers(name).start()

    def _stop_timers(self, timer_names):
        record = self.is_gradient_accumulation_boundary() and \
            self.flops_profiler_enabled() and \
                (self.global_steps >= self.flops_profiler_profile_step())
        for name in timer_names:
            self.timers(name).stop(record=record)

    def _autotuning_exit(self):
        if self.global_rank == 0:
            msg = self.timers.get_mean([
                FORWARD_GLOBAL_TIMER,
                BACKWARD_GLOBAL_TIMER,
                STEP_GLOBAL_TIMER,
            ], reset=False)
            titer = 0.0
            titer += msg[FORWARD_GLOBAL_TIMER] if FORWARD_GLOBAL_TIMER in msg else 0
            titer += msg[BACKWARD_GLOBAL_TIMER] if BACKWARD_GLOBAL_TIMER in msg else 0
            titer += msg[STEP_GLOBAL_TIMER] if STEP_GLOBAL_TIMER in msg else 0
            titer *= self.gradient_accumulation_steps()
            msg["latency"] = titer
            msg["FLOPS_per_gpu"] = self.flops * 1_000_000 * self.gradient_accumulation_steps() / titer
            msg["throughput"] = self.train_batch_size() * 1_000_000 / \
                msg["latency"]
            print_json_dist(msg, [0], path=self.autotuning_metric_path())
            log_dist(
                f"Wrote metrics to {self.autotuning_metric_path()}, {os.path.abspath(self.autotuning_metric_path())}",
                ranks=[0])
            import atexit
            atexit.register(print, "Autotuning: done with running current ds config.")
        exit()

    def _write_monitor(self):
        if self.global_rank == 0:
            self.summary_events = [
                (
                    "Train/Samples/elapsed_time_ms_forward",
                    self.timers(FORWARD_GLOBAL_TIMER).elapsed(reset=False),
                    self.global_samples,
                ),
                (
                    "Train/Samples/elapsed_time_ms_backward",
                    self.timers(BACKWARD_GLOBAL_TIMER).elapsed(reset=False),
                    self.global_samples,
                ),
                (
                    "Train/Samples/elapsed_time_ms_backward_inner",
                    self.timers(BACKWARD_INNER_GLOBAL_TIMER).elapsed(reset=False),
                    self.global_samples,
                ),
                (
                    "Train/Samples/elapsed_time_ms_backward_allreduce",
                    self.timers(BACKWARD_REDUCE_GLOBAL_TIMER).elapsed(reset=False),
                    self.global_samples,
                ),
                (
                    "Train/Samples/elapsed_time_ms_step",
                    self.timers(STEP_GLOBAL_TIMER).elapsed(reset=False),
                    self.global_samples,
                ),
            ]
            self.monitor.write_events(self.summary_events)

    def _get_optimizer_param(self, param_name):
        result = []
        if not self.optimizer:
            return result
        for group in self.optimizer.param_groups:
            if param_name in group:
                result.append(group[param_name])
            else:
                result.append(0.0)
        return result

    def get_lr(self):
        return self._get_optimizer_param("lr")

    def get_type(self):
        return self._get_optimizer_param("type")

    def get_mom(self):
        if self.optimizer_name() in ["SGD", "RMSprop"]:
            return self._get_optimizer_param("momentum")
        else:
            return self._get_optimizer_param("betas")

    def get_pld_theta(self):
        if self.progressive_layer_drop:
            return self.progressive_layer_drop.get_theta()
        else:
            return None

    def _report_progress(self, step):
        lr = self.get_lr()
        mom = self.get_mom()
        log_dist(f"step={step}, skipped={self.skipped_steps}, lr={lr}, mom={mom}", ranks=[0])

    def allreduce_bucket(self, bucket, dp_group, dp_world_size=None):
        tensor = self.flatten(bucket)

        tensor_to_allreduce = tensor

        if self.communication_data_type != tensor.dtype:
            tensor_to_allreduce = tensor.to(self.communication_data_type)

        if dp_world_size is None:
            dp_world_size = dist.get_world_size(group=dp_group)
        if self.postscale_gradients():
            if self.gradient_predivide_factor() != 1.0:
                tensor_to_allreduce.mul_(1.0 / self.gradient_predivide_factor())

            dist.all_reduce(tensor_to_allreduce, group=dp_group)
            if self.gradient_average:
                if self.gradient_predivide_factor() != dp_world_size:
                    tensor_to_allreduce.mul_(self.gradient_predivide_factor() / dp_world_size)
        else:
            tensor_to_allreduce.mul_(1. / dp_world_size)
            dist.all_reduce(tensor_to_allreduce, group=dp_group)

        if self.communication_data_type != tensor.dtype and tensor is not tensor_to_allreduce:
            tensor.copy_(tensor_to_allreduce)

        return tensor

    def allreduce_and_copy(self, small_bucket, dp_group, dp_world_size=None):
        allreduced = self.allreduce_bucket(small_bucket, dp_group, dp_world_size)
        for buf, synced in zip(small_bucket, self.unflatten(allreduced, small_bucket)):
            buf.copy_(synced)

    def allreduce_no_retain(self, bucket, dp_group, numel_per_bucket=500000000, dp_world_size=None):
        small_bucket = []
        numel = 0
        for tensor in bucket:
            small_bucket.append(tensor)
            numel = numel + tensor.numel()
            if numel > numel_per_bucket:
                self.allreduce_and_copy(small_bucket, dp_group, dp_world_size)
                small_bucket = []
                numel = 0
        if len(small_bucket) > 0:
            self.allreduce_and_copy(small_bucket, dp_group, dp_world_size)

    def _get_gradients_for_reduction(self):
        non_expert_grads = []
        expert_grads = {}
        if self.has_moe_layers:
            for key in self.expert_data_parallel_group.keys():
                expert_grads[key] = []

        for param_name, param in self.module.named_parameters():
            if not param.requires_grad:
                continue

            if param.grad is None:
                # In cases where there is an imbalance of empty grads across
                # ranks we must create empty grads, this will ensure that every
                # rank is reducing the same size. In some cases it may make
                # sense in the future to support the ability to average not
                # w.r.t. world size but with a different value.
                param.grad = torch.zeros(param.size(), dtype=param.dtype, device=param.device)

            grad_data = param.grad.data
            if param_name in self.sparse_tensor_module_names or grad_data.is_sparse:
                # Call param.grad without data to avoid problem with setting of updated grads
                grad_data = SparseTensor(param.grad)

            if is_moe_param(param):
                expert_grads[param.group_name].append(grad_data)
            else:
                non_expert_grads.append(grad_data)

        return non_expert_grads, expert_grads

    def _reduce_non_expert_gradients(self, grads, elements_per_buffer):
        split_sparse_tensor_buckets, split_dense_tensor_buckets = split_half_float_double_sparse(grads)
        if self.pipeline_parallelism:
            dp_group = self.mpu.get_data_parallel_group()
            dp_world_size = dist.get_world_size(dp_group)
        else:
            dp_group = groups._get_sequence_data_parallel_group()
            dp_world_size = dist.get_world_size(dp_group) / float(self.sequence_parallel_size)
        for _, sparse_bucket_tuple in enumerate(split_sparse_tensor_buckets):
            if sparse_bucket_tuple:
                bucket_type, sparse_bucket = sparse_bucket_tuple
                self.sparse_allreduce_no_retain(sparse_bucket, dp_group=dp_group, dp_world_size=dp_world_size)

        for _, dense_bucket_tuple in enumerate(split_dense_tensor_buckets):
            if dense_bucket_tuple:
                bucket_type, dense_bucket = dense_bucket_tuple
                self.allreduce_no_retain(dense_bucket,
                                         dp_group=dp_group,
                                         numel_per_bucket=elements_per_buffer,
                                         dp_world_size=dp_world_size)

    def _reduce_expert_gradients(self, expert_grads, elements_per_buffer):
        # to maintain the gradients value unaffected by ep_size setting,
        # utilize dp_world_size for allreduce average
        dp_world_size = dist.get_world_size(groups._get_data_parallel_group())
        for ep_name, expert_grads_group in expert_grads.items():
            ep_dp_group = groups._get_expert_data_parallel_group(ep_name)
            split_sparse_tensor_buckets, split_dense_tensor_buckets = split_half_float_double_sparse(
                expert_grads_group)

            for _, sparse_bucket_tuple in enumerate(split_sparse_tensor_buckets):
                if sparse_bucket_tuple:
                    bucket_type, sparse_bucket = sparse_bucket_tuple
                    self.sparse_allreduce_no_retain(sparse_bucket, dp_group=ep_dp_group, dp_world_size=dp_world_size)

            for _, dense_bucket_tuple in enumerate(split_dense_tensor_buckets):
                if dense_bucket_tuple:
                    bucket_type, dense_bucket = dense_bucket_tuple
                    # Separate between diff groups
                    self.allreduce_no_retain(dense_bucket,
                                             dp_group=ep_dp_group,
                                             numel_per_bucket=elements_per_buffer,
                                             dp_world_size=dp_world_size)

    def buffered_allreduce_fallback(self, grads=None, elements_per_buffer=500000000):
        if grads is None:
            if hasattr(self.optimizer, "get_grads_for_reduction"):
                # This is currently for BF16 optimizer
                non_expert_grads, expert_grads = self.optimizer.get_grads_for_reduction()
            else:
                non_expert_grads, expert_grads = self._get_gradients_for_reduction()
        else:
            assert not self.has_moe_layers, "attempting to reduce grads in unsupported way w.r.t. MoE"
            non_expert_grads = grads

        self._reduce_non_expert_gradients(non_expert_grads, elements_per_buffer)

        if self.has_moe_layers:
            self._reduce_expert_gradients(expert_grads, elements_per_buffer)

    def sparse_allreduce_no_retain(self, bucket, dp_group, dp_world_size=None):
        allreduced_sparses = self.sparse_allreduce_bucket(bucket, dp_group, dp_world_size)
        # Densify sparse tensor and copy back to original location
        for tensor in allreduced_sparses:
            if tensor.is_sparse:
                tensor.orig_dense_tensor.data = tensor.to_coo_tensor()
            else:
                tensor.orig_dense_tensor.copy_(tensor.to_dense())

    def sparse_allreduce_bucket(self, bucket, dp_group, dp_world_size=None):
        sparse_list = []
        for sparse in bucket:
            sparse_list.append(self.sparse_allreduce(sparse, dp_group, dp_world_size))
        return sparse_list

    def sparse_allreduce(self, sparse, dp_group, dp_world_size=None):
        original_data_type = sparse.values.dtype
        if self.communication_data_type != sparse.values.dtype:
            if self.communication_data_type in (torch.float16, torch.bfloat16):
                indices = sparse.indices.to(torch.int32)
            else:
                indices = sparse.indices
            values = sparse.values.to(self.communication_data_type)
        else:
            indices = sparse.indices
            values = sparse.values

        if dp_world_size is None:
            dp_world_size = dist.get_world_size(group=dp_group)
        if self.postscale_gradients():
            if self.gradient_average:
                values.mul_(self.gradient_predivide_factor() / (dp_world_size))
        else:
            values.mul_(1. / (dp_world_size))

        indices_device_list = self.sparse_all_gather(indices, dp_group)
        values_device_list = self.sparse_all_gather(values, dp_group)

        sparse.indices = torch.cat(indices_device_list).to(torch.long)
        sparse.values = torch.cat(values_device_list).to(original_data_type)
        return sparse

    def sparse_all_gather(self, value, dp_group):
        my_size = torch.LongTensor([value.size()[0]]).to(self.device)
        all_sizes = self.all_gather_scalar(my_size, dp_group)
        max_size = torch.cat(all_sizes).max()
        fill_size = max_size - my_size

        assert value.dim() in [1, 2]
        if value.dim() == 1:
            if fill_size > 0:
                value = torch.cat([value, value.new_empty(fill_size)])
            tensor_list = [value.new_empty(max_size) for _ in range(dist.get_world_size(group=dp_group))]
        else:
            if fill_size > 0:
                value = torch.cat([value, value.new_empty(fill_size, value.size()[1])])
            tensor_list = [
                value.new_empty(max_size,
                                value.size()[1]) for _ in range(dist.get_world_size(group=dp_group))
            ]

        dist.all_gather(tensor_list, value, group=dp_group)
        tensors = []
        for dev_idx, t in enumerate(tensor_list):
            size = all_sizes[dev_idx][0]
            tensors.append(t.index_select(0, torch.arange(size, dtype=torch.long, device=self.device)))

        return tensors

    def all_gather_scalar(self, value, dp_group):
        tensor_list = [value.new_zeros(value.size()) for _ in range(dist.get_world_size(group=dp_group))]
        dist.all_gather(tensor_list, value, group=dp_group)
        return tensor_list

    def module_state_dict(self, destination=None, prefix="", keep_vars=False, exclude_frozen_parameters=False):
        sd = self.module.state_dict(destination=destination, prefix=prefix, keep_vars=keep_vars)

        # Remove frozen parameter weights from state_dict if specified
        if exclude_frozen_parameters:
            for n, p in self.module.named_parameters():
                if not p.requires_grad and n in sd:
                    del sd[n]

        if self.random_ltd_enabled():
            sd = remove_random_ltd_state_dict(sd)
        return sd

    @staticmethod
    def load_moe_state_dict(checkpoint_path,
                            tag,
                            state_dict,
                            old_moe_load,
                            model=None,
                            mpu=None,
                            num_experts=1,
                            checkpoint_engine=TorchCheckpointEngine()):
        if old_moe_load:
            expp_rank = groups._get_expert_data_parallel_rank(groups._get_max_expert_size_name())

            num_local_experts = max(num_experts) // groups._get_expert_parallel_world_size(
                groups._get_max_expert_size_name())
            for local_expert_id in range(num_local_experts):
                global_expert_id = expp_rank * num_local_experts + local_expert_id
                expert_state_dict = checkpoint_engine.load(
                    DeepSpeedEngine._get_expert_ckpt_name(
                        checkpoint_path,
                        -1,  # -1 means ignore layer_id
                        global_expert_id,
                        tag,
                        mpu),
                    map_location=torch.device('cpu'))

                # Updating global -> local expert ids
                moe_str_prefix = '.deepspeed_moe.experts.deepspeed_experts.'
                for key in list(expert_state_dict.keys()):
                    local_key = key.replace(f'{moe_str_prefix}{global_expert_id}',
                                            f'{moe_str_prefix}{local_expert_id}')
                    expert_state_dict[local_key] = expert_state_dict.pop(key)
                state_dict.update(expert_state_dict)

        else:
            moe_layer_id = 0
            for n_module, module in model.named_modules():
                if isinstance(module, MoE):  # and deepspeed.comm.get_rank() == 0:
                    group_name = module.expert_group_name
                    num_local_experts = module.num_local_experts
                    expp_rank = groups._get_expert_parallel_rank(group_name)
                    # loop all local_experts
                    for local_expert_id in range(num_local_experts):
                        global_expert_id = expp_rank * num_local_experts + local_expert_id
                        expert_state_dict = checkpoint_engine.load(DeepSpeedEngine._get_expert_ckpt_name(
                            checkpoint_path, moe_layer_id, global_expert_id, tag, mpu),
                                                                   map_location=torch.device('cpu'))
                        # print(expert_state_dict.keys())
                        # Updating global -> local expert ids
                        moe_str_prefix = '.deepspeed_moe.experts.deepspeed_experts.'
                        for key in list(expert_state_dict.keys()):
                            local_key = key.replace(f'{moe_str_prefix}{global_expert_id}',
                                                    f'{moe_str_prefix}{local_expert_id}')
                            expert_state_dict[local_key] = expert_state_dict.pop(key)
                        state_dict.update(expert_state_dict)
                    moe_layer_id += 1

    def load_module_state_dict(self, checkpoint, strict=True, custom_load_fn=None, fetch_z3_params=False):
        if fetch_z3_params:
            params_to_fetch = [
                p for p in self.module.parameters()
                if hasattr(p, 'ds_id') and p.ds_status == ZeroParamStatus.NOT_AVAILABLE
            ]
        else:
            params_to_fetch = []

        with deepspeed.zero.GatheredParameters(params_to_fetch, modifier_rank=0):
            module_state_dict = checkpoint['module']
            if custom_load_fn:
                custom_load_fn(src=module_state_dict, dst=self.module)
            else:
                self.module.load_state_dict(
                    module_state_dict,  # TODO
                    strict=strict)

        if checkpoint.get(FROZEN_PARAM_FRAGMENTS, None) is not None:
            saved_frozen_params = checkpoint[FROZEN_PARAM_FRAGMENTS]
            for param in self.module.parameters():
                if param.requires_grad:
                    continue
                if param not in self.param_names:
                    raise ValueError(f"failed to find frozen {param} in named params")
                name = self.param_names[param]
                if hasattr(param, 'ds_id'):
                    param.ds_tensor.data.copy_(saved_frozen_params[name].data)
                else:
                    param.data.copy_(saved_frozen_params[name].data)

    def _get_zero_ckpt_prefix(self, dp_rank, bf16_mode):
        return f'{"bf16_" if bf16_mode else ""}zero_pp_rank_{dp_rank}'

    def _get_rank_zero_ckpt_name(self, checkpoints_path, tag, mp_rank, dp_rank, bf16_mode):
        file_prefix = self._get_zero_ckpt_prefix(dp_rank, bf16_mode=bf16_mode)
        zero_ckpt_name = os.path.join(
            checkpoints_path,
            str(tag),
            f"{file_prefix}_mp_rank_{mp_rank:02d}_optim_states.pt",
        )
        return zero_ckpt_name

    def _get_zero_ckpt_name(self, checkpoints_path, tag):
        mp_rank = 0 if self.mpu is None else self.mpu.get_model_parallel_rank()
        pp_rank = dist.get_rank(group=self.optimizer.dp_process_group)
        bf16_mode = self.bfloat16_enabled()
        return self._get_rank_zero_ckpt_name(checkpoints_path, tag, mp_rank, pp_rank, bf16_mode)

    def _get_ckpt_name(self, checkpoints_path, tag, mp_placeholder=None, pp_placeholder=None):
        if mp_placeholder is not None:
            mp_rank_str = mp_placeholder
        else:
            mp_rank = 0 if self.mpu is None else self.mpu.get_model_parallel_rank()
            mp_rank_str = f"{mp_rank:02d}"

        if self.zero_optimization_partition_weights():
            if pp_placeholder is not None:
                pp_rank = pp_placeholder
            else:
                pp_rank = dist.get_rank(group=self.optimizer.dp_process_group)

            filename = "zero_pp_rank_{}".format(pp_rank)
            ckpt_name = os.path.join(
                checkpoints_path,
                str(tag),
                f"{filename}_mp_rank_{mp_rank_str}_model_states.pt",
            )
        else:
            ckpt_name = os.path.join(
                checkpoints_path,
                str(tag),
                "mp_rank_" + mp_rank_str + "_model_states.pt",
            )
        return ckpt_name

    def _get_optimizer_ckpt_name(self, checkpoints_path, tag, expp_rank):
        mp_rank = 0 if self.mpu is None else self.mpu.get_model_parallel_rank()
        ckpt_name = os.path.join(checkpoints_path, str(tag),
                                 f'expp_rank_{expp_rank}_mp_rank_{mp_rank:02d}_optim_states.pt')
        return ckpt_name

    @staticmethod
    def _get_expert_ckpt_name(checkpoints_path, layer_id, expert_id, tag, mpu=None):
        mp_rank = 0 if mpu is None else mpu.get_model_parallel_rank()
        if layer_id <= -1:
            # Used to support old checkpoint loading
            ckpt_name = os.path.join(checkpoints_path, '' if tag is None else str(tag),
                                     f'expert_{expert_id}_mp_rank_{mp_rank:02d}_model_states.pt')
        else:
            # Used to support new checkpoint loading
            ckpt_name = os.path.join(checkpoints_path, '' if tag is None else str(tag),
                                     f'layer_{layer_id}_expert_{expert_id}_mp_rank_{mp_rank:02d}_model_states.pt')
        return ckpt_name

    def _get_all_ckpt_names(self, checkpoints_path, tag):
        # It is required that (checkpoints_path, tag) are consistent among all ranks.
        ckpt_file_pattern = self._get_ckpt_name(checkpoints_path,
                                                tag,
                                                mp_placeholder="*",
                                                pp_placeholder="0" if self.load_universal_checkpoint() else None)
        import glob

        ckpt_files = glob.glob(ckpt_file_pattern)
        ckpt_files.sort()
        return ckpt_files

    def load_checkpoint(self,
                        load_dir,
                        tag=None,
                        load_module_strict=True,
                        load_optimizer_states=True,
                        load_lr_scheduler_states=True,
                        load_module_only=False,
                        custom_load_fn=None):
        """
        Load training checkpoint

        Arguments:
            load_dir: Required. Directory to load the checkpoint from
            tag: Checkpoint tag used as a unique identifier for checkpoint, if not provided will attempt to load tag in 'latest' file
            load_module_strict: Optional. Boolean to strictly enforce that the keys in state_dict of module and checkpoint match.
            load_optimizer_states: Optional. Boolean to load the training optimizer states from Checkpoint. Ex. ADAM's momentum and variance
            load_lr_scheduler_states: Optional. Boolean to add the learning rate scheduler states from Checkpoint.
            load_module_only: Optional. Boolean to load only the model weights from the checkpoint. Ex. warmstarting.
            custom_load_fn: Optional. Custom model load function.

        Returns:
            A tuple of ``load_path`` and ``client_state``.
            *``load_path``: Path of the loaded checkpoint. ``None`` if loading the checkpoint failed.
            *``client_state``: State dictionary used for loading required training states in the client code.

        Important: under ZeRO3, one cannot load checkpoint with ``engine.load_checkpoint()`` right
        after ``engine.save_checkpoint()``. It is because ``engine.module`` is partitioned, and
        ``load_checkpoint()`` wants a pristine model. If insisting to do so, please reinitialize engine
        before ``load_checkpoint()``.

        """

        if tag is None:
            latest_tag = "latest_universal" if self.load_universal_checkpoint() else "latest"
            latest_path = os.path.join(load_dir, latest_tag)
            if os.path.isfile(latest_path):
                with open(latest_path, "r") as fd:
                    tag = fd.read().strip()
            else:
                if self.load_universal_checkpoint():
                    raise ValueError(f'Invalid for universal checkpoint: {latest_path} does not exist')
                else:
                    logger.warning(
                        f"Unable to find latest file at {latest_path}, if trying to load latest "
                        "checkpoint please ensure this file exists or pass an explicit checkpoint tag when loading a checkpoint."
                    )
                    return None, None

        if self._optimizer_has_ckpt_event_prologue():
            # Prepare for checkpoint load by ensuring all parameters are partitioned
            self.optimizer.checkpoint_event_prologue()

        load_path, client_states = self._load_checkpoint(load_dir,
                                                         tag,
                                                         load_module_strict=load_module_strict,
                                                         load_optimizer_states=load_optimizer_states,
                                                         load_lr_scheduler_states=load_lr_scheduler_states,
                                                         load_module_only=load_module_only,
                                                         custom_load_fn=custom_load_fn)

        load_zero_checkpoint = load_path is not None and self.zero_optimization()
        if load_zero_checkpoint and not self.zero_nvme_offload_optimizer():
            if (load_optimizer_states and not load_module_only) or self.load_universal_checkpoint():
                success = self._load_zero_checkpoint(load_dir, tag, load_optimizer_states=load_optimizer_states)
            else:
                success = False
            if not success:
                self.optimizer._restore_from_bit16_weights()

        if self.zero_nvme_offload_optimizer():
            from shutil import copytree, disk_usage
            rank = self.local_rank if self.use_node_local_storage() else self.global_rank
            rank_dir = "rank" + dp_index_to_str(rank)
            offload_dir = self.optimizer.optimizer_swapper.swap_folder
            offload_ckpt_dir = os.path.join(load_dir, tag, "offloaded_tensors", rank_dir)
            _, _, free = disk_usage(offload_dir)
            logger.info(
                f"Copying NVMe offload checkpoint from {offload_ckpt_dir} to {offload_dir}, {free / 1e9:,.2f} GB free on target filesystem..."
            )
            copytree(offload_ckpt_dir, offload_dir, dirs_exist_ok=True)
            _, _, free = disk_usage(offload_dir)
            logger.info(f"Copying complete! {free / 1e9:,.2f} GB free on target filesystem")
            self.optimizer.reset_swap_buffers()

        if self._optimizer_has_ckpt_event_epilogue():
            self.optimizer.checkpoint_event_epilogue()

        if self.load_universal_checkpoint() and not self.zero_optimization_partition_weights():
            self.optimizer.update_lp_params()

        return load_path, client_states

    def _load_checkpoint(self,
                         load_dir,
                         tag,
                         load_module_strict=True,
                         load_optimizer_states=True,
                         load_lr_scheduler_states=True,
                         load_module_only=False,
                         custom_load_fn=None):

        from deepspeed.runtime.state_dict_factory import SDLoaderFactory

        ckpt_list = self._get_all_ckpt_names(load_dir, tag)
        sd_loader = SDLoaderFactory.get_sd_loader(ckpt_list, checkpoint_engine=self.checkpoint_engine)

        is_pipe_parallel = isinstance(self.module, PipelineModule)

        mp_rank = 0 if self.mpu is None else self.mpu.get_model_parallel_rank()
        load_path, checkpoint, _ = sd_loader.load(self.mp_world_size, mp_rank, is_pipe_parallel=is_pipe_parallel)

        if checkpoint is None:
            return None, None

        fetch_z3_params = False
        if self.zero_optimization_partition_weights() and not load_optimizer_states:
            checkpoint['module'] = get_fp32_state_dict_from_zero_checkpoint(load_dir)
            fetch_z3_params = True

        if is_pipe_parallel:
            # Pipeline parallelism uses this to load its own checkpoint files.
            self._curr_ckpt_path = os.path.join(load_dir, tag)

        if self.has_moe_layers:
            # print(checkpoint.keys())
            old_moe_load = False
            if not isinstance(checkpoint['num_experts'], list):
                old_moe_load = True
            DeepSpeedEngine.load_moe_state_dict(load_dir,
                                                tag,
                                                state_dict=checkpoint['module'],
                                                old_moe_load=old_moe_load,
                                                model=self.module,
                                                mpu=self.mpu,
                                                num_experts=self.num_experts,
                                                checkpoint_engine=self.checkpoint_engine)
        if not self.load_universal_checkpoint():
            self.load_module_state_dict(checkpoint=checkpoint,
                                        strict=load_module_strict,
                                        custom_load_fn=custom_load_fn,
                                        fetch_z3_params=fetch_z3_params)

        self.loaded_checkpoint_dp_world_size = checkpoint['dp_world_size']

        optim_checkpoint = None
        if load_module_only:
            deepspeed_states = ['module']
            if self.optimizer is not None and hasattr(self.optimizer, 'refresh_fp32_params'):
                self.optimizer.refresh_fp32_params()
        else:
            has_zero_optimizer_state = self.zero_optimization() or self.bfloat16_enabled()
            if load_optimizer_states and self.optimizer is not None and not has_zero_optimizer_state:
                if self.has_moe_layers:
                    largest_group_name = groups._get_max_expert_size_name()
                    expp_rank = groups._get_expert_parallel_rank(largest_group_name)
                    optim_load_path = self._get_optimizer_ckpt_name(load_dir, tag, expp_rank)
                    optim_checkpoint = self.checkpoint_engine.load(optim_load_path, map_location=torch.device('cpu'))
                else:
                    optim_checkpoint = checkpoint

                if self.fp16_enabled() or self.bfloat16_enabled():
                    self.optimizer.load_state_dict(optim_checkpoint['optimizer'],
                                                   load_optimizer_states=load_optimizer_states)
                else:
                    optim_checkpoint = checkpoint

                self.optimizer.load_state_dict(optim_checkpoint['optimizer'])

            if load_lr_scheduler_states and self.lr_scheduler is not None:
                self.lr_scheduler.load_state_dict(checkpoint['lr_scheduler'])

            if self.random_ltd_enabled() and self.random_ltd_scheduler is not None and 'random_ltd' in checkpoint:
                self.random_ltd_scheduler.load_state_dict(checkpoint['random_ltd'])

            if self.training_dataloader is not None and self.curriculum_learning_enabled(
            ) and 'data_sampler' in checkpoint:
                self.training_dataloader.data_sampler.load_state_dict(checkpoint['data_sampler'])

            def get_sparse_tensor_module_names(original_set, loaded_set, original_parameters, loaded_parameters):
                result = set()

                for name in original_set:
                    if name in loaded_parameters and name not in loaded_set:
                        continue  # parameter existed in previous model and was not sparse
                    result.add(name)

                for name in loaded_set:
                    if name in original_parameters:
                        result.add(name)  # parameter exists in both configs and it was sparse

                return result

            if 'sparse_tensor_module_names' in checkpoint:
                sparse_tensor_module_names = checkpoint['sparse_tensor_module_names']
            elif 'csr_tensor_module_names' in checkpoint:
                sparse_tensor_module_names = checkpoint['csr_tensor_module_names']
            else:
                sparse_tensor_module_names = None
            if sparse_tensor_module_names is not None:
                if load_module_strict:
                    self.sparse_tensor_module_names = sparse_tensor_module_names
                else:
                    self.sparse_tensor_module_names = get_sparse_tensor_module_names(
                        self.sparse_tensor_module_names, sparse_tensor_module_names,
                        dict(self.module.named_parameters()), checkpoint["module"])

            self.global_steps = checkpoint['global_steps']
            self.global_samples = checkpoint.get('global_samples', self.global_steps * self.train_batch_size())
            self.skipped_steps = checkpoint['skipped_steps']
            self.loaded_checkpoint_mp_world_size = checkpoint['mp_world_size']
            deepspeed_states = [
                'module', 'sparse_tensor_module_names', 'skipped_steps', 'global_steps', 'dp_world_size',
                'mp_world_size', 'data_sampler', 'random_ltd'
            ]
        client_state = {}

        if load_lr_scheduler_states:
            deepspeed_states.append('lr_scheduler')
        if load_optimizer_states:
            deepspeed_states.append('optimizer')

        client_state = {key: value for key, value in checkpoint.items() if key not in deepspeed_states}

        if optim_checkpoint is not None:
            client_state['optimizer'] = optim_checkpoint['optimizer']

        return load_path, client_state

    def _load_zero_checkpoint(self, load_dir, tag, load_optimizer_states=True):

        load_serial = None
        # When use loading checkpoint serial, checkpoint loading start from local rank 0,
        # all other local rank would be paused, waiting for its rank-1 peer ready and its notification.
        if self._config.zero_config.pipeline_loading_checkpoint:
            assert self.zero_optimization_stage(
            ) == ZeroStageEnum.weights, "Only stage3 support for pipeline checkpoint loading"
            load_serial = torch.zeros(1).to(self.device)
            if dist.get_local_rank() != 0:
                dist.recv(tensor=load_serial, src=dist.get_rank() - 1)
        if self.load_universal_checkpoint():
            zero_sd_list = None
            checkpoint_folder = f'{os.path.join(load_dir, tag)}'
        else:
            if load_optimizer_states and self.seq_dp_world_size != self.loaded_checkpoint_dp_world_size:
                raise ZeRORuntimeException("The checkpoint being loaded used a DP " \
                    f"world size of {self.loaded_checkpoint_dp_world_size} but the " \
                    f"current world size is {self.seq_dp_world_size}. Automatic adjustment " \
                    "of ZeRO's optimizer state partitioning with a new world size is not " \
                    "currently supported.")
            checkpoint_folder = None
            zero_sd_list = self._get_all_zero_checkpoints(load_dir, tag)
            if zero_sd_list is None:
                return False

        param_shapes = self._get_zero_param_shapes()
        self.optimizer.load_state_dict(state_dict_list=zero_sd_list,
                                       load_optimizer_states=load_optimizer_states,
                                       load_from_fp32_weights=self.zero_load_from_fp32_weights(),
                                       checkpoint_folder=checkpoint_folder,
                                       load_serial=load_serial,
                                       param_shapes=param_shapes)

        if self.load_universal_checkpoint():
            logger.info(f'loaded universal zero checkpoints from {checkpoint_folder} for rank {self.global_rank}')
        else:
            logger.info(f"loading {len(zero_sd_list)} zero partition checkpoints for rank {self.global_rank}")
        return True

    def _get_mp_rank_zero_checkpoint_names(self, load_dir, tag, mp_rank, dp_world_size, bf16_mode):
        zero_ckpt_names = []
        for dp_rank in range(dp_world_size):
            ckpt_name = self._get_rank_zero_ckpt_name(checkpoints_path=load_dir,
                                                      tag=tag,
                                                      mp_rank=mp_rank,
                                                      dp_rank=dp_rank,
                                                      bf16_mode=bf16_mode)
            zero_ckpt_names.append(ckpt_name)

        return zero_ckpt_names

    def _get_all_zero_checkpoint_names(self, load_dir, tag, bf16_mode):
        mp_rank = 0 if self.mpu is None else self.mpu.get_model_parallel_rank()
        zero_ckpt_names = self._get_mp_rank_zero_checkpoint_names(load_dir=load_dir,
                                                                  tag=tag,
                                                                  mp_rank=mp_rank,
                                                                  dp_world_size=self.loaded_checkpoint_dp_world_size,
                                                                  bf16_mode=bf16_mode)
        for i, ckpt_name in enumerate(zero_ckpt_names):
            if not os.path.exists(ckpt_name):
                # transparently handle the old file pattern for optim_states
                if "optim_states.pt" in ckpt_name:
                    ckpt_name_try = ckpt_name.replace("_optim_states.pt", "optim_states.pt")
                    if os.path.exists(ckpt_name_try):
                        zero_ckpt_names[i] = ckpt_name_try
                        continue

        return zero_ckpt_names

    def _get_all_zero_checkpoint_state_dicts(self, zero_ckpt_names):
        zero_sd_list = []
        for i, ckpt_name in enumerate(zero_ckpt_names):
            _state = None
            if ckpt_name is None:
                _state = {OPTIMIZER_STATE_DICT: None}
            # Fully load state for current rank
            elif self.zero_elastic_checkpoint() or dist.get_rank(group=self.optimizer.dp_process_group) == i:
                _state = self.checkpoint_engine.load(
                    ckpt_name,
                    map_location='cpu',
                )
            else:
                _state = {OPTIMIZER_STATE_DICT: None}
            zero_sd_list.append(_state)

        zero_optimizer_sd = [sd[OPTIMIZER_STATE_DICT] for sd in zero_sd_list]
        logger.info(f"successfully read {len(zero_optimizer_sd)} ZeRO state_dicts for rank {self.global_rank}")
        return zero_optimizer_sd

    def _get_all_zero_checkpoints(self, load_dir, tag):
        for bf16_mode in [self.bfloat16_enabled(), not self.bfloat16_enabled()]:
            zero_ckpt_names = self._get_all_zero_checkpoint_names(load_dir, tag, bf16_mode)
            if zero_ckpt_names is not None:
                # Warn if loading checkpoint of different bit16 type
                if bf16_mode is not self.bfloat16_enabled():
                    checkpoint_bit16 = BFLOAT16 if bf16_mode else FP16
                    engine_bit16 = BFLOAT16 if self.bfloat16_enabled() else FP16
                    logger.warning(f'Loading {checkpoint_bit16} zero checkpoints into {engine_bit16} training engine')
                return self._get_all_zero_checkpoint_state_dicts(zero_ckpt_names)

        return None

    def _checkpoint_tag_validation(self, tag):
        if self.checkpoint_tag_validation_enabled():
            s_hash = hashlib.sha1(tag.encode())
            bhash = torch.ByteTensor([s_hash.digest()]).flatten().to(self.device)
            max_bhash = bhash.clone()
            min_bhash = bhash.clone()
            dist.all_reduce(max_bhash, op=dist.ReduceOp.MAX)
            dist.all_reduce(min_bhash, op=dist.ReduceOp.MIN)
            valid = all(min_bhash == bhash) and all(max_bhash == bhash)
            msg = (f"[rank={dist.get_rank()}] The checkpoint tag name '{tag}' is not consistent across "
                   "all ranks. Including rank unique information in checkpoint tag could cause issues when "
                   "restoring with different world sizes.")
            if self.checkpoint_tag_validation_fail():
                assert valid, msg
            elif not valid:
                logger.warning(msg)

    def save_checkpoint(self, save_dir, tag=None, client_state={}, save_latest=True, exclude_frozen_parameters=False):
        """Save training checkpoint

        Arguments:
            save_dir: Required. Directory for saving the checkpoint
            tag: Optional. Checkpoint tag used as a unique identifier for the checkpoint, global step is
                used if not provided. Tag name must be the same across all ranks.
            client_state: Optional. State dictionary used for saving required training states in the client code.
            save_latest: Optional. Save a file 'latest' pointing to the latest saved checkpoint.
            exclude_frozen_parameters: Optional. Exclude frozen parameters from checkpointed state.
        Important: all processes must call this method and not just the process with rank 0. It is
        because each process needs to save its master weights and scheduler+optimizer states. This
        method will hang waiting to synchronize with other processes if it's called just for the
        process with rank 0.

        """
        if self._optimizer_has_ckpt_event_prologue():
            # Custom preparation for checkpoint save, if applicable
            self.optimizer.checkpoint_event_prologue()

        rank = self.local_rank if self.use_node_local_storage() else self.global_rank

        # This is to make sure the checkpoint names are created without collision
        # There seems to be issue creating them in parallel

        # Ensure save_dir directory exists
        if rank == 0:
            self.checkpoint_engine.makedirs(save_dir, exist_ok=True)
        dist.barrier()

        if tag is None:
            tag = f"global_step{self.global_steps}"

        # Ensure tag is a string
        tag = str(tag)
        commit_info = CheckpointCommitInfo(tag=tag, save_dir=save_dir, save_latest=save_latest)

        self.checkpoint_engine.create(commit_info)

        # Ensure checkpoint tag is consistent across ranks
        self._checkpoint_tag_validation(tag)

        if self.has_moe_layers:
            self.save_non_zero_checkpoint = False
            self._create_checkpoint_file(save_dir, tag, False)
            self._save_moe_checkpoint(save_dir,
                                      tag,
                                      client_state=client_state,
                                      exclude_frozen_parameters=exclude_frozen_parameters)

        # We distribute the task of saving layer checkpoint files among
        # data parallel instances, so all procs should call _save_checkpoint.
        # All procs then call module_state_dict(), but only procs of data
        # parallel rank 0 save the general model params.
        if not self.has_moe_layers:
            self._create_checkpoint_file(save_dir, tag, False)
            self._save_checkpoint(save_dir,
                                  tag,
                                  client_state=client_state,
                                  exclude_frozen_parameters=exclude_frozen_parameters)

        if self.save_zero_checkpoint:
            self._create_zero_checkpoint_files(save_dir, tag)
            self._save_zero_checkpoint(save_dir, tag)

        if self.zero_nvme_offload_optimizer():
            from shutil import copytree, disk_usage
            rank_dir = "rank" + dp_index_to_str(rank)
            offload_dir = self.optimizer.optimizer_swapper.swap_folder
            offload_ckpt_dir = os.path.join(save_dir, tag, "offloaded_tensors", rank_dir)
            _, _, free = disk_usage(save_dir)
            logger.info(
                f"Copying NVMe offload files from {offload_dir} to {offload_ckpt_dir}, {free / 1e9:,.2f} GB free on target filesystem..."
            )
            copytree(offload_dir,
                     offload_ckpt_dir,
                     ignore=lambda _, dir_list: list(filter(lambda x: 'gradient' in x, dir_list)),
                     dirs_exist_ok=False)
            _, _, free = disk_usage(save_dir)
            logger.info(f"Copying complete! {free / 1e9:,.2f} GB free on target filesystem")

        if self._optimizer_has_ckpt_event_epilogue():
            self.optimizer.checkpoint_event_epilogue()

        # Save latest checkpoint tag
        if not self.checkpoint_engine.is_decoupled():
            self.checkpoint_engine.commit(tag)
            if save_latest and self.global_rank == 0:
                with open(os.path.join(save_dir, 'latest'), 'w') as fd:
                    fd.write(tag)

        dist.barrier()

        return True

    def _commit_decoupled_checkpoint(self):
        assert self.checkpoint_engine.is_decoupled(), \
            f'{self.checkpoint_engine} is not a Decoupled Checkpoint Engine'

        commit_info = self.checkpoint_engine.get_commit_info()
        if commit_info is None:
            return

        self.checkpoint_engine.commit(commit_info)

        if self.global_rank == 0 and commit_info.save_latest:
            with open(os.path.join(commit_info.save_dir, 'latest'), 'w') as fd:
                fd.write(commit_info.tag)

        dist.barrier()

    def _get_non_moe_state_dict(self, full_state_dict):
        """
            Get the state dict of the non-moe layers
        """
        for key in list(full_state_dict.keys()):
            if 'expert' in key and 'moe.gate.wg.weight' not in key:
                full_state_dict.pop(key)

        return full_state_dict

    def _save_moe_checkpoint(self, save_dir, tag, client_state={}, exclude_frozen_parameters=False):
        save_path = self._get_ckpt_name(save_dir, tag)

        # A hack to save the checkpointing directory. Pipeline parallelism overrides
        # module_state_dict() and uses this path to save the model. module_state_dict()
        # then instead just returns None.

        # Using layer_#_export_# to save the model's expert state_dict
        moe_layer_id = 0
        for n_module, module in self.module.named_modules():
            if isinstance(module, MoE):  # and deepspeed.comm.get_rank() == 0:
                group_name = module.expert_group_name
                num_local_experts = module.num_local_experts
                expp_rank = groups._get_expert_parallel_rank(group_name)
                exp_dp_rank = groups._get_expert_data_parallel_rank(group_name)
                # print(expp_rank, exp_dp_rank)
                # if exp_dp_rank != 0:
                if not self.checkpoint_engine.is_data_parallel_writer(exp_dp_rank):
                    moe_layer_id += 1
                    continue

                # get all moe parameters
                moe_state_dict = {}
                for n, p in module.state_dict().items():
                    if 'expert' in n and 'moe.gate.wg.weight' not in n:
                        moe_state_dict[n_module + '.' + n] = p
                moe_str_prefix = '.deepspeed_moe.experts.deepspeed_experts.'
                # print(moe_state_dict.keys()) # until now, everything is fine. So the bug happens at next few lines
                # Reorder the moe name rank, so that each checkpoint only has one expert
                experts_state_dict = defaultdict(dict)
                for key in list(moe_state_dict.keys()):
                    m = re.match(f".*{moe_str_prefix}([0-9]+).*", key)

                    local_expert_id = None
                    if not m:
                        logger.warning(f'No expert found in key {key}.')
                    else:
                        local_expert_id = m.group(1)

                    global_expert_id = expp_rank * \
                        num_local_experts + int(local_expert_id)
                    expert_key = key.replace(f'{moe_str_prefix}{local_expert_id}',
                                             f'{moe_str_prefix}{global_expert_id}')
                    # truncating extra tensor (shared) storage
                    truncated = moe_state_dict.pop(key).clone().detach()
                    experts_state_dict[str(global_expert_id)][expert_key] = truncated

                # let save the moe parameters
                for global_expert_id, expert_state_dict in experts_state_dict.items():
                    # save the moe parameters
                    moe_save_path = self._get_expert_ckpt_name(save_dir, moe_layer_id, global_expert_id, tag, self.mpu)
                    if self.random_ltd_enabled():
                        expert_state_dict = remove_random_ltd_state_dict(expert_state_dict)
                    saveable_state_dict = expert_state_dict
                    if self.checkpoint_engine.preserves_storage_sharing():
                        saveable_state_dict = clone_tensors_for_torch_save(expert_state_dict)
                    self.checkpoint_engine.save(saveable_state_dict, moe_save_path)
                moe_layer_id += 1

        self._curr_ckpt_path = os.path.join(save_dir, tag)

        largest_group_name = groups._get_max_expert_size_name()
        expp_rank = groups._get_expert_parallel_rank(largest_group_name)
        exp_dp_rank = groups._get_expert_data_parallel_rank(largest_group_name)

        # In the case of E + D parallelism, only the
        # first expert parallel group should save the expert weights
        # since each expert parallel group is a copy of the model's experts
        if not self.checkpoint_engine.is_data_parallel_writer(exp_dp_rank):
            return

        # Save optimizer states. They are different across each exp parallel rank.
        optimizer_state = {
            'optimizer': self.optimizer.state_dict() if self.optimizer and not self.zero_optimization() else None
        }
        # TODO: why use BufferedWriter not the path
        file_path = self._get_optimizer_ckpt_name(save_dir, tag, expp_rank)
        saveable_state_dict = optimizer_state
        if self.checkpoint_engine.preserves_storage_sharing():
            saveable_state_dict = clone_tensors_for_torch_save(optimizer_state)
        self.checkpoint_engine.save(saveable_state_dict, file_path)

        # Load flow uses below saved file for model parameters, RNG and more
        if groups._get_data_parallel_rank() == 0:
            # Get non-moe parameters
            # Classes DeepSpeedEngine and PipelineEngine have different behavior for method module_state_dict.
            # DeepSpeedEngine returns the state dict, where PipelineEngine saves the state dict and returns None.
            # We need to get the state dict, therefore, call to DeepSpeedEngine (base class for PipelineEngine)
            model_state_dict = self._get_non_moe_state_dict(
                DeepSpeedEngine.module_state_dict(self, exclude_frozen_parameters=exclude_frozen_parameters))

            # TODO: update num experts info,.. in checkpoint
            state = {
                'module':
                model_state_dict,
                'lr_scheduler':
                self.lr_scheduler.state_dict() if self.lr_scheduler is not None else None,
                'data_sampler':
                self.training_dataloader.data_sampler.state_dict() if
                (self.training_dataloader is not None and self.curriculum_learning_enabled()) else None,
                'random_ltd':
                self.random_ltd_scheduler.state_dict() if self.random_ltd_enabled() else None,
                'sparse_tensor_module_names':
                self.sparse_tensor_module_names,
                'skipped_steps':
                self.skipped_steps,
                'global_steps':
                self.global_steps,
                'global_samples':
                self.global_samples,
                'dp_world_size':
                self.dp_world_size,
                'mp_world_size':
                self.mp_world_size,
                'num_experts':
                self.num_experts
            }
            state.update(client_state)
            logger.info(f'Saving model checkpoint: {save_path}')
            savable_state_dict = state
            if self.checkpoint_engine.preserves_storage_sharing():
                saveable_state_dict = clone_tensors_for_torch_save(state)
            self.checkpoint_engine.save(saveable_state_dict, save_path)

    def _create_checkpoint_file(self, save_dir, tag, zero_checkpoint):
        name_function = (self._get_zero_ckpt_name if zero_checkpoint else self._get_ckpt_name)
        try:
            checkpoint_name = name_function(save_dir, tag)
            path = os.path.dirname(checkpoint_name)
            self.checkpoint_engine.makedirs(path, exist_ok=True)
        except:
            logger.error(f"Failed saving model checkpoint to {save_dir} with tag {tag}")
            return False

        return True

    def _create_zero_checkpoint_files(self, save_dir, tag):
        success = True
        # zero checkpoint files are created sequentially
        for rank in range(dist.get_world_size(self.optimizer.dp_process_group)):
            if rank == self.global_rank:
                success = self._create_checkpoint_file(save_dir, tag, True)

        return success

    def _save_checkpoint(self, save_dir, tag, client_state={}, exclude_frozen_parameters=False):

        save_path = self._get_ckpt_name(save_dir, tag)

        zero_optimizer_state = self.zero_optimization() or self.bfloat16_enabled()

        save_frozen_param = self.zero_optimization_partition_gradients() and not exclude_frozen_parameters

        # A hack to save the checkpointing directory. Pipeline parallelism overrides
        # module_state_dict() and uses this path to save the model. module_state_dict()
        # then instead just returns None.  The module_state_dict() implementation in
        # PipelineEngine expects the save path to be set in self._curr_ckpt_path.
        self._curr_ckpt_path = os.path.join(save_dir, tag)
        module = self.module_state_dict(exclude_frozen_parameters=exclude_frozen_parameters)
        self._curr_ckpt_path = None

        state = dict(module=module,
                     buffer_names=self._get_buffer_names(),
                     optimizer=self.optimizer.state_dict() if self.optimizer and not zero_optimizer_state else None,
                     param_shapes=self._get_zero_param_shapes() if self.optimizer and zero_optimizer_state else None,
                     frozen_param_shapes=self._get_zero_frozen_param_attributes(self._get_param_shape_func)
                     if save_frozen_param else None,
                     shared_params=self._get_shared_params() if self.optimizer and zero_optimizer_state else None,
                     frozen_param_fragments=self._get_zero_frozen_param_attributes(self._get_param_fragment_func)
                     if save_frozen_param else None,
                     lr_scheduler=self.lr_scheduler.state_dict() if self.lr_scheduler is not None else None,
                     data_sampler=self.training_dataloader.data_sampler.state_dict() if
                     (self.training_dataloader is not None and self.curriculum_learning_enabled()) else None,
                     random_ltd=self.random_ltd_scheduler.state_dict() if self.random_ltd_enabled() else None,
                     sparse_tensor_module_names=self.sparse_tensor_module_names,
                     skipped_steps=self.skipped_steps,
                     global_steps=self.global_steps,
                     global_samples=self.global_samples,
                     dp_world_size=self.seq_dp_world_size,
                     mp_world_size=self.mp_world_size,
                     ds_config=self.config,
                     ds_version=version)
        state.update(client_state)
        log_dist(message=f'Saving model checkpoint: {save_path}', ranks=[0])

        if self.save_non_zero_checkpoint:
            self.checkpoint_engine.save(state_dict=state, path=save_path)

    def _get_buffer_names(self):
        buffer_names = []

        # we save buffer names so that we could extract later the real buffers from the saved
        # state_dict["module"] in the non-zero checkpoint - the buffers are already there but they
        # are intermixed with param placeholders

        # have to traverse the tree to be able to skip non-persistent buffers
        def get_layer_named_buffers(module, prefix=""):
            for name, buf in module.named_buffers(recurse=False):
                if buf is not None and name not in module._non_persistent_buffers_set:
                    buffer_names.append(prefix + name)

            for name, child in module.named_children():
                if child is not None:
                    get_layer_named_buffers(child, prefix + name + ".")

        get_layer_named_buffers(self.module, prefix="")

        return buffer_names

    def _get_param_shape_func(self, param):
        return param.ds_shape if hasattr(param, 'ds_id') else param.shape

    def _get_param_fragment_func(self, param):
        return param.ds_tensor.detach().cpu() if hasattr(param, 'ds_id') else param.detach().cpu()

    def _get_zero_frozen_param_attributes(self, attr_func):
        frozen_param_fragments = OrderedDict()

        for param in self.module.parameters():
            if param.requires_grad:
                continue
            if param not in self.param_names:
                raise ValueError(f"failed to find frozen {param} in named params")
            name = self.param_names[param]
            frozen_param_fragments[name] = attr_func(param)

        return frozen_param_fragments

    def _get_zero_param_shapes(self):
        """Returns a dict of name to shape mapping, only for the flattened fp32 weights saved by the
        optimizer. the names are exactly as in state_dict. The order is absolutely important, since
        the saved data is just flattened data with no identifiers and requires reconstruction in the
        same order it was saved.
        We can't rely on self.module.named_parameters() to get the saved tensors, as some params
        will be missing and others unsaved and then it'd be impossible to reconstruct state_dict
        from the flattened weights.
        optimizer.bit16_groups seems to be the easiest to use as it's in all zeroX versions.
        """
        param_group_shapes = []
        cnt = 0
        numel = 0

        # zero2 started using a round_robin_bit16_groups which is a shuffled version of bit16_groups -
        # if we don't use it, we get parameters ordered incorrectly
        if hasattr(self.optimizer, "round_robin_bit16_groups"):
            bit16_groups = self.optimizer.round_robin_bit16_groups
        elif self.bfloat16_enabled() and hasattr(self.optimizer, "bf16_groups"):
            bit16_groups = self.optimizer.bf16_groups
        else:
            bit16_groups = self.optimizer.bit16_groups if self.zero_optimization_stage(
            ) == 2 else self.optimizer.fp16_groups

        for bit16_group in bit16_groups:
            param_shapes = OrderedDict()
            for param in bit16_group:
                cnt += 1
                numel += param.ds_numel if hasattr(param, "ds_numel") else param.numel()
                shape = param.ds_shape if hasattr(param, "ds_shape") else param.shape
                if param not in self.param_names:
                    raise ValueError("failed to find optimizer param in named params")
                name = self.param_names[param]
                param_shapes[name] = shape

                # uncomment to debug zero_to_fp32.py problems
                # if self.global_rank == 0: print(f"saving param {name} {shape} (numel={shape.numel()})")
            param_group_shapes.append(param_shapes)
        # if self.global_rank == 0: print(f"Total saved {numel} numels in {cnt} params")

        return param_group_shapes

    def _get_shared_params(self):
        """
        Returns a dict of shared params, which can later be used to reconstruct the original state dict,
        e.g. in `zero_to_fp32`. Each dict entry is a pair of param names, where the key is the name
        of the variable that isn't stored and the value is the actual param holding data.
        """
        shared_index = {}
        shared_params_by_full_name = {}

        is_zero3_model = (self.zero_optimization_partition_weights()
                          and any(hasattr(param, "ds_id") for param in self.module.parameters()))

        def get_layer_state_dict(module, prefix=""):
            # handle params
            for name, param in module.named_parameters(recurse=False):
                if param is None or (is_zero3_model and not hasattr(param, "ds_id")):
                    continue
                key = prefix + name

                # When weights are manged by stage 3, we can't rely on param.data_ptr() as it will be reused
                # as weights get gathered and reduced, but param.ds_id is unique across all zero weights
                # (and shared params will have the same param.ds_id)
                param_id = param.ds_id if is_zero3_model else param.data_ptr()

                if param_id in shared_index:
                    # shared weights
                    #print(f"`{key}` is shared with `{shared_index[param_id]}`")
                    shared_params_by_full_name[key] = shared_index[param_id]
                else:
                    shared_index[param_id] = key

            for name, child in module.named_children():
                if child is not None:
                    get_layer_state_dict(child, prefix + name + ".")

        if dist.get_rank() == 0:
            get_layer_state_dict(self.module, prefix="")

        return shared_params_by_full_name

    def _copy_recovery_script(self, save_path):
        base_dir = os.path.dirname(os.path.dirname(__file__))
        script = "zero_to_fp32.py"
        src = os.path.join(base_dir, "utils", script)
        dst = os.path.join(save_path, script)
        #logger.info(f"creating recovery script {dst}")
        copyfile(src, dst)
        self._change_recovery_script_permissions(dst)

    def _change_recovery_script_permissions(self, dst):
        # make executable (safeguard for file shares - Azure as example)
        try:
            os.chmod(dst, os.stat(dst).st_mode | stat.S_IEXEC)
        except (FileNotFoundError, PermissionError) as e:
            #this message is used in unit test TestZeRONonDistributed
            logger.info(
                f'Warning: Could not change permissions for {dst} due to error: {e}. Continuing without changing permissions.'
            )

    def _save_zero_checkpoint(self, save_path, tag):
        zero_checkpoint_name = self._get_zero_ckpt_name(save_path, tag)
        zero_sd = dict(optimizer_state_dict=self.optimizer.state_dict(), ds_config=self.config, ds_version=version)
        self.checkpoint_engine.save(zero_sd, zero_checkpoint_name)

        if self.global_rank == 0:
            self._copy_recovery_script(save_path)
        ckpt_type = 'zero' if self.zero_optimization() else 'bf16_zero'
        #logger.info(f'{ckpt_type} checkpoint saved {zero_checkpoint_name}')

    def _replace_module_consolidated_state_dict(self):
        """
        Get a full non-partitioned state_dict with fp16 weights on cpu.
        Important: this function must be called on all ranks and not just rank 0.
        This is similar to nn.Module.state_dict (modelled after _save_to_state_dict)
        This method is used for tensor parallel training.

        Returns:
        OrderedDict: The consolidated state dictionary if the current process rank is 0, otherwise None.
        """
        #TODO: If we use both Zero3 and tensor parallel simultaneously
        # we need to consolidate the gather mechanisms of both.
        state_dict = OrderedDict() if dist.get_rank() == 0 else None

        def get_layer_state_dict(module, prefix=""):
            with GatherReplacedLayerParams(list(module.parameters(recurse=False)), module, enabled=True):
                for name, param in module.named_parameters(recurse=False):
                    if param is None:
                        continue
                    key = prefix + name
                    if (dist.get_rank() == 0):
                        state_dict[key] = param.detach().cpu()
                        # print(key,module, param.detach().cpu().shape)

            for name, child in module.named_children():
                if child is not None:
                    get_layer_state_dict(child, prefix + name + ".")

        get_layer_state_dict(self.module, prefix="")

        # ensure that all GPU communication tasks are completed before the process exits
        get_accelerator().synchronize()
        return state_dict

    def _consolidated_16bit_state_dict(self, exclude_frozen_parameters=False):
        """
        Consolidate the 16-bit state dictionary.
        """
        if self.zero_optimization_stage() == ZeroStageEnum.weights:
            return self._zero3_consolidated_16bit_state_dict(exclude_frozen_parameters)
        elif self.autotp_size() > 1:
            return self._replace_module_consolidated_state_dict()

        raise ValueError("consolidated_16bit_state_dict is only applicable to cases where weights are partitioned, "
                         "including Zero Stage 3 and tensor parallelism.")

    def _zero3_consolidated_16bit_state_dict(self, exclude_frozen_parameters=False):
        """
        Get a full non-partitioned state_dict with fp16 weights on cpu.
        Important: this function must be called on all ranks and not just rank 0.
        This is similar to nn.Module.state_dict (modelled after _save_to_state_dict), but:
        1. consolidates the weights from different partitions on gpu0
        2. works on one layer at a time to require as little gpu0 memory as possible, by
        moving the already consolidated weights to cpu
        3. takes care to keep the shared params shared when gradually copying the params to cpu
        Returns:
            a consolidated fp16 ``state_dict`` on cpu on rank 0, ``None`` on other ranks
        """
        if not self.zero_optimization_partition_weights():
            raise ValueError("this function requires ZeRO-3 mode")

        state_dict = OrderedDict() if dist.get_rank() == 0 else None
        shared_params = {}

        def get_layer_state_dict(module, prefix=""):
            # gather one layer at a time to be memory-efficient
            # must use modifier_rank=0 to release GPU memory after each layer gathered
            #see_memory_usage("before GatheredParameters", force=True)
            with deepspeed.zero.GatheredParameters(list(module.parameters(recurse=False)), modifier_rank=0):
                if dist.get_rank() == 0:
                    # handle params
                    for name, param in module.named_parameters(recurse=False):
                        if param is None or (exclude_frozen_parameters and not param.requires_grad):
                            continue
                        key = prefix + name
                        # can't rely on param.data_ptr() as it will be reused as weights gets
                        # gathered and reduced, but param.ds_id is unique across all zero weights
                        # (and shared params will have the same param.ds_id)
                        if param.ds_id in shared_params:
                            # shared weights
                            #print(f"`{key}` is shared with `{shared_params[param.ds_id]}`")
                            state_dict[key] = state_dict[shared_params[param.ds_id]]
                        else:
                            state_dict[key] = param.detach().cpu()
                            shared_params[param.ds_id] = key
                        #print(f"param {param.ds_id} {param.shape} {key} ")

                    # now buffers - not sure if need to take care of potentially shared weights here
                    for name, buf in module.named_buffers(recurse=False):
                        if (buf is not None and name not in module._non_persistent_buffers_set):
                            state_dict[prefix + name] = buf.detach().cpu()
            #see_memory_usage("after GatheredParameters", force=True)

            for name, child in module.named_children():
                if child is not None:
                    get_layer_state_dict(child, prefix + name + ".")

        # Prepare for checkpoint save by ensuring all parameters are partitioned
        if self._optimizer_has_ckpt_event_prologue():
            self.optimizer.checkpoint_event_prologue()

        see_memory_usage("before get_layer_state_dict", force=False)
        get_layer_state_dict(self.module, prefix="")
        see_memory_usage("after get_layer_state_dict", force=False)

        if self._optimizer_has_ckpt_event_epilogue():
            self.optimizer.checkpoint_event_epilogue()

        return state_dict

    def save_fp16_model(self, save_dir, save_filename="pytorch_model.bin"):
        """has been renamed to save_16bit_model, keeping this around for backwards
        compatibility"""
        return self.save_16bit_model(save_dir, save_filename)

    def save_16bit_model(self, save_dir, save_filename="pytorch_model.bin", exclude_frozen_parameters=False):
        """
        Save 16bit model weights

        This method saves the 16bit model weights at the desired destination.

        Arguments:
            save_dir: Required. Directory for saving the model
            save_filename: Optional. Filename to save to. Defaults to ``pytorch_model.bin``
            exclude_frozen_parameters: Optional. Exclude frozen parameters from checkpointed state.

        Returns:
            ``True`` when a model has been saved, ``False`` otherwise. It will not be saved if
            stage3_gather_16bit_weights_on_model_save is ``False``.

        Important: all processes must call this method and not just the process with rank 0. It is
        because the processes need to work in sync to gather the weights. This method will hang
        waiting to synchronize with other processes if it's called just for the process with rank 0.

        """

        path = os.path.join(save_dir, save_filename)

        if self.zero_optimization_partition_weights():
            if self.zero_gather_16bit_weights_on_model_save():
                # consolidation is expensive in time and memory and therefore isn't a default
                state_dict = self._zero3_consolidated_16bit_state_dict(
                    exclude_frozen_parameters=exclude_frozen_parameters)
            else:
                # the model will be bogus if not consolidated so don't confuse the user by saving it
                logger.info(
                    f"Did not save the model {path} because stage3_gather_16bit_weights_on_model_save is False")
                return False
        else:
            state_dict = self.module_state_dict(exclude_frozen_parameters=exclude_frozen_parameters)

        tag = f"global_step{self.global_steps}"
        tag = str(tag)
        commit_info = CheckpointCommitInfo(tag=tag, save_dir=save_dir, save_latest=False)
        self.checkpoint_engine.create(commit_info)

        if dist.get_rank() == 0:
            self.checkpoint_engine.makedirs(save_dir, exist_ok=True)
            logger.info(f"Saving model weights to {path}, tag: {tag}")
            self.checkpoint_engine.save(state_dict, path)

        self.checkpoint_engine.commit(tag)

        return True

    def empty_partition_cache(self):
        """
        Release GPU memory consumed by offloaded model parameters.
        """
        if hasattr(self.optimizer, 'empty_partition_cache'):
            self.optimizer.empty_partition_cache()
            gc.collect()
            get_accelerator().empty_cache()

    def compile(self,
                backend=get_accelerator().get_compile_backend(),
                compile_kwargs={},
                schedule=None,
                compiled_autograd_enabled=False) -> None:
        """Compile the module using the specified backend and kwargs.
        If a compiler_fn is set, it will be used instead of torch.compile().
        """
        # Avoid graph breaks
        deepspeed.utils.nvtx.enable_nvtx = False

        if not is_compile_supported():
            raise RuntimeError("compile is not supported in your version of PyTorch.")

        if self.is_compiled:
            return

        if 'backend' in compile_kwargs:
            logger.warning("The `backend` in `compile_kwargs` will be overridden. Use the `backend` argument instead.")

        logger.info(f"Compiling deepcompile={self.is_deepcompile_enabled()} backend={backend}")

        enable_deepcompile = self.is_deepcompile_enabled()
        if enable_deepcompile and self.zero_optimization_stage() != ZeroStageEnum.optimizer_states \
                and self.zero_optimization_stage() != ZeroStageEnum.weights \
                and self.zero_optimization_stage() != ZeroStageEnum.gradients:
            logger.info(
                f"Currently DeepCompile supports ZeRO stage 1, 2, or 3 only, but ZeRO stage is set to {self.zero_optimization_stage()}. Falling back to the torch compiler."
            )
            enable_deepcompile = False

        if enable_deepcompile:

            if schedule is not None:

                def passes_name_to_fn(passes):
                    for p in passes:
                        assert callable(p) or p in opt_passes, f"Unknown pass {p}"
                    return [p if callable(p) else opt_passes[p] for p in passes]

                schedule = [(step, passes_name_to_fn(passes)) for step, passes in schedule]

            assert backend in ['inductor', 'eager'], f"Backend {backend} is not supported for DeepCompile."

            compile_config = self._config.compile_config
            if (("zero_optimization" in self.config and "offload_optimizer" in self.config["zero_optimization"]
                 and "offload_param" in self.config["zero_optimization"])
                    and self._config.zero_config.offload_param.device == "cpu"
                    and self._config.zero_config.offload_optimizer.device == "cpu"):
                compile_config.offload_parameters = True
            if self.zero_optimization_stage() == ZeroStageEnum.optimizer_states:
                backend = init_z1(self, backend, compile_config, compile_kwargs, schedule)
            elif self.zero_optimization_stage() == ZeroStageEnum.gradients:
                backend = init_z1(self, backend, compile_config, compile_kwargs, schedule, use_z2=True)
            elif self.zero_optimization_stage() == ZeroStageEnum.weights:
                backend = init_z3(self, backend, compile_config, compile_kwargs, schedule)

        # Hook state must align with whether DeepCompile is active.
        self._set_deepcompile_active(enable_deepcompile)

        # create new dict to avoid modifying original dict
        try:
            self.module.compile(**{**compile_kwargs, 'backend': backend})
        except Exception:
            if enable_deepcompile:
                # Restore default hooks if compilation fails before completing.
                self._set_deepcompile_active(False)
            raise

        self._is_compiled = True
        self._compile_kwargs = compile_kwargs
        if compiled_autograd_enabled:
            if not self._deepcompile_active:
                self._is_compiled_autograd_enabled = compiled_autograd_enabled
            else:
                logger.warning("Compiled autograd is not compatible with DeepCompile, disabling compiled autograd.")
                self._is_compiled_autograd_enabled = False

    def _set_deepcompile_active(self, active: bool) -> None:
        """Toggle DeepCompile runtime state and manage forward hooks accordingly."""
        if self._deepcompile_active == active:
            return

        if active:
            if self.module_forward_pre_hook is not None:
                self.module_forward_pre_hook.remove()
                self.module_forward_pre_hook = None
            if self.module_forward_post_hook is not None:
                self.module_forward_post_hook.remove()
                self.module_forward_post_hook = None
        else:
            if self.module_forward_pre_hook is None:
                self.module_forward_pre_hook = self._create_module_forward_pre_hook()
            if self.module_forward_post_hook is None:
                self.module_forward_post_hook = self._create_module_forward_post_hook()

        self._deepcompile_active = active

    def get_compile_time(self):
        from deepspeed.compile.backend import opt_pass_times
        return opt_pass_times

    def register_compile_pass(self, pass_name: str, pass_fn: Callable) -> None:
        register_compile_pass(pass_name, pass_fn)

    def is_deepcompile_enabled(self) -> bool:
        return self._config.compile_config.deepcompile

    def is_deepcompile_active(self) -> bool:
        return self._deepcompile_active

    @property
    def is_compiled(self) -> bool:
        return self._is_compiled

    def offload_states(self,
                       include: Container[OffloadStateTypeEnum] = None,
                       device: OffloadDeviceEnum = OffloadDeviceEnum.cpu,
                       pin_memory: bool = True,
                       non_blocking: bool = False) -> None:
        """Offload the engine's states to the specified device.

        Arguments:
            include: Optional. The set of states to offload. If not provided, all states are offloaded.
            device: Optional. The device to move the ZeRO optimizer buffers to. Currently only `OffloadDeviceEnum.cpu` is supported.
            pin_memory: Optional. Whether to pin the memory of the offloaded states.
            non_blocking: Optional. Whether to offload the states asynchronously.
        """
        opt_offload_config = self.zero_offload_optimizer()
        assert opt_offload_config is None or opt_offload_config.device == OffloadDeviceEnum.none, "Moving states across devices is not supported for offloaded optimizer states."
        param_offload_config = self.zero_offload_param()
        assert param_offload_config is None or param_offload_config.device == OffloadDeviceEnum.none, "Moving states across devices is not supported for offloaded parameters."

        assert not isinstance(
            self.optimizer,
            DeepSpeedZeRoOffload), "Moving states across devices is not supported without an optimizer."

        if device == OffloadDeviceEnum.none:
            logger.warning("No device specified for offloading states.")
            return

        if device == OffloadDeviceEnum.nvme:
            raise ValueError("NVMe offload is not supported for offloading states.")

        self.optimizer.offload_states(include=include, device=device, pin_memory=pin_memory, non_blocking=non_blocking)

    def reload_states(self, non_blocking: bool = False) -> None:
        """Reload the engine states to the original device.

        Arguments:
            non_blocking: Optional. Whether to offload the states asynchronously.
        """
        assert not isinstance(
            self.optimizer,
            DeepSpeedZeRoOffload), "Moving states across devices is not supported without an optimizer."

        self.optimizer.reload_states(non_blocking=non_blocking)<|MERGE_RESOLUTION|>--- conflicted
+++ resolved
@@ -424,10 +424,6 @@
             self.register_compile_pass(selective_gather.NAME, selective_gather.selective_gather)
             self.register_compile_pass(offload_adam_states.NAME, offload_adam_states.move_opt_states)
 
-<<<<<<< HEAD
-        self._is_compiled_autograd_enabled = False
-        self._compile_kwargs = {}
-=======
         # We now support PyTorch style backward, but it relies on the counter in ZeRO optimizers.
         # However, we need some internal APIs to count the number of only used parameters.
         # So we only enable this feature when those internal APIs are available.
@@ -449,7 +445,9 @@
             # that have been computed. When all gradients are ready, it calls `_backward_post_hook`.
             # See also: https://pytorch.org/docs/stable/generated/torch.nn.Module.html#torch.nn.Module.register_full_backward_hook
             self.optimizer.register_grad_acc_post_hook(self._backward_post_hook)
->>>>>>> 7f2f4232
+
+        self._is_compiled_autograd_enabled = False
+        self._compile_kwargs = {}
 
     def _optimized_linear_offload_setup(self):
         self.optimized_linear_base_weight_sharding = False
@@ -2450,14 +2448,6 @@
         assert maybe_loss_for_backward(
             loss), "loss must be a scalar tensor. If you need to pass output gradients, backward() of output tensors"
 
-<<<<<<< HEAD
-        self._start_timers(self.engine_timers.backward_timers)
-        loss = self._backward_prologue(loss, scale_wrt_gas)
-        with compiled_autograd(self._is_compiled_autograd_enabled, self._compile_kwargs):
-            self._do_optimizer_backward(loss, retain_graph)
-            self._backward_epilogue()
-        self._stop_timers(self.engine_timers.backward_timers)
-=======
         self._running_engine_backward = True
 
         # Set flag to prevent hooks from firing (we'll manually call prologue/epilogue)
@@ -2475,18 +2465,18 @@
         elif self.torch_autocast_z0_gradscaler:
             loss = self.torch_autocast_z0_gradscaler.scale(loss)
 
-        if self.zero_optimization() or not self.amp_enabled():
-            loss.backward(**backward_kwargs)
-        elif self.amp_enabled():
-            # AMP requires delaying unscale when inside gradient accumulation boundaries
-            # https://nvidia.github.io/apex/advanced.html#gradient-accumulation-across-iterations
-            delay_unscale = not self.is_gradient_accumulation_boundary()
-            with amp.scale_loss(loss, self.optimizer, delay_unscale=delay_unscale) as scaled_loss:
-                scaled_loss.backward(**backward_kwargs)
-
-        # backward_epilogue is not called in a hook when self._support_torch_style_backward is False
-        self._backward_epilogue()
->>>>>>> 7f2f4232
+        with compiled_autograd(self._is_compiled_autograd_enabled, self._compile_kwargs):
+            if self.zero_optimization() or not self.amp_enabled():
+                loss.backward(**backward_kwargs)
+            elif self.amp_enabled():
+                # AMP requires delaying unscale when inside gradient accumulation boundaries
+                # https://nvidia.github.io/apex/advanced.html#gradient-accumulation-across-iterations
+                delay_unscale = not self.is_gradient_accumulation_boundary()
+                with amp.scale_loss(loss, self.optimizer, delay_unscale=delay_unscale) as scaled_loss:
+                    scaled_loss.backward(**backward_kwargs)
+
+            # backward_epilogue is not called in a hook when self._support_torch_style_backward is False
+            self._backward_epilogue()
 
         self._running_engine_backward = False
 
