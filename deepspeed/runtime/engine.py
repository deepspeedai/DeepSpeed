--- conflicted
+++ resolved
@@ -2159,26 +2159,14 @@
                 FORWARD_GLOBAL_TIMER,
                 BACKWARD_GLOBAL_TIMER,
                 STEP_GLOBAL_TIMER,
-<<<<<<< HEAD
-            ],
-                                       reset=False)
-            titer = (msg[FORWARD_GLOBAL_TIMER] + msg[BACKWARD_GLOBAL_TIMER] +
-                     msg[STEP_GLOBAL_TIMER]) * self.gradient_accumulation_steps()
-            msg["latency"] = titer
-            msg["FLOPS_per_gpu"] = self.flops * 1_000_000 * self.gradient_accumulation_steps(
-            ) / titer
-            msg["num_flops"] = self.flops
-            msg["fwd_duration"] = self.fwd_duration
-=======
             ], reset=False)
             titer = 0.0
             titer += msg[FORWARD_GLOBAL_TIMER] if FORWARD_GLOBAL_TIMER in msg else 0
             titer += msg[BACKWARD_GLOBAL_TIMER] if BACKWARD_GLOBAL_TIMER in msg else 0
             titer += msg[STEP_GLOBAL_TIMER] if STEP_GLOBAL_TIMER in msg else 0
-
+            titer *= self.gradient_accumulation_steps()
             msg["latency"] = titer
             msg["FLOPS_per_gpu"] = self.flops * 1_000_000 * self.gradient_accumulation_steps() / titer
->>>>>>> bafaf3c0
             msg["throughput"] = self.train_batch_size() * 1_000_000 / \
                 msg["latency"]
             print_json_dist(msg, [0], path=self.autotuning_metric_path())
