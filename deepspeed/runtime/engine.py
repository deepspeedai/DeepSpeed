--- conflicted
+++ resolved
@@ -1508,12 +1508,9 @@
 
     def _configure_zero_optimizer(self, optimizer):
         zero_stage = self.zero_optimization_stage()
-<<<<<<< HEAD
         mics_shard_size = self.mics_shard_size()
 
-=======
         model_dtype, grad_accum_dtype = self.get_data_types()
->>>>>>> b5750b64
         assert self.communication_data_type in (torch.float16, torch.bfloat16), "ZeRO supports only 'communication_data_type': ['fp16', 'bfp16']"
         timers = self.timers if self.wall_clock_breakdown() else None
 
@@ -1596,7 +1593,6 @@
                     offload_param_config=self.zero_offload_param(),
                     mpu=self.mpu)
             else:
-<<<<<<< HEAD
                 log_dist(
                     f'Creating fp16 ZeRO stage {zero_stage} optimizer,'
                     f' MiCS is enabled {mics_shard_size>0},'
@@ -1605,10 +1601,8 @@
                 if mics_shard_size > 0:
                     return self._return_mics_optimizer(optimizer, timers)
 
-=======
                 log_dist(f'Creating {model_dtype} ZeRO stage {zero_stage} optimizer',
                          ranks=[0])
->>>>>>> b5750b64
                 from deepspeed.runtime.zero.stage3 import DeepSpeedZeroOptimizer_Stage3
                 optimizer = DeepSpeedZeroOptimizer_Stage3(
                     self.module,
