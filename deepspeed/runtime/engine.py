# Copyright (c) Microsoft Corporation.
# SPDX-License-Identifier: Apache-2.0

# DeepSpeed Team

import os
import re
import stat
import torch
import hashlib
from collections import defaultdict, OrderedDict, deque
from shutil import copyfile
import gc

from torch.nn.modules import Module
from torch.nn.parameter import Parameter
from torch.optim import Optimizer
from torch.optim.lr_scheduler import _LRScheduler

from typing import Callable, Dict, Union, Iterable

import deepspeed

from deepspeed import comm as dist
from deepspeed.runtime.utils import see_memory_usage, DummyOptim
from .zero.offload_config import OffloadDeviceEnum
from deepspeed.runtime.zero.stage_1_and_2 import DeepSpeedZeroOptimizer
from deepspeed.runtime.zero.partition_parameters import ZeroParamStatus
from deepspeed.runtime.zero.utils import is_zero_supported_optimizer, ZeRORuntimeException
from deepspeed.runtime.zero.parameter_offload import DeepSpeedZeRoOffload
from deepspeed.runtime.zero.config import ZERO_OPTIMIZATION

from deepspeed.runtime.fp16.fused_optimizer import FP16_Optimizer
from deepspeed.runtime.fp16.unfused_optimizer import FP16_UnfusedOptimizer
from deepspeed.runtime.bf16_optimizer import BF16_Optimizer

from deepspeed.runtime.config import DEEPSPEED_OPTIMIZERS, \
    ADAGRAD_OPTIMIZER, ADAM_OPTIMIZER, ADAMW_OPTIMIZER, LAMB_OPTIMIZER, ONEBIT_ADAM_OPTIMIZER, ONEBIT_LAMB_OPTIMIZER, \
    TORCH_ADAM_PARAM, ADAM_W_MODE, ADAM_W_MODE_DEFAULT, ZERO_ONE_ADAM_OPTIMIZER

from deepspeed.runtime.dataloader import DeepSpeedDataLoader
from deepspeed.runtime.constants import \
    ROUTE_TRAIN, ROUTE_PREDICT, ROUTE_EVAL, \
    PLD_THETA, PLD_GAMMA, BFLOAT16, FP16, AMP, GRADIENT_ACCUMULATION_STEPS, \
    DATA_PARALLEL_GROUP, GLOBAL_RANK
from deepspeed.runtime.zero.config import ZeroStageEnum
from deepspeed.compression import compression_scheduler
from deepspeed.compression.constants import \
    WEIGHT_QUANTIZE_IN_FORWARD_ENABLED, \
    WEIGHT_QUANTIZATION, SHARED_PARAMETERS, \
    WEIGHT_QUANTIZE_ENABLED, \
    WEIGHT_QUANTIZE_GROUPS, \
    WEIGHT_QUANTIZE_FP16_MIXED_QUANTIZE, \
    WEIGHT_QUANTIZE_CHANGE_RATIO, \
    WEIGHT_QUANTIZE_TYPE, \
    WEIGHT_QUANTIZE_ROUNDING, \
    WEIGHT_QUANTIZE_VERBOSE, \
    WEIGHT_QUANTIZE_KERNEL
from deepspeed.checkpoint.constants import OPTIMIZER_STATE_DICT, FROZEN_PARAM_FRAGMENTS
from deepspeed.runtime.sparse_tensor import SparseTensor

from deepspeed.runtime import lr_schedules
from deepspeed.utils import groups
from deepspeed.utils import logger, log_dist, instrument_w_nvtx
from deepspeed.utils.timer import ThroughputTimer, SynchronizedWallClockTimer
from deepspeed.utils.debug import debug_extract_module_and_param_names
from deepspeed.monitor.monitor import MonitorMaster
from deepspeed.runtime.progressive_layer_drop import ProgressiveLayerDrop
from deepspeed.runtime.utils import clip_grad_norm_
from deepspeed.runtime.eigenvalue import Eigenvalue
from deepspeed.runtime.data_pipeline.constants import DATA_SAMPLING, \
    DATA_ROUTING, DATA_SAMPLING_ENABLED, CURRICULUM_LEARNING, \
    CURRICULUM_LEARNING_ENABLED, DATA_SAMPLING_NUM_WORKERS, RANDOM_LTD, \
    RANDOM_LTD_ENABLED, RANDOM_LTD_LAYER_ID, RANDOM_LTD_LAYER_NUM, \
    RANDOM_LTD_LAYER_TOKEN_LR_SCHEDULE, RANDOM_LTD_LAYER_TOKEN_LR_ENABLED, \
    RANDOM_LTD_GLOBAL_BATCH_SIZE, RANDOM_LTD_MICRO_BATCH_SIZE, DATA_EFFICIENCY
from deepspeed.runtime.data_pipeline.curriculum_scheduler import CurriculumScheduler
from deepspeed.runtime.data_pipeline.data_routing.scheduler import RandomLTDScheduler
from deepspeed.runtime.data_pipeline.data_routing.helper import remove_random_ltd_state_dict
from deepspeed.runtime.data_pipeline.data_routing.basic_layer import RandomLayerTokenDrop

from deepspeed.runtime.checkpoint_engine.torch_checkpoint_engine import TorchCheckpointEngine

from .pipe.module import PipelineModule
from .utils import get_ma_status
from ..ops.adam import FusedAdam
from ..moe.sharded_moe import TopKGate, MOELayer
from ..moe.layer import MoE
from ..moe.utils import is_moe_param
from ..git_version_info import version

from deepspeed.profiling.flops_profiler.profiler import FlopsProfiler
from deepspeed.utils.logging import print_json_dist, print_configuration

from deepspeed.accelerator import get_accelerator
from deepspeed.ops.op_builder import UtilsBuilder

from deepspeed.runtime.config import DtypeEnum

MEMORY_OPT_ALLREDUCE_SIZE = 500000000

DeepSpeedOptimizerCallable = \
    Callable[[Union[Iterable[Parameter], Dict[str, Iterable]]], Optimizer]
DeepSpeedSchedulerCallable = Callable[[Optimizer], _LRScheduler]

try:
    import apex
    from apex import amp
    APEX_INSTALLED = True
except ImportError:
    # Fail silently so we don't spam logs unnecessarily if user isn't using amp
    APEX_INSTALLED = False


def split_half_float_double_sparse(tensors):
    device_type = get_accelerator().device_name()
    supported_types = [
        "torch.{}.HalfTensor".format(device_type), "torch.{}.FloatTensor".format(device_type),
        "torch.{}.DoubleTensor".format(device_type), "torch.{}.BFloat16Tensor".format(device_type),
        SparseTensor.type()
    ]

    for t in tensors:
        assert t.type() in supported_types, f"attempting to reduce an unsupported grad type: {t.type()}"

    buckets = []
    for i, dtype in enumerate(supported_types):
        bucket = [t for t in tensors if t.type() == dtype]
        if bucket:
            buckets.append((dtype, bucket))
    return buckets


FORWARD_MICRO_TIMER = 'forward_microstep'
FORWARD_GLOBAL_TIMER = 'forward'
BACKWARD_MICRO_TIMER = 'backward_microstep'
BACKWARD_GLOBAL_TIMER = 'backward'
BACKWARD_INNER_MICRO_TIMER = 'backward_inner_microstep'
BACKWARD_INNER_GLOBAL_TIMER = 'backward_inner'
BACKWARD_REDUCE_MICRO_TIMER = 'backward_allreduce_microstep'
BACKWARD_REDUCE_GLOBAL_TIMER = 'backward_allreduce'
STEP_MICRO_TIMER = 'step_microstep'
STEP_GLOBAL_TIMER = 'step'


class EngineTimers(object):
    r"""Wallclock timers for DeepSpeedEngine"""

    def __init__(self, enable_micro_timers, enable_global_timers):
        self.forward_timers = []
        self.backward_timers = []
        self.backward_inner_timers = []
        self.backward_reduce_timers = []
        self.step_timers = []
        self.global_timers = []
        self.micro_timers = []

        if enable_micro_timers:
            self.forward_timers += [FORWARD_MICRO_TIMER]
            self.backward_timers += [BACKWARD_MICRO_TIMER]
            self.backward_inner_timers += [BACKWARD_INNER_MICRO_TIMER]
            self.backward_reduce_timers += [BACKWARD_REDUCE_MICRO_TIMER]
            self.step_timers += [STEP_MICRO_TIMER]
            self.micro_timers += [
                FORWARD_MICRO_TIMER, BACKWARD_MICRO_TIMER, BACKWARD_INNER_MICRO_TIMER, BACKWARD_REDUCE_MICRO_TIMER,
                STEP_MICRO_TIMER
            ]

        if enable_global_timers:
            self.forward_timers += [FORWARD_GLOBAL_TIMER]
            self.backward_timers += [BACKWARD_GLOBAL_TIMER]
            self.backward_inner_timers += [BACKWARD_INNER_GLOBAL_TIMER]
            self.backward_reduce_timers += [BACKWARD_REDUCE_GLOBAL_TIMER]
            self.step_timers += [STEP_GLOBAL_TIMER]
            self.global_timers += [
                FORWARD_GLOBAL_TIMER, BACKWARD_GLOBAL_TIMER, BACKWARD_INNER_GLOBAL_TIMER, BACKWARD_REDUCE_GLOBAL_TIMER,
                STEP_GLOBAL_TIMER
            ]


class DeepSpeedEngine(Module):
    r"""DeepSpeed engine for training."""

    def __init__(
        self,
        args,
        model,
        optimizer=None,
        model_parameters=None,
        training_data=None,
        lr_scheduler=None,
        mpu=None,
        dist_init_required=None,
        collate_fn=None,
        config=None,
        config_class=None,
        dont_change_device=False,
    ):
        super(DeepSpeedEngine, self).__init__()
        self.dont_change_device = dont_change_device
        self.client_optimizer = optimizer
        self.client_lr_scheduler = lr_scheduler
        self.training_data = training_data
        self.collate_fn = collate_fn
        self.mpu = mpu
        self.data_parallel_group = None
        self.global_steps = 0
        self.global_samples = 0
        self.micro_steps = 0
        self.skipped_steps = 0
        self.gradient_average = True
        self.warn_unscaled_loss = True
        self.config = config
        self._config = config_class
        self.loaded_checkpoint_mp_world_size = None
        self.loaded_checkpoint_dp_world_size = None
        self.enable_backward_allreduce = True
        self.progressive_layer_drop = None
        self.eigenvalue = None
        self.block_eigenvalue = None
        self.gas_boundary_ctr = 0
        self.dist_backend = get_accelerator().communication_backend_name()
        self.has_moe_layers = False
        self.num_experts = []
        self.gate_modules = []
        self.moe_layers = []
        self._step_applied = False
        self._global_grad_norm = None
        self.use_ds_comm = False  # False --> Use torch.dist, True --> Use ds.comm backend.

        self.checkpoint_engine = None

        self._is_gradient_accumulation_boundary = None
        self.scale_wrt_gas = None
        self.losses = []

        # for debug purposes - can then debug print: debug_get_module_name(module)
        debug_extract_module_and_param_names(model)

        # needed for zero_to_fp32 weights reconstruction to remap nameless data to state_dict
        self.param_names = {param: name for name, param in model.named_parameters()}

        self._do_args_sanity_check(args)
        self._configure_with_arguments(args, mpu)
        self._do_sanity_check()
        see_memory_usage(f"DeepSpeed Engine: After args sanity test", force=self.memory_breakdown())
        if mpu is not None:
            if self.elasticity_enabled():
                if not self.is_elastic_model_parallel_supported():
                    assert not self.elasticity_enabled(), ("Elasticity is not currently supported"
                                                           " with model parallelism.")

        self._set_distributed_vars(args)

        dist.configure(self._config)

        self.monitor = MonitorMaster(self._config.monitor_config)

        see_memory_usage(
            f"DeepSpeed Engine: Before configure distributed model",
            force=self.memory_breakdown(),
        )

        self.pipeline_parallelism = isinstance(model, PipelineModule)

        # Configure distributed model
        self._configure_distributed_model(model)

        self._get_model_parameters()

        see_memory_usage(f"DeepSpeed Engine: After configure distributed model")

        # Configure wall clock timers
        self.timers = SynchronizedWallClockTimer()
        # Throughput timer
        self.tput_timer = ThroughputTimer(
            batch_size=self.train_batch_size(),
            steps_per_output=self.steps_per_print(),
            monitor_memory=False,
        )

        log_dist(f"DeepSpeed Flops Profiler Enabled: {self.flops_profiler_enabled()}", ranks=[0])

        if self.flops_profiler_enabled():
            self.flops_profiler = FlopsProfiler(self.module, self)

        if training_data:
            self.training_dataloader = self.deepspeed_io(training_data)
        else:
            self.training_dataloader = None

        # Configure optimizer and scheduler
        self.optimizer = None
        self.basic_optimizer = None
        self.lr_scheduler = None
        has_optimizer = False

        if optimizer or self.optimizer_name():
            has_optimizer = True
        # If no parameters given by init default to module parameters
        if model_parameters is None:
            model_parameters = self.module.parameters()

        # Convert model parameters from generator to list
        if not isinstance(model_parameters, list):
            model_parameters = list(model_parameters)

        if has_optimizer:
            self._configure_optimizer(optimizer, model_parameters)
            self._configure_lr_scheduler(lr_scheduler)
            self._report_progress(0)
        elif self.zero_optimization():
            # no optim selected but zero is enabled
            self.optimizer = self._configure_zero_optimizer(optimizer=None)
        elif self.bfloat16_enabled():
            self.optimizer = self._configure_bf16_optimizer(optimizer=None)

        # Hook optimizer for snip_momentum pruning
        if hasattr(model, 'pruners'):
            from ..compression.helper import rewrite_optimizer_step
            self.optimizer.pruners = model.pruners
            rewrite_optimizer_step(self.optimizer)

        # Bookkeeping for sparse support
        self.sparse_tensor_module_names = set()
        # if self.sparse_gradients_enabled():
        for name, module in self.module.named_modules():
            if isinstance(module, (torch.nn.Embedding, torch.nn.EmbeddingBag)) and self.sparse_gradients_enabled():
                self.sparse_tensor_module_names.add(name + ".weight")
                logger.info("Will convert {} to sparse tensor during training".format(name))

        self.save_non_zero_checkpoint = False
        self.save_zero_checkpoint = False
        if not isinstance(self.optimizer, DeepSpeedZeRoOffload):
            self._configure_checkpointing(dist_init_required)

        if self.eigenvalue_enabled():
            self.eigenvalue = self._configure_eigenvalue()

        if self.pld_enabled():
            self.progressive_layer_drop = self._configure_progressive_layer_drop()

        if self.curriculum_enabled_legacy():
            self.curriculum_scheduler_legacy = self._configure_curriculum_scheduler_legacy()

        if self.random_ltd_enabled():
            random_ltd_config = self.random_ltd_config()
            random_ltd_config[RANDOM_LTD_GLOBAL_BATCH_SIZE] = self.train_batch_size()
            random_ltd_config[RANDOM_LTD_MICRO_BATCH_SIZE] = self.train_micro_batch_size_per_gpu()
            self.random_ltd_scheduler = self._configure_random_ltd_scheduler(random_ltd_config)

        # Engine timers

        self.engine_timers = EngineTimers(enable_micro_timers=self.wall_clock_breakdown(),
                                          enable_global_timers=self.wall_clock_breakdown()
                                          or self.flops_profiler_enabled())

        if self.global_rank == 0:
            self._config.print("DeepSpeedEngine configuration")
            if self.dump_state():
                print_configuration(self, "DeepSpeedEngine")

        # Load pre-installed or JIT compile (un)flatten ops
        util_ops = UtilsBuilder().load()
        self.flatten = util_ops.flatten
        self.unflatten = util_ops.unflatten

    def destroy(self):
        if self.optimizer is not None and hasattr(self.optimizer, 'destroy'):
            self.optimizer.destroy()

    def _get_model_parameters(self):
        if self.autotuning_profile_model_info():
            self.autotuning_model_info = {}
            num_params = 0
            trainable_num_params = 0

            for p in self.module.parameters():
                # since user code might call deepspeed.zero.Init() before deepspeed.initialize(), need to check the attribute to check if the parameter is partitioned in zero 3 already or not
                n = 0
                if hasattr(p, "ds_tensor"):  # if the parameter is partitioned in zero 3
                    n += p.ds_numel
                else:  # if the parameter is not partitioned in zero 3 yet
                    n += p.numel()
                num_params += n
                if p.requires_grad:
                    trainable_num_params += n
            if self.global_rank == 0:
                self.autotuning_model_info["num_params"] = num_params * self.mp_world_size
                self.autotuning_model_info["trainable_num_params"] = trainable_num_params * self.mp_world_size

            logger.info(f"model parameter = {num_params}")

    def get_batch_info(self):
        """Get all training batch related settings.
        Returns:
            train_batch_size (int): The effective training batch size. This is the amount of data
                samples that leads to one step of model update.
            train_micro_batch_size_per_gpu (int): Batch size to be processed by one GPU in one
                step (without gradient accumulation).
            gradient_accumulation_steps (int): Number of training steps to accumulate gradients
                before averaging and applying them.
        """
        return (
            self.train_batch_size,
            self.train_micro_batch_size_per_gpu,
            self.gradient_accumulation_steps,
        )

    def set_train_batch_size(self, train_batch_size):
        """Adjust the global batch size by increasing or decreasing the number of
        micro-batches (i.e., gradient accumulation steps). The size of each micro-batch
        (i.e., ``train_micro_batch_size_per_gpu``) is not changed.
        Args:
            train_batch_size (int): The new global batch size for training.
        Raises:
            ValueError: if ``train_batch_size`` is not divisible by the
                configured micro-batch size and data parallelism.
        """
        if train_batch_size % (self.train_micro_batch_size_per_gpu() * self.dp_world_size) != 0:
            #print(f'{train_batch_size=} {self.train_micro_batch_size_per_gpu()=} {self.dp_world_size=}')
            raise ValueError(f'Train batch size must be divisible by micro-batch data parallelism')
        new_gas = train_batch_size // (self.train_micro_batch_size_per_gpu() * self.dp_world_size)
        # overwrite config
        self._config.train_batch_size = train_batch_size
        self._config.gradient_accumulation_steps = new_gas

    def set_data_post_process_func(self, post_process_func):
        if self.training_dataloader is not None:
            self.training_dataloader.post_process_func = post_process_func

    def set_custom_curriculum_learning_schedule(self, schedule_func_dict):
        if self.training_dataloader is not None and self.curriculum_learning_enabled():
            self.training_dataloader.data_sampler.set_custom_curriculum_learning_schedule(schedule_func_dict)

    def get_global_grad_norm(self) -> float:
        """Return the 2-norm of all gradients. If there is model parallelism,
        the norm will be global.
        The computed norm will be cached and reused until the next step() pass.
        .. note::
            In the presence of model parallelism, this is a collective call
            and acts as a barrier among ``mpu.get_model_parallel_group()``.
        Returns:
            float: norm
        """
        return self._global_grad_norm

    def __getattr__(self, name):
        """
        Pass through attributes defined in the model if they are not overridden by ds-engine.
        """

        _module = {}
        if "module" in self.__dict__:
            _module = self.__dict__['module']
        if name in dir(self):
            return getattr(self, name)
        elif name in dir(_module):
            return getattr(_module, name)
        else:
            raise AttributeError(f"'{type(self).__name__}' object has no attribute '{name}'")

    def checkpoint_tag_validation_enabled(self):
        return self._config.checkpoint_tag_validation_enabled

    def checkpoint_tag_validation_fail(self):
        return self._config.checkpoint_tag_validation_fail

    def elasticity_enabled(self):
        return self._config.elasticity_enabled

    def is_elastic_model_parallel_supported(self):
        if self.elasticity_enabled():
            # Add code for finding number of GPUs per node automatically
            if self._config.num_gpus_per_node % self._config.elastic_model_parallel_size == 0:
                return True
            else:
                return False

    def pld_enabled(self):
        return self._config.pld_enabled

    def pld_params(self):
        return self._config.pld_params

    def pld_theta(self):
        return self.pld_params()[PLD_THETA]

    def pld_gamma(self):
        return self.pld_params()[PLD_GAMMA]

    def eigenvalue_enabled(self):
        return self._config.eigenvalue_enabled

    def eigenvalue_verbose(self):
        return self._config.eigenvalue_verbose

    def eigenvalue_max_iter(self):
        return self._config.eigenvalue_max_iter

    def eigenvalue_tol(self):
        return self._config.eigenvalue_tol

    def eigenvalue_stability(self):
        return self._config.eigenvalue_stability

    def eigenvalue_gas_boundary_resolution(self):
        return self._config.eigenvalue_gas_boundary_resolution

    def eigenvalue_layer_name(self):
        return self._config.eigenvalue_layer_name

    def eigenvalue_layer_num(self):
        return self._config.eigenvalue_layer_num

    def curriculum_enabled_legacy(self):
        return self._config.curriculum_enabled_legacy

    def curriculum_params_legacy(self):
        return self._config.curriculum_params_legacy

    def data_efficiency_enabled(self):
        return self._config.data_efficiency_enabled

    def data_efficiency_config(self):
        return self._config.data_efficiency_config

    def data_sampling_enabled(self):
        return self._config.data_efficiency_config[DATA_SAMPLING][DATA_SAMPLING_ENABLED]

    def data_sampling_config(self):
        return self._config.data_efficiency_config[DATA_SAMPLING]

    def curriculum_learning_enabled(self):
        return self._config.data_efficiency_config[DATA_SAMPLING][CURRICULUM_LEARNING][CURRICULUM_LEARNING_ENABLED]

    def curriculum_learning_config(self):
        return self._config.data_efficiency_config[DATA_SAMPLING][CURRICULUM_LEARNING]

    def random_ltd_enabled(self):
        return self._config.data_efficiency_config[DATA_ROUTING][RANDOM_LTD][RANDOM_LTD_ENABLED]

    def random_ltd_config(self):
        return self._config.data_efficiency_config[DATA_ROUTING][RANDOM_LTD]

    def random_ltd_initialize(self):
        assert self.random_ltd_enabled()
        random_ltd_config = self.random_ltd_config()
        random_ltd_queue = deque([x for x in sorted(random_ltd_config[RANDOM_LTD_LAYER_ID])])
        count = 0
        for name, layer in self.module.named_modules():
            if isinstance(layer, RandomLayerTokenDrop):
                if len(random_ltd_queue) != 0 and str(random_ltd_queue[0]) in name:  ###[1,2,3]
                    layer.init_config(random_ltd_config, self.random_ltd_scheduler, count)
                    random_ltd_queue.popleft()
                    count += 1

        if random_ltd_config[RANDOM_LTD_LAYER_NUM] != count:
            raise ValueError(f'random_ltd_layer_num {random_ltd_config[RANDOM_LTD_LAYER_NUM]} must be \
                equivalent to the len of random_ltd_layer_id {count}')

        if random_ltd_config[RANDOM_LTD_LAYER_TOKEN_LR_SCHEDULE][RANDOM_LTD_LAYER_TOKEN_LR_ENABLED]:
            assert self.client_lr_scheduler is None
            raise ValueError(f'not yet support')
            #self.lr_scheduler = lr_schedules.WarmupLayerTokenDecayLR(self.optimizer, self.random_ltd_scheduler)

    def wall_clock_breakdown(self):
        return self._config.wall_clock_breakdown

    def flops_profiler_enabled(self):
        return self._config.flops_profiler_config.enabled or self.autotuning_enabled()

    def flops_profiler_profile_step(self):
        step = self._config.flops_profiler_config.profile_step
        if self._config.autotuning_config.enabled:
            step = self.autotuning_start_profile_step()
        return step

    def flops_profiler_module_depth(self):
        return self._config.flops_profiler_config.module_depth

    def flops_profiler_top_modules(self):
        return self._config.flops_profiler_config.top_modules

    def flops_profiler_detailed(self):
        if self._config.autotuning_config.enabled:
            return False
        return self._config.flops_profiler_config.detailed

    def flops_profiler_output_file(self):
        return self._config.flops_profiler_config.output_file

    def memory_breakdown(self):
        return self._config.memory_breakdown

    def autotuning_enabled(self):
        return self._config.autotuning_config.enabled

    def autotuning_start_profile_step(self):
        return self._config.autotuning_config.start_profile_step

    def autotuning_end_profile_step(self):
        return self._config.autotuning_config.end_profile_step

    def autotuning_metric_path(self):
        path = self._config.autotuning_config.metric_path
        if not path:
            path = os.path.join(os.getcwd(), "autotuning_metric.json")
        return path

    def autotuning_model_info_path(self):
        path = self._config.autotuning_config.model_info_path
        if not path:
            path = os.path.join(os.getcwd(), "autotuning_model_info.json")
        return path

    def autotuning_metric(self):
        return self._config.autotuning_config.metric

    def autotuning_profile_model_info(self):
<<<<<<< HEAD
        return (
            self.autotuning_enabled() and
            self._config.autotuning_config.model_info and
            self._config.autotuning_config.model_info.get("profile", False)
        )
        
=======
        return self.autotuning_enabled(
        ) and self._config.autotuning_config.model_info and self._config.autotuning_config.model_info.get(
            "profile", False)
>>>>>>> d1c3c0df

    def sparse_gradients_enabled(self):
        return self._config.sparse_gradients_enabled

    def train_batch_size(self):
        return self._config.train_batch_size

    def train_micro_batch_size_per_gpu(self):
        return self._config.train_micro_batch_size_per_gpu

    def optimizer_name(self):
        return (self.client_optimizer.__class__.__name__ if self.client_optimizer else self._config.optimizer_name)

    def optimizer_params(self):
        return self._config.optimizer_params

    def optimizer_legacy_fusion(self):
        return self._config.optimizer_legacy_fusion

    def scheduler_name(self):
        return self._config.scheduler_name

    def scheduler_params(self):
        return self._config.scheduler_params

    def quantize_training(self):
        return (
            self._config.compression_config[WEIGHT_QUANTIZATION][SHARED_PARAMETERS]
            [WEIGHT_QUANTIZE_IN_FORWARD_ENABLED],
            self._config.compression_config[WEIGHT_QUANTIZATION][SHARED_PARAMETERS][WEIGHT_QUANTIZE_ENABLED],
            self._config.compression_config[WEIGHT_QUANTIZATION][SHARED_PARAMETERS][WEIGHT_QUANTIZE_GROUPS],
            self._config.compression_config[WEIGHT_QUANTIZATION][SHARED_PARAMETERS]
            [WEIGHT_QUANTIZE_FP16_MIXED_QUANTIZE],
            self._config.compression_config[WEIGHT_QUANTIZATION][SHARED_PARAMETERS][WEIGHT_QUANTIZE_CHANGE_RATIO],
            self._config.compression_config[WEIGHT_QUANTIZATION][SHARED_PARAMETERS][WEIGHT_QUANTIZE_TYPE],
            self._config.compression_config[WEIGHT_QUANTIZATION][SHARED_PARAMETERS][WEIGHT_QUANTIZE_ROUNDING],
            self._config.compression_config[WEIGHT_QUANTIZATION][SHARED_PARAMETERS][WEIGHT_QUANTIZE_VERBOSE],
            self._config.compression_config[WEIGHT_QUANTIZATION][SHARED_PARAMETERS][WEIGHT_QUANTIZE_KERNEL],
        )

    def zero_optimization(self):
        return self._config.zero_enabled

    def zero_allow_untested_optimizer(self):
        return self._config.zero_allow_untested_optimizer

    def zero_force_ds_cpu_optimizer(self):
        return self._config.zero_force_ds_cpu_optimizer

    def zero_reduce_scatter(self):
        return self._config.zero_config.reduce_scatter

    def zero_overlap_comm(self):
        return self._config.zero_config.overlap_comm

    def zero_offload_optimizer(self):
        return self._config.zero_config.offload_optimizer

    def zero_offload_param(self):
        return self._config.zero_config.offload_param

    def zero_use_cpu_optimizer(self):
        if self._config.zero_config.offload_optimizer is not None:
            return self._config.zero_config.offload_optimizer.device in [OffloadDeviceEnum.cpu, OffloadDeviceEnum.nvme]
        return False

    def zero_cpu_offload(self):
        if self._config.zero_config.offload_optimizer is not None:
            return self._config.zero_config.offload_optimizer.device == OffloadDeviceEnum.cpu
        return False

    def zero_sub_group_size(self):
        return self._config.zero_config.sub_group_size

    def zero_optimization_stage(self):
        return self._config.zero_optimization_stage

    def mics_shard_size(self):
        return self._config.mics_shard_size

    def zero_reduce_bucket_size(self):
        return self._config.zero_config.reduce_bucket_size

    def zero_allgather_bucket_size(self):
        return self._config.zero_config.allgather_bucket_size

    def zero_optimization_partition_gradients(self):
        return self.zero_optimization_stage() >= ZeroStageEnum.gradients

    def zero_optimization_partition_weights(self):
        return self.zero_optimization_stage() >= ZeroStageEnum.weights

    def zero_contiguous_gradients(self):
        return self._config.zero_config.contiguous_gradients

    def zero_load_from_fp32_weights(self):
        return self._config.zero_config.load_from_fp32_weights

    def zero_elastic_checkpoint(self):
        return self._config.zero_config.elastic_checkpoint

    def zero_max_live_parameters(self):
        return self._config.zero_config.max_live_parameters

    def zero_max_reuse_distance(self):
        return self._config.zero_config.max_reuse_distance

    def zero_prefetch_bucket_size(self):
        return self._config.zero_config.prefetch_bucket_size

    def zero_param_persistence_threshold(self):
        return self._config.zero_config.param_persistence_threshold

    def zero_model_persistence_threshold(self):
        return self._config.zero_config.model_persistence_threshold

    def zero_gather_16bit_weights_on_model_save(self):
        return self._config.zero_config.gather_16bit_weights_on_model_save

    def zero_grad_hooks(self):
        return self._config.zero_config.grad_hooks

    def zero_legacy_stage1(self):
        return self._config.zero_config.legacy_stage1

    def zero_ignore_unused_parameters(self):
        return self._config.zero_config.ignore_unused_parameters

    def fp16_enabled(self):
        return self._config.fp16_enabled

    def bfloat16_enabled(self):
        return self._config.bfloat16_enabled

    def fp16_master_weights_and_gradients(self):
        return self._config.fp16_master_weights_and_gradients

    def amp_enabled(self):
        return self._config.amp_enabled

    def amp_params(self):
        return self._config.amp_params

    def fp16_auto_cast(self):
        return self._config.fp16_auto_cast

    def loss_scale(self):
        return self._config.loss_scale

    def gradient_accumulation_steps(self):
        return self._config.gradient_accumulation_steps

    def use_node_local_storage(self):
        return self._config.use_node_local_storage

    def load_universal_checkpoint(self):
        return self._config.load_universal_checkpoint

    @property
    def communication_data_type(self):
        res = self._config.communication_data_type
        if res is not None:
            return res

        if self.fp16_enabled():
            return torch.float16

        if self.bfloat16_enabled():
            return torch.bfloat16

        return torch.float32

    def postscale_gradients(self):
        return not self._config.prescale_gradients

    def gradient_predivide_factor(self):
        return self._config.gradient_predivide_factor

    def steps_per_print(self):
        return self._config.steps_per_print

    def zero_allgather_partitions(self):
        return self._config.zero_config.allgather_partitions

    def zero_round_robin_gradients(self):
        return self._config.zero_config.round_robin_gradients

    def dump_state(self):
        return self._config.dump_state

    def gradient_clipping(self):
        return self._config.gradient_clipping

    def dynamic_loss_scale(self):
        return self._config.loss_scale == 0

    def initial_dynamic_scale(self):
        return self._config.initial_dynamic_scale

    def dynamic_loss_scale_args(self):
        return self._config.dynamic_loss_scale_args

    def swap_tensor_config(self):
        return self._config.swap_tensor_config

    def aio_config(self):
        return self._config.aio_config

    def get_data_types(self):
        model_dtype = torch.float32
        if self.fp16_enabled():
            model_dtype = torch.float16
        elif self.bfloat16_enabled():
            model_dtype = torch.bfloat16

        if self._config.grad_accum_dtype == None:
            if model_dtype == torch.bfloat16 and not self.zero_optimization():
                grad_accum_dtype = torch.float32
            else:
                grad_accum_dtype = model_dtype
        else:
            grad_accum_dtype = DtypeEnum(self._config.grad_accum_dtype).value

        return (model_dtype, grad_accum_dtype)

    def _configure_lr_scheduler(self, client_lr_scheduler):
        # First check for scheduler in json configuration
        lr_scheduler = self._scheduler_from_config(self.optimizer)
        if lr_scheduler:
            log_dist(f"DeepSpeed using configured LR scheduler = {self.scheduler_name()}", ranks=[0])
            self.lr_scheduler = lr_scheduler
        else:
            if isinstance(client_lr_scheduler, Callable):
                log_dist('DeepSpeed using client callable to create LR scheduler', ranks=[0])
                self.lr_scheduler = client_lr_scheduler(self.basic_optimizer)
            else:
                log_dist('DeepSpeed using client LR scheduler', ranks=[0])
                self.lr_scheduler = client_lr_scheduler

        log_dist(f'DeepSpeed LR Scheduler = {self.lr_scheduler}', ranks=[0])

    def _configure_checkpointing(self, dist_init_required):
        self.checkpoint_engine = TorchCheckpointEngine()

        if self._config is not None and self._config.nebula_config.enabled:
            try:
                from deepspeed.runtime.checkpoint_engine.nebula_checkpoint_engine import \
                    NebulaCheckpointEngine
                self.checkpoint_engine = NebulaCheckpointEngine(config_params=self._config.nebula_config)
            except ImportError as err:
                logger.error(f"No torch_nebula was found! Will fall back to torch.save. Details: {err}")
                self.checkpoint_engine = TorchCheckpointEngine()

        dp_rank = self.global_rank
        if self.mpu:
            dp_rank = self.mpu.get_data_parallel_rank()

        rank = self.local_rank if self.use_node_local_storage() else dp_rank

        # only the first data parallel process needs to store the model checkpoint
        # if you want to use node local storage this must be done by rank 0 on each
        # node
        self.save_non_zero_checkpoint = (rank == 0) or self.zero_optimization_partition_weights()

        if self.zero_optimization() or self.bfloat16_enabled():
            param_rank = dist.get_rank(group=self.optimizer.dp_process_group)

            # Only the first parameter parallel process needs to store the
            # optimizer state checkpoints for zero
            self.save_zero_checkpoint = param_rank == dp_rank

    def _scheduler_from_config(self, optimizer):
        scheduler_name = self.scheduler_name()
        if scheduler_name is not None:
            if hasattr(lr_schedules, scheduler_name):
                scheduler = getattr(lr_schedules, scheduler_name)
            else:
                assert hasattr(torch.optim.lr_scheduler,
                               scheduler_name), f"DeepSpeed does not recognize LR scheduler {scheduler_name}"

                scheduler = getattr(torch.optim.lr_scheduler, scheduler_name)

            scheduler_params = self.scheduler_params()
            instantiated_scheduler = scheduler(optimizer, **scheduler_params)
            return instantiated_scheduler
        else:
            return None

    def _set_distributed_vars(self, args):
        device_rank = args.device_rank if args is not None and hasattr(args, 'device_rank') else self.local_rank
        if device_rank >= 0:
            get_accelerator().set_device(device_rank)
            self.device = torch.device(get_accelerator().device_name(), device_rank)
            self.world_size = dist.get_world_size()
            self.global_rank = dist.get_rank()
        else:
            self.world_size = 1
            self.global_rank = 0
            self.device = torch.device(get_accelerator().device_name())

    # Configure based on command line arguments
    def _configure_with_arguments(self, args, mpu):
        # After the distributed backend is initialized we are guaranteed the LOCAL_RANK
        # environment variable is set. We must align args.local_rank to this value for
        # backwards compatibility with scripts relying on [args|self].local_rank containing
        # the correct local rank info. _do_args_sanity_check will ensure this is the case.

        if "OMPI_COMM_WORLD_LOCAL_RANK" in os.environ:
            ompi_local_rank = os.environ.get("OMPI_COMM_WORLD_LOCAL_RANK")
            local_rank = os.environ.get('LOCAL_RANK', ompi_local_rank)
            assert ompi_local_rank == local_rank, f"LOCAL_RANK ({local_rank}) != OMPI_COMM_WORLD_LOCAL_RANK ({ompi_local_rank}), " \
                "not sure how to proceed as we're seeing conflicting local rank info."
            os.environ['LOCAL_RANK'] = local_rank

        self.local_rank = int(os.environ['LOCAL_RANK'])
        if hasattr(args, 'local_rank'):
            args.local_rank = self.local_rank

    # Validate command line arguments
    def _do_args_sanity_check(self, args):
        assert "LOCAL_RANK" in os.environ or "OMPI_COMM_WORLD_LOCAL_RANK" in os.environ, "DeepSpeed requires the LOCAL_RANK environment " \
            "variable, it is set by the deepspeed launcher, deepspeed.init_distributed, or the torch's launcher. If using a " \
            "different launcher please ensure LOCAL_RANK is set prior to initializing deepspeed."

        if hasattr(args, 'local_rank') and args.local_rank != None:
            assert isinstance(args.local_rank,
                              int), f"args.local_rank of {args.local_rank} is an unknown type {type(args.local_rank)}"
            if args.local_rank >= 0:
                env_local_rank = int(os.environ.get("LOCAL_RANK"))
                assert (
                    env_local_rank == args.local_rank
                ), f"Mismatch in local rank setting, args.local_rank={args.local_rank} but env['LOCAL_RANK']={env_local_rank}."

    def _is_supported_optimizer(self, optimizer_name):
        return (optimizer_name in DEEPSPEED_OPTIMIZERS or getattr(torch.optim, optimizer_name, None) is not None)

    def _supported_optims(self):
        FairseqOptimizer = None
        try:
            from fairseq.optim.fairseq_optimizer import FairseqOptimizer
        except ImportError:
            pass

        expected_optim_types = [Optimizer]
        if FairseqOptimizer:
            # fairseq optims are not torch.optim objects
            expected_optim_types.append(FairseqOptimizer)
        return expected_optim_types

    # Validate configuration based on command line arguments
    def _do_sanity_check(self):
        expected_optim_types = self._supported_optims()
        expected_optim_types += [type(None), Callable]
        assert isinstance(self.client_optimizer, tuple(expected_optim_types)), \
            f'Client Optimizer is of unexpected type {type(self.client_optimizer)}'

        if not self.client_optimizer:
            if self.optimizer_name() is not None:
                assert self._is_supported_optimizer(
                    self.optimizer_name()), "{} is not a supported DeepSpeed Optimizer".format(self.optimizer_name())

        if (self.optimizer_name() == LAMB_OPTIMIZER or self.optimizer_name() == ONEBIT_LAMB_OPTIMIZER):
            assert (self.dynamic_loss_scale()), "DeepSpeed {} optimizer requires dynamic loss scaling".format(
                self.optimizer_name())

        # Detect invalid combinations of client optimizer and client scheduler
        if isinstance(self.client_lr_scheduler, _LRScheduler):
            assert isinstance(self.client_optimizer, Optimizer), \
                f'Client Optimizer (type = {type(self.client_optimizer)} is not instantiated but Client LR Scheduler is instantiated'

    def _broadcast_model(self):

        def is_replicated(p):
            if hasattr(p, "ds_status") and p.ds_status is not ZeroParamStatus.AVAILABLE:
                return False
            return True

        for p in self.module.parameters():
            # Broadcast the model for different parameters
            if is_moe_param(p):
                if torch.is_tensor(p) and is_replicated(p):
                    dist.broadcast(p,
                                   groups._get_expert_broadcast_src_rank(p.group_name),
                                   group=self.expert_data_parallel_group[p.group_name])
            else:
                if torch.is_tensor(p) and is_replicated(p):
                    dist.broadcast(p, groups._get_broadcast_src_rank(), group=self.data_parallel_group)

    @staticmethod
    def __check_params(model: Module, dtype: torch.dtype) -> None:
        return
        if not all(param.dtype == dtype for param in model.parameters()) and dist.get_rank() == 0:
            raise ValueError(f"{dtype} is enabled but the following parameters have dtype that is "
                             f"not {dtype}: "
                             f"{[(n, p.dtype) for n, p in model.named_parameters() if p.dtype != dtype]}")

    def _set_client_model(self, model):
        # register client model in _modules so that nn.module methods work correctly
        modules = self.__dict__.get('_modules')
        modules['module'] = model
        # register module attribute in engine but avoid getattr
        self.__dict__['module'] = model

    def _configure_distributed_model(self, model):
        self._set_client_model(model)

        if self.fp16_enabled():
            if self.zero_optimization_partition_weights() and any(
                [hasattr(param, "ds_id") for param in self.module.parameters()]):
                self.__check_params(self.module, torch.half)
            self.module.half()
        elif self.bfloat16_enabled():
            if self.zero_optimization_partition_weights() and any(
                    hasattr(param, 'ds_id') for param in self.module.parameters()):
                self.__check_params(self.module, torch.bfloat16)
            self.module.bfloat16()
        else:
            self.__check_params(self.module, torch.float)

        if not self.dont_change_device:
            self.module.to(self.device)

        # MoE related initialization
        for _, module in self.module.named_modules():
            if isinstance(module, MoE):
                self.has_moe_layers = True
                self.num_experts.append(module.num_experts)

        if self.has_moe_layers:
            for _, module in self.module.named_modules():
                if isinstance(module, TopKGate):
                    self.gate_modules.append(module)
                    if self.wall_clock_breakdown():
                        module.wall_clock_breakdown = True
                if isinstance(module, MOELayer):
                    self.moe_layers.append(module)
                    if self.wall_clock_breakdown():
                        module.wall_clock_breakdown = True

        # Pass the mpu from here to groups. For subsequent use, just query groups
        if self.mpu is not None:
            groups.mpu = self.mpu

        # Set deepspeed parallelism spec. for the model including expert parallelism
        for _, module in self.module.named_modules():
            if hasattr(module, 'set_deepspeed_parallelism'):
                module.set_deepspeed_parallelism()

        # Query the groups module to get information about various parallel groups
        self.data_parallel_group = groups._get_data_parallel_group()
        self.dp_world_size = groups._get_data_parallel_world_size()
        self.mp_world_size = groups._get_model_parallel_world_size()
        self.expert_parallel_group = groups._get_expert_parallel_group_dict()
        self.expert_data_parallel_group = groups._get_expert_data_parallel_group_dict()

        if not self.amp_enabled():
            self._broadcast_model()

    # check if parameters are duplicated in optimizer param_groups
    def _check_for_duplicates(self, optimizer):
        for name, param in self.module.named_parameters():
            param_id = id(param)

            def ids_list(group):
                return [id(param) for param in group]

            occurrence = sum([
                ids_list(group['params']).count(param_id) if param_id in ids_list(group['params']) else 0
                for group in optimizer.param_groups
            ])
            assert occurrence <= 1, f"Parameter with name: {name} occurs multiple times in optimizer.param_groups. Make sure it only appears once to prevent undefined behavior."

    def _do_optimizer_sanity_check(self, basic_optimizer):
        model_dtype, grad_accum_dtype = self.get_data_types()
        zero_enabled = self.zero_optimization()
        amp_enabled = self.amp_enabled()
        # config based assertions
        assert (
            not (amp_enabled and zero_enabled)
        ), "Amp and ZeRO are not currently compatible, please use (legacy) fp16 mode which performs similar to amp opt_mode=O2"
        if zero_enabled:
            if not is_zero_supported_optimizer(basic_optimizer):
                assert (
                    self.zero_allow_untested_optimizer()
                ), 'You are using an untested ZeRO Optimizer. Please add <"zero_allow_untested_optimizer": true> in the configuration file to use it.'

                if self.global_rank == 0:
                    logger.warning("**** You are using ZeRO with an untested optimizer, proceed with caution *****")

            if model_dtype == torch.bfloat16 and grad_accum_dtype == torch.float32 and self.zero_optimization_stage(
            ) == 1:
                return BFLOAT16

            if model_dtype != grad_accum_dtype:
                raise NotImplementedError(
                    "Model data type and gradient accumulation data type must be equal to use ZeRO")
            return ZERO_OPTIMIZATION
        elif amp_enabled:
            if model_dtype != grad_accum_dtype:
                raise NotImplementedError(
                    "Model data type and gradient accumulation data type must be equal to use Amp")
            if model_dtype == torch.bfloat16 or model_dtype == torch.float16:
                raise NotImplementedError("Cannot enable both amp with (legacy) fp16 or bfloat16 mode")
            try:
                logger.info("Initializing Apex amp from: {}".format(amp.__path__))
            except NameError:
                # If apex/amp is available it will be imported above
                raise RuntimeError("Unable to import apex/amp, please make sure it is installed")
            return AMP
        # data type checks
        elif model_dtype == grad_accum_dtype:
            if model_dtype == torch.bfloat16:
                raise NotImplementedError(
                    "Bfloat16 wrapper must use a gradient accumulation type of fp32, enable ZeRO to use Bfloat16 gradient accumulation"
                )
            if model_dtype == torch.float16:
                return FP16
            # else optimizer_wrapper = None
        elif model_dtype == torch.bfloat16 and grad_accum_dtype == torch.float32:
            return BFLOAT16
        else:
            raise NotImplementedError("unsupported mix of model dtype and gradient accumulation type")

        return None

    # Configure optimizer
    def _configure_optimizer(self, client_optimizer, model_parameters):
        if client_optimizer is not None:
            if isinstance(client_optimizer, tuple(self._supported_optims())):
                client_optimizer.param_groups[:] = [
                    pg for pg in client_optimizer.param_groups if len(pg["params"]) != 0
                ]
                log_dist("Removing param_group that has no 'params' in the client Optimizer", ranks=[0])

                basic_optimizer = client_optimizer
                log_dist('Using client Optimizer as basic optimizer', ranks=[0])
            else:
                basic_optimizer = client_optimizer(model_parameters)
                log_dist('Using client callable to create basic optimizer', ranks=[0])

            if self.zero_use_cpu_optimizer() and not isinstance(basic_optimizer, deepspeed.ops.adam.DeepSpeedCPUAdam):
                if self.zero_force_ds_cpu_optimizer():
                    msg = f'You are using ZeRO-Offload with a client provided optimizer ({type(basic_optimizer)}) which in most cases will yield poor performance. Please either use deepspeed.ops.adam.DeepSpeedCPUAdam or set an optimizer in your ds-config (https://www.deepspeed.ai/docs/config-json/#optimizer-parameters). If you really want to use a custom optimizer w. ZeRO-Offload and understand the performance impacts you can also set <"zero_force_ds_cpu_optimizer": false> in your configuration file.'
                    raise ZeRORuntimeException(msg)
        else:
            basic_optimizer = self._configure_basic_optimizer(model_parameters)
            log_dist(f"Using DeepSpeed Optimizer param name {self.optimizer_name()} as basic optimizer", ranks=[0])

        self._check_for_duplicates(basic_optimizer)

        self.basic_optimizer = basic_optimizer
        log_dist("DeepSpeed Basic Optimizer = {}".format(basic_optimizer.__class__.__name__), ranks=[0])

        optimizer_wrapper = self._do_optimizer_sanity_check(basic_optimizer)

        if optimizer_wrapper == ZERO_OPTIMIZATION:
            self.optimizer = self._configure_zero_optimizer(basic_optimizer)
        elif optimizer_wrapper == AMP:
            amp_params = self.amp_params()
            log_dist(f"Initializing AMP with these params: {amp_params}", ranks=[0])
            model, self.optimizer = amp.initialize(self.module, basic_optimizer, **amp_params)
            self._set_client_model(model)
            self._broadcast_model()
            # TODO: maybe need to broadcast experts differently?
        elif optimizer_wrapper == FP16:
            self.optimizer = self._configure_fp16_optimizer(basic_optimizer)
        elif optimizer_wrapper == BFLOAT16:
            self.optimizer = self._configure_bf16_optimizer(basic_optimizer)
        else:
            self.optimizer = basic_optimizer

        log_dist("DeepSpeed Final Optimizer = {}".format(self.optimizer_name()), ranks=[0])

        self.compression_scheduler = self._configure_compression_scheduler()
        self.quantizer = self._configure_quantization()

    def _configure_basic_optimizer(self, model_parameters):
        optimizer_parameters = self.optimizer_params()
        if optimizer_parameters is None:
            optimizer_parameters = {}
        # print(optimizer_parameters.keys())
        if "max_grad_norm" in optimizer_parameters.keys():
            raise ValueError(
                "'max_grad_norm' is not supported as an optimizer parameter, please switch to using the deepspeed parameter 'gradient_clipping' see: https://www.deepspeed.ai/docs/config-json/#gradient-clipping for more details"
            )

        if self.optimizer_name() in [ADAM_OPTIMIZER, ADAMW_OPTIMIZER]:
            torch_adam = optimizer_parameters.pop(TORCH_ADAM_PARAM, False)
            adam_w_mode = optimizer_parameters.pop(ADAM_W_MODE, ADAM_W_MODE_DEFAULT)

            # Optimizer name of Adam forces AdamW logic unless adam_w_mode is explicitly set
            effective_adam_w_mode = self.optimizer_name() == ADAMW_OPTIMIZER or adam_w_mode

            if torch_adam:
                if not effective_adam_w_mode:
                    optimizer = torch.optim.Adam(model_parameters, **optimizer_parameters)
                else:
                    optimizer = torch.optim.AdamW(model_parameters, **optimizer_parameters)
            else:
                if self.zero_use_cpu_optimizer():
                    from deepspeed.ops.adam import DeepSpeedCPUAdam
                    optimizer = DeepSpeedCPUAdam(model_parameters,
                                                 **optimizer_parameters,
                                                 adamw_mode=effective_adam_w_mode)
                else:
                    from deepspeed.ops.adam import FusedAdam

                    optimizer = FusedAdam(
                        model_parameters,
                        **optimizer_parameters,
                        adam_w_mode=effective_adam_w_mode,
                    )

        elif self.optimizer_name() == ADAGRAD_OPTIMIZER:
            if self.zero_use_cpu_optimizer():
                from deepspeed.ops.adagrad import DeepSpeedCPUAdagrad
                optimizer = DeepSpeedCPUAdagrad(model_parameters, **optimizer_parameters)
            else:
                optimizer = torch.optim.Adagrad(model_parameters, **optimizer_parameters)
        elif self.optimizer_name() == LAMB_OPTIMIZER:
            from deepspeed.ops.lamb import FusedLamb

            optimizer = FusedLamb(model_parameters, **optimizer_parameters)
        elif self.optimizer_name() == ONEBIT_ADAM_OPTIMIZER:
            assert not self.zero_optimization(), "1bit-Adam is not compatible with ZeRO"
            from deepspeed.runtime.fp16.onebit.adam import OnebitAdam

            optimizer = OnebitAdam(model_parameters, self, **optimizer_parameters)
            if not self.fp16_enabled():
                logger.warning(f"Currently the convergence of 1-bit Adam is only verified under FP16")
        elif self.optimizer_name() == ZERO_ONE_ADAM_OPTIMIZER:
            assert not self.zero_optimization(), "0/1 Adam is not compatible with ZeRO"
            from deepspeed.runtime.fp16.onebit.zoadam import ZeroOneAdam

            optimizer = ZeroOneAdam(model_parameters, self, **optimizer_parameters)
            if not self.fp16_enabled():
                logger.warning(f'Currently the convergence of 0/1 Adam is only verified under FP16')
        elif self.optimizer_name() == ONEBIT_LAMB_OPTIMIZER:
            assert not self.zero_optimization(), "1bit-Lamb is not compatible with ZeRO"
            from deepspeed.runtime.fp16.onebit.lamb import OnebitLamb

            optimizer = OnebitLamb(model_parameters, self, **optimizer_parameters)
            if not self.fp16_enabled():
                logger.warning(f"Currently the convergence of 1-bit Lamb is only verified under FP16")
        else:
            torch_optimizer = getattr(torch.optim, self.optimizer_name())
            optimizer = torch_optimizer(model_parameters, **optimizer_parameters)
        return optimizer

    def _configure_compression_scheduler(self):
        return compression_scheduler(self.module, self._config.compression_config)

    def _configure_random_ltd_scheduler(self, configs):
        return RandomLTDScheduler(configs)

    def _configure_quantization(self):
        (
            quantize_weight_in_forward,
            quantize_enabled,
            q_groups,
            q_mixed_fp16,
            q_change_ratio,
            q_type,
            q_rounding,
            q_verbose,
            use_quantizer_kernel,
        ) = self.quantize_training()
        if quantize_enabled and not quantize_weight_in_forward:
            assert self.fp16_enabled(
            ), "MoQ (quantize in optimization step) weight quantization is only supported for FP16"
        quantizer = None
        if quantize_enabled and not quantize_weight_in_forward:
            from deepspeed.runtime.quantize import Quantizer

            quantizer = Quantizer(
                q_groups,
                q_mixed_fp16,
                q_change_ratio,
                q_type,
                q_rounding,
                q_verbose,
                self.eigenvalue_enabled(),
                use_quantizer_kernel,
                self.eigenvalue_layer_num() if self.eigenvalue_enabled() else 0,
            )
        return quantizer

    def _configure_fp16_optimizer(self, optimizer):
        initial_dynamic_scale = self.initial_dynamic_scale()
        dynamic_loss_args = self.dynamic_loss_scale_args()
        clip_grad = self.gradient_clipping()
        if APEX_INSTALLED:
            fused_opts = (apex.optimizers.FusedAdam, FusedAdam)
        else:
            fused_opts = FusedAdam
        if isinstance(optimizer, fused_opts) \
                or self.optimizer_name() in [ONEBIT_ADAM_OPTIMIZER, ZERO_ONE_ADAM_OPTIMIZER]:
            if self.dynamic_loss_scale():
                log_dist(f'Creating fp16 optimizer with dynamic loss scale', ranks=[0])
                timers = self.timers if self.wall_clock_breakdown() else None
                optimizer = FP16_Optimizer(
                    optimizer,
                    deepspeed=self,
                    dynamic_loss_scale=True,
                    initial_dynamic_scale=initial_dynamic_scale,
                    dynamic_loss_args=dynamic_loss_args,
                    mpu=self.mpu,
                    clip_grad=clip_grad,
                    fused_adam_legacy=self.optimizer_legacy_fusion(),
                    timers=timers,
                    has_moe_layers=self.has_moe_layers,
                )
            else:
                log_dist(f'Creating fp16 optimizer with static loss scale: {self.loss_scale()}', ranks=[0])
                optimizer = FP16_Optimizer(
                    optimizer,
                    deepspeed=self,
                    static_loss_scale=self.loss_scale(),
                    mpu=self.mpu,
                    clip_grad=clip_grad,
                    fused_adam_legacy=self.optimizer_legacy_fusion(),
                    has_moe_layers=self.has_moe_layers,
                )
        else:
            log_dist(f'Creating fp16 unfused optimizer with dynamic loss scale', ranks=[0])
            optimizer = FP16_UnfusedOptimizer(
                optimizer,
                deepspeed=self,
                static_loss_scale=self.loss_scale(),
                dynamic_loss_scale=self.dynamic_loss_scale(),
                dynamic_loss_args=dynamic_loss_args,
                mpu=self.mpu,
                clip_grad=clip_grad,
                fused_lamb_legacy=self.optimizer_name() == LAMB_OPTIMIZER,
            )

        return optimizer

    def _configure_bf16_optimizer(self, optimizer):
        clip_grad = self.gradient_clipping()

        if optimizer is None:
            optimizer = DummyOptim(list(self.module.parameters()))

        log_dist('Creating BF16 optimizer', ranks=[0])

        timers = self.timers if self.wall_clock_breakdown() else None
        optimizer = BF16_Optimizer(optimizer,
                                   self.param_names,
                                   mpu=self.mpu,
                                   clip_grad=clip_grad,
                                   allgather_bucket_size=self.zero_allgather_bucket_size(),
                                   dp_process_group=self.data_parallel_group,
                                   timers=timers)

        return optimizer

    def _configure_zero_optimizer(self, optimizer):
        zero_stage = self.zero_optimization_stage()
        mics_shard_size = self.mics_shard_size()

        model_dtype, grad_accum_dtype = self.get_data_types()
        timers = self.timers if self.wall_clock_breakdown() else None

        if optimizer is None:
            optimizer = DummyOptim(list(self.module.parameters()))

        if self.zero_legacy_stage1():
            raise Exception(
                "The deprecated version of ZeRO Stage 1 is not supported in deepspeed >= 0.5.9. Please downgrade to a version less than 0.5.9 if you need to use this deprecated version of ZeRO."
            )

        if zero_stage <= ZeroStageEnum.gradients:
            overlap_comm = self.zero_overlap_comm()
            contiguous_gradients = self.zero_contiguous_gradients()
            round_robin_gradients = self.zero_round_robin_gradients()
            assert not isinstance(optimizer, DummyOptim), "zero stage {} requires an optimizer".format(zero_stage)

            log_dist(f'Creating {model_dtype} ZeRO stage {zero_stage} optimizer', ranks=[0])
            # Overlap and contiguous grads are meaningless in stage 1 and are ignored
            if zero_stage == ZeroStageEnum.optimizer_states:
                overlap_comm = False
                round_robin_gradients = False
                # Non-MoE requires contiguous grads to be disabled w. stage 1
                if not self.has_moe_layers:
                    contiguous_gradients = False

            if isinstance(self.module, PipelineModule):
                if overlap_comm:
                    logger.warning("Pipeline parallelism does not support overlapped communication, will be disabled.")
                    overlap_comm = False
            optimizer = DeepSpeedZeroOptimizer(
                optimizer,
                self.param_names,
                timers=timers,
                static_loss_scale=self.loss_scale(),
                dynamic_loss_scale=self.dynamic_loss_scale(),
                dynamic_loss_args=self.dynamic_loss_scale_args(),
                clip_grad=self.gradient_clipping(),
                contiguous_gradients=contiguous_gradients,
                reduce_bucket_size=self.zero_reduce_bucket_size(),
                allgather_bucket_size=self.zero_allgather_bucket_size(),
                dp_process_group=self.data_parallel_group,
                expert_parallel_group=self.expert_parallel_group if self.has_moe_layers else None,
                expert_data_parallel_group=self.expert_data_parallel_group if self.has_moe_layers else None,
                reduce_scatter=self.zero_reduce_scatter(),
                overlap_comm=overlap_comm,
                cpu_offload=self.zero_cpu_offload(),
                mpu=self.mpu,
                postscale_gradients=self.postscale_gradients(),
                gradient_predivide_factor=self.gradient_predivide_factor(),
                gradient_accumulation_steps=self.gradient_accumulation_steps(),
                ignore_unused_parameters=self.zero_ignore_unused_parameters(),
                partition_grads=zero_stage == ZeroStageEnum.gradients,
                round_robin_gradients=round_robin_gradients,
                has_moe_layers=self.has_moe_layers,
                fp16_master_weights_and_gradients=self.fp16_master_weights_and_gradients(),
                communication_data_type=self.communication_data_type,
                elastic_checkpoint=self.zero_elastic_checkpoint())

        elif zero_stage == ZeroStageEnum.weights:
            assert not self.has_moe_layers, "MoE not supported with Stage 3"
            if isinstance(optimizer, DummyOptim):
                log_dist("Creating ZeRO Offload", ranks=[0])
                optimizer = DeepSpeedZeRoOffload(self.module,
                                                 timers=timers,
                                                 ds_config=self.config,
                                                 overlap_comm=self.zero_overlap_comm(),
                                                 prefetch_bucket_size=self.zero_prefetch_bucket_size(),
                                                 max_reuse_distance=self.zero_max_reuse_distance(),
                                                 max_live_parameters=self.zero_max_live_parameters(),
                                                 param_persistence_threshold=self.zero_param_persistence_threshold(),
                                                 model_persistence_threshold=self.zero_model_persistence_threshold(),
                                                 offload_param_config=self.zero_offload_param(),
                                                 mpu=self.mpu)
            else:
                log_dist(
                    f'Creating fp16 ZeRO stage {zero_stage} optimizer,'
                    f' MiCS is enabled {mics_shard_size>0},'
                    f' Hierarchical params gather {self._config.mics_hierarchial_params_gather}',
                    ranks=[0])
                if mics_shard_size > 0:
                    return self._return_mics_optimizer(optimizer, timers)

                log_dist(f'Creating {model_dtype} ZeRO stage {zero_stage} optimizer', ranks=[0])
                from deepspeed.runtime.zero.stage3 import DeepSpeedZeroOptimizer_Stage3
                optimizer = DeepSpeedZeroOptimizer_Stage3(
                    self.module,
                    optimizer,
                    timers=timers,
                    ds_config=self.config,
                    static_loss_scale=self.loss_scale(),
                    dynamic_loss_scale=self.dynamic_loss_scale(),
                    dynamic_loss_args=self.dynamic_loss_scale_args(),
                    clip_grad=self.gradient_clipping(),
                    contiguous_gradients=self.zero_contiguous_gradients(),
                    reduce_bucket_size=self.zero_reduce_bucket_size(),
                    prefetch_bucket_size=self.zero_prefetch_bucket_size(),
                    max_reuse_distance=self.zero_max_reuse_distance(),
                    max_live_parameters=self.zero_max_live_parameters(),
                    param_persistence_threshold=self.zero_param_persistence_threshold(),
                    model_persistence_threshold=self.zero_model_persistence_threshold(),
                    dp_process_group=self.data_parallel_group,
                    reduce_scatter=self.zero_reduce_scatter(),
                    overlap_comm=self.zero_overlap_comm(),
                    offload_optimizer_config=self.zero_offload_optimizer(),
                    offload_param_config=self.zero_offload_param(),
                    sub_group_size=self.zero_sub_group_size(),
                    mpu=self.mpu,
                    postscale_gradients=self.postscale_gradients(),
                    gradient_predivide_factor=self.gradient_predivide_factor(),
                    gradient_accumulation_steps=self.gradient_accumulation_steps(),
                    aio_config=self.aio_config(),
                    communication_data_type=self.communication_data_type)

        else:
            raise NotImplementedError("ZeRO stage {} not implemented".format(zero_stage))

        return optimizer

    def _return_mics_optimizer(self, basic_optimizer, timers):
        from deepspeed.runtime.zero.mics import MiCS_Optimizer
        optimizer = MiCS_Optimizer(self.module,
                                   basic_optimizer,
                                   timers=timers,
                                   ds_config=self.config,
                                   static_loss_scale=self.loss_scale(),
                                   dynamic_loss_scale=self.dynamic_loss_scale(),
                                   dynamic_loss_args=self.dynamic_loss_scale_args(),
                                   clip_grad=self.gradient_clipping(),
                                   contiguous_gradients=self.zero_contiguous_gradients(),
                                   reduce_bucket_size=self.zero_reduce_bucket_size(),
                                   prefetch_bucket_size=self.zero_prefetch_bucket_size(),
                                   max_reuse_distance=self.zero_max_reuse_distance(),
                                   max_live_parameters=self.zero_max_live_parameters(),
                                   param_persistence_threshold=self.zero_param_persistence_threshold(),
                                   model_persistence_threshold=self.zero_model_persistence_threshold(),
                                   dp_process_group=self.data_parallel_group,
                                   reduce_scatter=self.zero_reduce_scatter(),
                                   overlap_comm=self.zero_overlap_comm(),
                                   offload_optimizer_config=self.zero_offload_optimizer(),
                                   offload_param_config=self.zero_offload_param(),
                                   sub_group_size=self.zero_sub_group_size(),
                                   mpu=self.mpu,
                                   postscale_gradients=self.postscale_gradients(),
                                   gradient_predivide_factor=self.gradient_predivide_factor(),
                                   gradient_accumulation_steps=self.gradient_accumulation_steps(),
                                   aio_config=self.aio_config(),
                                   communication_data_type=self.communication_data_type)
        return optimizer

    def _configure_eigenvalue(self):
        eigenvalue = Eigenvalue(
            verbose=self.eigenvalue_verbose(),
            max_iter=self.eigenvalue_max_iter(),
            tol=self.eigenvalue_tol(),
            stability=self.eigenvalue_stability(),
            gas_boundary_resolution=self.eigenvalue_gas_boundary_resolution(),
            layer_name=self.eigenvalue_layer_name(),
            layer_num=self.eigenvalue_layer_num(),
        )

        return eigenvalue

    def _configure_progressive_layer_drop(self):
        pld = ProgressiveLayerDrop(theta=self.pld_theta(), gamma=self.pld_gamma())

        return pld

    def _configure_curriculum_scheduler_legacy(self):
        scheduler = CurriculumScheduler(self.curriculum_params_legacy())
        return scheduler

    @staticmethod
    def is_map_style_dataset(obj):
        return hasattr(obj, "__getitem__") and hasattr(obj, "__len__")

    @staticmethod
    def is_iterable_style_dataset(obj):
        return isinstance(obj, torch.utils.data.IterableDataset)  # hasattr(obj, "__iter__") should work as well

    def dataloader_drop_last(self):
        return self._config.dataloader_drop_last

    def was_step_applied(self) -> bool:
        """Returns True if the latest ``step()`` produced in parameter updates.
        Note that a ``False`` return is not an error condition. Steps are frequently
        no-ops, such as between gradient accumulation boundaries or when overflows
        occur.
        Returns:
            bool: Whether the latest ``step()`` modified model parameters.
        """
        return self._step_applied

    def deepspeed_io(self,
                     dataset,
                     batch_size=None,
                     route=ROUTE_TRAIN,
                     pin_memory=True,
                     data_sampler=None,
                     collate_fn=None,
                     num_local_io_workers=None):
        if not (self.is_map_style_dataset(dataset) or self.is_iterable_style_dataset(dataset)):
            raise ValueError("Training data must be a torch Dataset")

        if batch_size is None:
            batch_size = self.train_micro_batch_size_per_gpu()

        if collate_fn is None:
            collate_fn = self.collate_fn

        # Currently we only use timer in train route
        deepspeed_io_timer = None
        if route == ROUTE_TRAIN:
            deepspeed_io_timer = self.tput_timer

        # If mpu is provided, forward world size and parallel rank to sampler.
        data_parallel_world_size = self.dp_world_size
        data_parallel_rank = self.global_rank
        if self.mpu is not None:
            data_parallel_world_size = self.mpu.get_data_parallel_world_size()
            data_parallel_rank = self.mpu.get_data_parallel_rank()

        if data_sampler is None and (route == ROUTE_PREDICT or route == ROUTE_EVAL):
            data_sampler = torch.utils.data.DistributedSampler(
                dataset,
                num_replicas=data_parallel_world_size,
                rank=data_parallel_rank,
                shuffle=False,
            )

        deepspeed_dataloader_config = {}
        if self.curriculum_learning_enabled():
            deepspeed_dataloader_config = {
                CURRICULUM_LEARNING: self.curriculum_learning_enabled(),
                DATA_EFFICIENCY: self.data_efficiency_config(),
                DATA_PARALLEL_GROUP: self.data_parallel_group,
                GRADIENT_ACCUMULATION_STEPS: self.gradient_accumulation_steps(),
                GLOBAL_RANK: self.global_rank,
                DATA_SAMPLING_NUM_WORKERS: self.data_sampling_config()[DATA_SAMPLING_NUM_WORKERS]
            }

        return DeepSpeedDataLoader(dataset=dataset,
                                   batch_size=batch_size,
                                   pin_memory=pin_memory,
                                   collate_fn=collate_fn,
                                   local_rank=self.local_rank,
                                   tput_timer=deepspeed_io_timer,
                                   num_local_io_workers=num_local_io_workers,
                                   data_sampler=data_sampler,
                                   data_parallel_world_size=data_parallel_world_size,
                                   data_parallel_rank=data_parallel_rank,
                                   dataloader_drop_last=self.dataloader_drop_last(),
                                   deepspeed_dataloader_config=deepspeed_dataloader_config)

    def train(self, mode=True):
        r""""""

        self.warn_unscaled_loss = True
        self.module.train(mode)

    def eval(self):
        r""""""

        self.warn_unscaled_loss = True
        self.module.train(False)

    def _scale_loss_by_gas(self, prescaled_loss):
        if isinstance(prescaled_loss, torch.Tensor):
            scaled_loss = prescaled_loss / self.gradient_accumulation_steps()
        elif isinstance(prescaled_loss, tuple) or isinstance(prescaled_loss, list):
            scaled_loss = []
            for l in prescaled_loss:
                if isinstance(l, torch.Tensor):
                    scaled_loss.append(l / self.gradient_accumulation_steps())
                else:
                    scaled_loss.append(l)
        else:
            scaled_loss = prescaled_loss
            if self.warn_unscaled_loss:
                logger.warning(f"DeepSpeed unable to scale loss because of type: {type(prescaled_loss)}")
                self.warn_unscaled_loss = False

        return scaled_loss

    @instrument_w_nvtx
    def forward(self, *inputs, **kwargs):
        r"""Execute forward propagation
        Arguments:
            *inputs: Variable length input list
            **kwargs: variable length keyword arguments
        """

        if self.autotuning_profile_model_info():
            ma = get_ma_status()
        else:
            see_memory_usage("Engine before forward", force=self.memory_breakdown())

        flops_profiler_active = (self.flops_profiler_enabled()
                                 and self.global_steps == self.flops_profiler_profile_step() and self.global_rank == 0)

        # used to check quantization happens at step 0!
        if self.global_steps == 0 and hasattr(self, "compression_scheduler"):
            self.compression_scheduler.step(step_zero_check=True)
            if self.quantizer:
                tensor_to_quantize = self.optimizer.bit16_groups if self.zero_optimization_stage(
                ) == 2 else self.optimizer.fp16_groups
                if self.compression_scheduler.weight_quantization_enabled:
                    self.quantizer.quantize(
                        tensor_to_quantize,
                        (self.optimizer.overflow if self.fp16_enabled() else False),
                        self.eigenvalue_enabled(),
                        None,
                    )

        if flops_profiler_active:
            self.flops_profiler.start_profile(ignore_list=None)

        if self.module.training:
            if self.progressive_layer_drop:
                kwargs.update(self.progressive_layer_drop.get_state())

        if self.__class__.__name__ != "PipelineEngine":
            # TODO: The above if condition is a HACK since for PipelineEngine
            # it's difficult to inject argument in forward pass.
            if self.module.training and self.curriculum_enabled_legacy():
                self.curriculum_scheduler_legacy.update_difficulty(self.global_steps + 1)
                if self.curriculum_params_legacy()["curriculum_type"] == "seqlen":
                    kwargs.update({"curriculum_seqlen": self.curriculum_scheduler_legacy.get_current_difficulty()})

        if self.module.training and self.random_ltd_enabled():
            self.random_ltd_scheduler.update_seq(self.global_steps)

        if self.zero_optimization_partition_weights():
            # Enable automated discovery of external parameters by indicating that
            # we are in a forward pass.
            for module in self.module.modules():
                module._parameters._in_forward = True

        self._start_timers(self.engine_timers.forward_timers)

        if self.training_dataloader is None:
            self.tput_timer.start()

        if self.fp16_auto_cast():
            inputs = self._cast_inputs_half(inputs)

        loss = self.module(*inputs, **kwargs)

        if self.zero_optimization_partition_weights():
            # Disable automated discovery of external parameters
            for module in self.module.modules():
                module._parameters._in_forward = False

        self._stop_timers(self.engine_timers.forward_timers)

        if flops_profiler_active:
            self.flops_profiler.stop_profile()

        if self.autotuning_profile_model_info():
            activation_mem = get_ma_status() - ma
            self.autotuning_model_info["activation_mem_per_gpu"] = activation_mem
            print_json_dist(self.autotuning_model_info, [0], path=self.autotuning_model_info_path())
            exit()
        else:
            see_memory_usage("Engine after forward", force=self.memory_breakdown())
        return loss

    def _cast_inputs_half(self, inputs):
        if isinstance(inputs, (list, tuple)):
            new_inputs = []
            for v in inputs:
                new_inputs.append(self._cast_inputs_half(v))
            return inputs.__class__(new_inputs)
        elif isinstance(inputs, dict):
            new_inputs = {}
            for k, v in inputs.items():
                new_inputs[k] = self._cast_inputs_half(v)
            return new_inputs
        elif hasattr(inputs, 'half'):
            return inputs.half()
        else:
            return inputs

    def print_forward_breakdown(self, fwd_time):
        gate_time = 0.0
        moe_time = 0.0
        falltoall = 0.0
        salltoall = 0.0

        for gate in self.gate_modules:
            #logger.info(f"Individual TopK gate time: {gate.gate_time:.2f} ms")
            gate_time += gate.gate_time

        for l in self.moe_layers:
            #logger.info(f"MoE layer; total: {l.time_moe:.2f} ms, first alltoall: {l.time_falltoall:.2f}, second alltoall: {l.time_salltoall:.2f}")
            moe_time += l.time_moe
            falltoall += l.time_falltoall
            salltoall += l.time_salltoall

        # TODO: Allreduce/average them across ranks for more accurate timing.

        # if deepspeed.comm.get_rank() == 0:
        log_dist(
            f"rank={dist.get_rank()} time (ms) | forward: {fwd_time:.2f} (forward_moe: {moe_time:.2f}, 1st alltoall: {falltoall:.2f}, 2nd alltoall: {salltoall:.2f}, top-k: {gate_time:.2f})",
            ranks=[0])

    @instrument_w_nvtx
    def allreduce_gradients(self, bucket_size=MEMORY_OPT_ALLREDUCE_SIZE):
        assert not (self.bfloat16_enabled() and self.pipeline_parallelism), \
            f'allreduce_gradients() is not valid when bfloat+pipeline_parallelism is enabled'

        # Pass (PP) gas boundary flag to optimizer (required for zero)
        self.optimizer.is_gradient_accumulation_boundary = self.is_gradient_accumulation_boundary()
        # ZeRO stage >= 2 communicates during non gradient accumulation boundaries as well
        if self.zero_optimization_partition_gradients():
            self.optimizer.overlapping_partition_gradients_reduce_epilogue()

        # Communicate only at gradient accumulation boundaries
        elif self.is_gradient_accumulation_boundary():
            if self.zero_optimization_stage() == ZeroStageEnum.optimizer_states and hasattr(
                    self.optimizer, 'reduce_gradients'):
                self.optimizer.reduce_gradients(pipeline_parallel=self.pipeline_parallelism)
            else:
                self.buffered_allreduce_fallback(elements_per_buffer=bucket_size)

    @instrument_w_nvtx
    def backward(self, loss, allreduce_gradients=True, release_loss=False, retain_graph=False, scale_wrt_gas=True):
        r"""Execute backward pass on the loss
        Arguments:
            loss: Torch tensor on which to execute backward propagation
            allreduce_gradients: is deprecated, ignored, and will soon be removed'
            retain_graph: bool, default: false
                forward on user defined choice of retain_graph
        """

        see_memory_usage("Engine before backward", force=self.memory_breakdown())

        if self.scale_wrt_gas is not None:
            scale_wrt_gas = self.scale_wrt_gas

        if not allreduce_gradients:
            logger.warning(f"Argument `allreduce_gradients` is deprecated, ignored, and will soon be removed")

        # scale loss w.r.t. gradient accumulation if needed
        if self.gradient_accumulation_steps() > 1 and scale_wrt_gas:
            loss = self._scale_loss_by_gas(loss.float())

        # Log training Loss
        if self.monitor.enabled:
            if self.is_gradient_accumulation_boundary():
                if self.global_rank == 0:
                    self.summary_events = [(
                        f"Train/Samples/train_loss",
                        sum(self.losses) / self.gradient_accumulation_steps(),
                        self.global_samples,
                    )]
                    self.monitor.write_events(self.summary_events)

        if self.is_gradient_accumulation_boundary():
            self.losses = []
        else:
            self.losses.append(loss.mean().item())

        self._start_timers(self.engine_timers.backward_timers)

        assert self.optimizer is not None and not isinstance(self.optimizer, DummyOptim), \
            "must provide optimizer during init in order to use backward"

        self._start_timers(self.engine_timers.backward_inner_timers)

        if self.zero_optimization():
            self.optimizer.is_gradient_accumulation_boundary = self.is_gradient_accumulation_boundary()
            self.optimizer.backward(loss, retain_graph=retain_graph)
        elif self.amp_enabled():
            # AMP requires delaying unscale when inside gradient accumulation boundaries
            # https://nvidia.github.io/apex/advanced.html#gradient-accumulation-across-iterations
            delay_unscale = not self.is_gradient_accumulation_boundary()
            with amp.scale_loss(loss, self.optimizer, delay_unscale=delay_unscale) as scaled_loss:
                scaled_loss.backward(retain_graph=retain_graph)
        elif self.fp16_enabled():
            if self.eigenvalue_enabled():
                self.optimizer.backward(loss, create_graph=True, retain_graph=True)
            else:
                self.optimizer.backward(loss, retain_graph=retain_graph)
        elif self.bfloat16_enabled():
            self.optimizer.backward(loss)
        else:
            if self.eigenvalue_enabled():
                loss.backward(create_graph=True, retain_graph=True)
            else:
                loss.backward(retain_graph=retain_graph)

        self._stop_timers(self.engine_timers.backward_inner_timers)

        self._start_timers(self.engine_timers.backward_reduce_timers)

        if allreduce_gradients and self.enable_backward_allreduce:
            # Traditional code path that allreduces the module parameter grads
            self.allreduce_gradients()

        self._stop_timers(self.engine_timers.backward_reduce_timers)

        self._stop_timers(self.engine_timers.backward_timers)

        if release_loss:
            # loss.data = None
            pass

        see_memory_usage("Engine after backward", force=self.memory_breakdown())

        return loss

    def is_gradient_accumulation_boundary(self):
        """
        Query whether the current micro-batch is at the boundary of
        gradient accumulation, and thus will trigger gradient reductions and
        an optimizer step.

        Returns:
            bool: if the current step is a gradient accumulation boundary.

        """
        if self._is_gradient_accumulation_boundary is None:
            return (self.micro_steps + 1) % \
                self.gradient_accumulation_steps() == 0
        else:
            return self._is_gradient_accumulation_boundary

    def set_gradient_accumulation_boundary(self, is_boundary):
        """
        Manually overrides the DeepSpeed engine's gradient accumulation boundary state, this is an optional
        feature and should be used with care. The state should be set before to the intended
        value before each forward/backward. The final fordward/backward should have the
        boundary state set to True. This style allows client code to only call engine.step() once after all
        the gradient accumulation passes are complete. See example below:
        .. code-block:: python
        engine.set_gradient_accumulation_boundary(False)
        for _ in range(gradient_accumulation_steps - 1):
            micro_batch = next(data_loader)
            loss = engine(micro_batch)
            engine.backward(loss)
        engine.set_gradient_accumulation_boundary(True)
        micro_batch = next(data_loader)
        loss = engine(micro_batch)
        engine.backward(loss)
        engine.step()
        Arguments:
            is_boundary (bool): are we at a gradient accumulation boundary or not?
        """
        self._is_gradient_accumulation_boundary = is_boundary
        self.optimizer.is_gradient_accumulation_boundary = is_boundary

    def zero_grad(self):
        """
        Zero parameter grads.
        """
        for param_name, param in self.module.named_parameters():
            param.grad = None

    def clip_fp32_gradients(self):
        clip_grad_norm_(parameters=self.module.parameters(), max_norm=self.gradient_clipping(), mpu=self.mpu)

    def _take_model_step(self, lr_kwargs, block_eigenvalue={}):
        if self.gradient_clipping() > 0.0:
            if not (self.fp16_enabled() or self.bfloat16_enabled() or self.amp_enabled() or self.zero_optimization()):
                self.clip_fp32_gradients()
            elif self.amp_enabled():
                # AMP's recommended way of doing clipping
                # https://nvidia.github.io/apex/advanced.html#gradient-clipping
                master_params = amp.master_params(self.optimizer)
                clip_grad_norm_(parameters=master_params, max_norm=self.gradient_clipping(), mpu=self.mpu)
        self.optimizer.step()

        if hasattr(self.optimizer, '_global_grad_norm'):
            self._global_grad_norm = self.optimizer._global_grad_norm

        # Quantize the updated parameter if there is no overflow
        if self.quantizer:
            tensor_to_quantize = self.optimizer.bit16_groups if self.zero_optimization_stage(
            ) == 2 else self.optimizer.fp16_groups
            if self.compression_scheduler.weight_quantization_enabled:
                self.quantizer.quantize(
                    tensor_to_quantize,
                    (self.optimizer.overflow if self.fp16_enabled() else False),
                    self.eigenvalue_enabled(),
                    block_eigenvalue,
                )
        # zero grad in basic optimizer could be unreliable and may not exhibit
        # the behavior that we want
        if self.bfloat16_enabled():
            # TODO: Temporary until bf16_optimizer and zero_optimizer are integrated
            if self.zero_optimization() and hasattr(self.optimizer, "zero_grad"):
                self.optimizer.zero_grad()
            else:
                pass
        elif self.zero_optimization() or self.fp16_enabled() or self.amp_enabled():
            self.optimizer.zero_grad()
        else:
            self.zero_grad()

        report_progress = self.global_rank == 0 if self.global_rank else True

        # Check overflow here since in DS fp16 optimizer, the overflow is updated in above step() function.
        overflow = False
        if hasattr(self.optimizer, "overflow"):
            overflow = self.optimizer.overflow
        self._step_applied = not overflow

        if overflow:
            self.skipped_steps += 1
        else:
            self.compression_scheduler.step()
            if self.lr_scheduler is not None:
                try:
                    self.lr_scheduler.step(**(lr_kwargs or {}))
                except TypeError:
                    # XXX Hack to work with Megatron 2.0 and DeepSpeed pipelines.
                    # We don't currently have a way to specify lr_kwargs from
                    # pipe_engine.train_batch()
                    self.lr_scheduler.step(increment=self.train_batch_size())

        if report_progress and (self.global_steps + 1) % self.steps_per_print() == 0:
            self._report_progress(self.global_steps + 1)

        self.global_steps += 1
        self.global_samples += self.train_batch_size()

    def step(self, lr_kwargs=None):
        r"""Execute the weight update step after forward and backward propagation
        on effective_train_batch.
        """
        see_memory_usage("Engine before step", force=self.memory_breakdown())

        # Check early because self.global_steps is incremented at some point here.
        # TODO: Delay self.global_steps increment until very end of this function.
        flops_profiler_active = self.flops_profiler_enabled(
        ) and self.global_steps == self.flops_profiler_profile_step() and self.global_rank == 0

        self._start_timers(self.engine_timers.step_timers)

        assert self.optimizer is not None and not isinstance(self.optimizer, DummyOptim), \
            "must provide optimizer during init in order to use step"

        report_progress = False

        self._step_applied = False  # assume False, will flip to True

        # Update the model when we reach gradient accumulation boundaries
        if self.is_gradient_accumulation_boundary():
            self.gas_boundary_ctr += 1

            if (self.eigenvalue_enabled() and (self.gas_boundary_ctr % self.eigenvalue_gas_boundary_resolution() == 0)
                    and self.quantizer.any_precision_switch()):
                log_dist(f"computing eigenvalue...", ranks=[0])
                self.block_eigenvalue = self.eigenvalue.compute_eigenvalue(self.module, self.device,
                                                                           self.optimizer.cur_scale)

            if self.progressive_layer_drop:
                self.progressive_layer_drop.update_state(self.global_steps)

            if (self.eigenvalue_enabled() and not self.gas_boundary_ctr % self.eigenvalue_gas_boundary_resolution()
                    and self.quantizer.any_precision_switch()):
                self._take_model_step(lr_kwargs, self.block_eigenvalue)
            else:
                self._take_model_step(lr_kwargs)

            report_progress = self.global_rank == 0 if self.global_rank else True

        self.tput_timer.stop(global_step=self.is_gradient_accumulation_boundary(), report_speed=report_progress)

        self._stop_timers(self.engine_timers.step_timers)

        # Log learning rate
        if self.monitor.enabled:
            if self.is_gradient_accumulation_boundary():
                if self.global_rank == 0:
                    self.summary_events = [(f"Train/Samples/lr", self.get_lr()[0], self.global_samples)]

                    if self.fp16_enabled() and hasattr(self.optimizer, "cur_scale"):
                        self.summary_events.append((
                            f"Train/Samples/loss_scale",
                            self.optimizer.cur_scale,
                            self.global_samples,
                        ))

                    if (self.eigenvalue_enabled()
                            and not self.gas_boundary_ctr % self.eigenvalue_gas_boundary_resolution()):
                        ev_values = self.block_eigenvalue.values()
                        for i in range(len(ev_values)):
                            self.summary_events.append((
                                f"Train/Eigenvalues/ModelBlockParam_{i}",
                                self.ev_values[i][0],
                                self.global_samples,
                            ))
                    self.monitor.write_events(self.summary_events)

        # Check flops profiling
        if flops_profiler_active:
            if self.autotuning_enabled():
                self.flops = self.flops_profiler.get_total_flops() * 3
                self.flops_profiler.print_model_profile(
                    profile_step=self.global_steps,
                    module_depth=self.flops_profiler_module_depth(),
                    top_modules=self.flops_profiler_top_modules(),
                    detailed=self.flops_profiler_detailed(),
                    output_file=self.flops_profiler_output_file(),
                )
            self.flops_profiler.end_profile()

        if self.autotuning_enabled() and self.global_steps == (self.autotuning_end_profile_step() + 1):
            self._autotuning_exit()

        if self.wall_clock_breakdown():
            # Log micro timing and reset
            self.timers.log(names=self.engine_timers.micro_timers, memory_breakdown=self.memory_breakdown())

        if self.wall_clock_breakdown() or self.flops_profiler_enabled():
            # Log global timing and reset
            if self.is_gradient_accumulation_boundary():
                if self.monitor.enabled:
                    self._write_monitor()

                if self.has_moe_layers:
                    fwd_time = self.timers(FORWARD_GLOBAL_TIMER).elapsed(reset=False)
                    self.print_forward_breakdown(fwd_time=fwd_time)

                self.timers.log(self.engine_timers.global_timers)

        self.micro_steps += 1
        see_memory_usage("Engine after step", force=self.memory_breakdown())

    def _start_timers(self, timer_names):
        for name in timer_names:
            self.timers(name).start()

    def _stop_timers(self, timer_names):
        record = self.is_gradient_accumulation_boundary() and \
            self.flops_profiler_enabled() and \
                (self.global_steps >= self.flops_profiler_profile_step())
        for name in timer_names:
            self.timers(name).stop(record=record)

    def _autotuning_exit(self):
        if self.global_rank == 0:
            msg = self.timers.get_mean([
                FORWARD_GLOBAL_TIMER,
                BACKWARD_GLOBAL_TIMER,
                STEP_GLOBAL_TIMER,
            ], reset=False)
            titer = msg[FORWARD_GLOBAL_TIMER] + msg[BACKWARD_GLOBAL_TIMER] + msg[STEP_GLOBAL_TIMER]
            msg["latency"] = titer
            msg["FLOPS_per_gpu"] = self.flops * 1_000_000 * self.gradient_accumulation_steps() / titer
            msg["throughput"] = self.train_batch_size() * 1_000_000 / \
                msg["latency"]
            print_json_dist(msg, [0], path=self.autotuning_metric_path())
            log_dist(
                f"Wrote metrics to {self.autotuning_metric_path()}, {os.path.abspath(self.autotuning_metric_path())}",
                ranks=[0])
            import atexit
            atexit.register(print, "Autotuning: done with running current ds config.")
        exit()

    def _write_monitor(self):
        if self.global_rank == 0:
            self.summary_events = [
                (
                    f"Train/Samples/elapsed_time_ms_forward",
                    self.timers(FORWARD_GLOBAL_TIMER).elapsed(reset=False),
                    self.global_samples,
                ),
                (
                    f"Train/Samples/elapsed_time_ms_backward",
                    self.timers(BACKWARD_GLOBAL_TIMER).elapsed(reset=False),
                    self.global_samples,
                ),
                (
                    f"Train/Samples/elapsed_time_ms_backward_inner",
                    self.timers(BACKWARD_INNER_GLOBAL_TIMER).elapsed(reset=False),
                    self.global_samples,
                ),
                (
                    f"Train/Samples/elapsed_time_ms_backward_allreduce",
                    self.timers(BACKWARD_REDUCE_GLOBAL_TIMER).elapsed(reset=False),
                    self.global_samples,
                ),
                (
                    f"Train/Samples/elapsed_time_ms_step",
                    self.timers(STEP_GLOBAL_TIMER).elapsed(reset=False),
                    self.global_samples,
                ),
            ]
            self.monitor.write_events(self.summary_events)

    def _get_optimizer_param(self, param_name):
        result = []
        if not self.optimizer:
            return result
        for group in self.optimizer.param_groups:
            if param_name in group:
                result.append(group[param_name])
            else:
                result.append(0.0)
        return result

    def get_lr(self):
        return self._get_optimizer_param("lr")

    def get_type(self):
        return self._get_optimizer_param("type")

    def get_mom(self):
        if self.optimizer_name() in ["SGD", "RMSprop"]:
            return self._get_optimizer_param("momentum")
        else:
            return self._get_optimizer_param("betas")

    def get_pld_theta(self):
        if self.progressive_layer_drop:
            return self.progressive_layer_drop.get_theta()
        else:
            return None

    def _report_progress(self, step):
        lr = self.get_lr()
        mom = self.get_mom()
        log_dist(f"step={step}, skipped={self.skipped_steps}, lr={lr}, mom={mom}", ranks=[0])

    def allreduce_bucket(self, bucket, dp_group):
        tensor = self.flatten(bucket)

        tensor_to_allreduce = tensor

        if self.communication_data_type != tensor.dtype:
            tensor_to_allreduce = tensor.to(self.communication_data_type)

        if self.postscale_gradients():
            if self.gradient_predivide_factor() != 1.0:
                tensor_to_allreduce.mul_(1.0 / self.gradient_predivide_factor())

            dist.all_reduce(tensor_to_allreduce, group=dp_group)
            if self.gradient_average:
                if self.gradient_predivide_factor() != dist.get_world_size(group=dp_group):
                    tensor_to_allreduce.mul_(self.gradient_predivide_factor() / dist.get_world_size(group=dp_group))
        else:
            tensor_to_allreduce.mul_(1. / dist.get_world_size(group=dp_group))
            dist.all_reduce(tensor_to_allreduce, group=dp_group)

        if self.communication_data_type != tensor.dtype and tensor is not tensor_to_allreduce:
            tensor.copy_(tensor_to_allreduce)

        return tensor

    def allreduce_and_copy(self, small_bucket, dp_group):
        allreduced = self.allreduce_bucket(small_bucket, dp_group)
        for buf, synced in zip(small_bucket, self.unflatten(allreduced, small_bucket)):
            buf.copy_(synced)

    def allreduce_no_retain(self, bucket, dp_group, numel_per_bucket=500000000):
        small_bucket = []
        numel = 0
        for tensor in bucket:
            small_bucket.append(tensor)
            numel = numel + tensor.numel()
            if numel > numel_per_bucket:
                self.allreduce_and_copy(small_bucket, dp_group)
                small_bucket = []
                numel = 0
        if len(small_bucket) > 0:
            self.allreduce_and_copy(small_bucket, dp_group)

    def _get_gradients_for_reduction(self):
        non_expert_grads = []
        expert_grads = {}
        if self.has_moe_layers:
            for key in self.expert_data_parallel_group.keys():
                expert_grads[key] = []

        for param_name, param in self.module.named_parameters():
            if param.grad is None:
                # In cases where there is an imbalance of empty grads across
                # ranks we must create empty grads, this will ensure that every
                # rank is reducing the same size. In some cases it may make
                # sense in the future to support the ability to average not
                # w.r.t. world size but with a different value.
                param.grad = torch.zeros(param.size(), dtype=param.dtype, device=param.device)

            grad_data = param.grad.data
            if param_name in self.sparse_tensor_module_names or grad_data.is_sparse:
                # Call param.grad without data to avoid problem with setting of updated grads
                grad_data = SparseTensor(param.grad)

            if is_moe_param(param):
                expert_grads[param.group_name].append(grad_data)
            else:
                non_expert_grads.append(grad_data)

        return non_expert_grads, expert_grads

    def _reduce_non_expert_gradients(self, grads, elements_per_buffer):
        split_buckets = split_half_float_double_sparse(grads)
        for _, bucket_tuple in enumerate(split_buckets):
            bucket_type, bucket = bucket_tuple

            if self.pipeline_parallelism:
                dp_group = self.mpu.get_data_parallel_group()
            else:
                dp_group = groups._get_data_parallel_group()

            if bucket_type == SparseTensor.type():
                self.sparse_allreduce_no_retain(bucket, dp_group=dp_group)
            else:
                self.allreduce_no_retain(bucket, dp_group=dp_group, numel_per_bucket=elements_per_buffer)

    def _reduce_expert_gradients(self, expert_grads, elements_per_buffer):
        for ep_name, expert_grads_group in expert_grads.items():
            expert_split_buckets = split_half_float_double_sparse(expert_grads_group)
            for i, bucket_tuple in enumerate(expert_split_buckets):
                bucket_type, bucket = bucket_tuple
                if bucket_type == SparseTensor.type():
                    self.sparse_allreduce_no_retain(bucket, groups._get_expert_data_parallel_group(ep_name))
                else:
                    # Separate between diff groups
                    self.allreduce_no_retain(bucket,
                                             dp_group=groups._get_expert_data_parallel_group(ep_name),
                                             numel_per_bucket=elements_per_buffer)

    def buffered_allreduce_fallback(self, grads=None, elements_per_buffer=500000000):
        if grads is None:
            non_expert_grads, expert_grads = self._get_gradients_for_reduction()
        else:
            assert not self.has_moe_layers, "attempting to reduce grads in unsupported way w.r.t. MoE"
            non_expert_grads = grads

        self._reduce_non_expert_gradients(non_expert_grads, elements_per_buffer)

        if self.has_moe_layers:
            self._reduce_expert_gradients(expert_grads, elements_per_buffer)

    def sparse_allreduce_no_retain(self, bucket, dp_group):
        allreduced_sparses = self.sparse_allreduce_bucket(bucket, dp_group)
        # Densify sparse tensor and copy back to original location
        for tensor in allreduced_sparses:
            if tensor.is_sparse:
                tensor.orig_dense_tensor.data = tensor.to_coo_tensor()
            else:
                tensor.orig_dense_tensor.copy_(tensor.to_dense())

    def sparse_allreduce_bucket(self, bucket, dp_group):
        sparse_list = []
        for sparse in bucket:
            sparse_list.append(self.sparse_allreduce(sparse, dp_group))
        return sparse_list

    def sparse_allreduce(self, sparse, dp_group):
        original_data_type = sparse.values.dtype
        if self.communication_data_type != sparse.values.dtype:
            if self.communication_data_type in (torch.float16, torch.bfloat16):
                indices = sparse.indices.to(torch.int32)
            else:
                indices = sparse.indices
            values = sparse.values.to(self.communication_data_type)
        else:
            indices = sparse.indices
            values = sparse.values

        if self.postscale_gradients():
            if self.gradient_average:
                values.mul_(self.gradient_predivide_factor() / dist.get_world_size(group=dp_group))
        else:
            values.mul_(1. / dist.get_world_size(group=dp_group))

        indices_device_list = self.sparse_all_gather(indices, dp_group)
        values_device_list = self.sparse_all_gather(values, dp_group)

        sparse.indices = torch.cat(indices_device_list).to(torch.long)
        sparse.values = torch.cat(values_device_list).to(original_data_type)
        return sparse

    def sparse_all_gather(self, value, dp_group):
        my_size = torch.LongTensor([value.size()[0]]).to(self.device)
        all_sizes = self.all_gather_scalar(my_size, dp_group)
        max_size = torch.cat(all_sizes).max()
        fill_size = max_size - my_size

        assert value.dim() in [1, 2]
        if value.dim() == 1:
            if fill_size > 0:
                value = torch.cat([value, value.new_empty(fill_size)])
            tensor_list = [value.new_empty(max_size) for _ in range(dist.get_world_size(group=dp_group))]
        else:
            if fill_size > 0:
                value = torch.cat([value, value.new_empty(fill_size, value.size()[1])])
            tensor_list = [
                value.new_empty(max_size,
                                value.size()[1]) for _ in range(dist.get_world_size(group=dp_group))
            ]

        dist.all_gather(tensor_list, value, group=dp_group)
        tensors = []
        for dev_idx, t in enumerate(tensor_list):
            size = all_sizes[dev_idx][0]
            tensors.append(t.index_select(0, torch.arange(size, dtype=torch.long, device=self.device)))

        return tensors

    def all_gather_scalar(self, value, dp_group):
        tensor_list = [value.new_zeros(value.size()) for _ in range(dist.get_world_size(group=dp_group))]
        dist.all_gather(tensor_list, value, group=dp_group)
        return tensor_list

    def module_state_dict(self, destination=None, prefix="", keep_vars=False):
        sd = self.module.state_dict(destination, prefix, keep_vars)
        if self.random_ltd_enabled():
            sd = remove_random_ltd_state_dict(sd)
        return sd

    @staticmethod
    def load_moe_state_dict(checkpoint_path,
                            tag,
                            state_dict,
                            old_moe_load,
                            model=None,
                            mpu=None,
                            num_experts=1,
                            checkpoint_engine=TorchCheckpointEngine()):
        if old_moe_load:
            expp_rank = groups._get_expert_data_parallel_rank(groups._get_max_expert_size_name())

            num_local_experts = max(num_experts) // groups._get_expert_parallel_world_size(
                groups._get_max_expert_size_name())
            for local_expert_id in range(num_local_experts):
                global_expert_id = expp_rank * num_local_experts + local_expert_id
                expert_state_dict = checkpoint_engine.load(
                    DeepSpeedEngine._get_expert_ckpt_name(
                        checkpoint_path,
                        -1,  # -1 means ignore layer_id
                        global_expert_id,
                        tag,
                        mpu),
                    map_location=torch.device('cpu'))

                # Updating global -> local expert ids
                moe_str_prefix = '.deepspeed_moe.experts.deepspeed_experts.'
                for key in list(expert_state_dict.keys()):
                    local_key = key.replace(f'{moe_str_prefix}{global_expert_id}',
                                            f'{moe_str_prefix}{local_expert_id}')
                    expert_state_dict[local_key] = expert_state_dict.pop(key)
                state_dict.update(expert_state_dict)

        else:
            moe_layer_id = 0
            for n_module, module in model.named_modules():
                if isinstance(module, MoE):  # and deepspeed.comm.get_rank() == 0:
                    group_name = module.expert_group_name
                    num_local_experts = module.num_local_experts
                    expp_rank = groups._get_expert_parallel_rank(group_name)
                    # loop all local_experts
                    for local_expert_id in range(num_local_experts):
                        global_expert_id = expp_rank * num_local_experts + local_expert_id
                        expert_state_dict = checkpoint_engine.load(DeepSpeedEngine._get_expert_ckpt_name(
                            checkpoint_path, moe_layer_id, global_expert_id, tag, mpu),
                                                                   map_location=torch.device('cpu'))
                        # print(expert_state_dict.keys())
                        # Updating global -> local expert ids
                        moe_str_prefix = '.deepspeed_moe.experts.deepspeed_experts.'
                        for key in list(expert_state_dict.keys()):
                            local_key = key.replace(f'{moe_str_prefix}{global_expert_id}',
                                                    f'{moe_str_prefix}{local_expert_id}')
                            expert_state_dict[local_key] = expert_state_dict.pop(key)
                        state_dict.update(expert_state_dict)
                    moe_layer_id += 1

    def load_module_state_dict(self, checkpoint, strict=True, custom_load_fn=None):
        module_state_dict = checkpoint['module']
        if custom_load_fn:
            custom_load_fn(src=module_state_dict, dst=self.module)
        else:
            self.module.load_state_dict(
                module_state_dict,  # TODO
                strict=strict)

        if checkpoint.get(FROZEN_PARAM_FRAGMENTS, None) is not None:
            saved_frozen_params = checkpoint[FROZEN_PARAM_FRAGMENTS]
            for param in self.module.parameters():
                if param.requires_grad:
                    continue
                if param not in self.param_names:
                    raise ValueError(f"failed to find frozen {param} in named params")
                name = self.param_names[param]
                if hasattr(param, 'ds_id'):
                    param.ds_tensor.data.copy_(saved_frozen_params[name].data)
                else:
                    param.data.copy_(saved_frozen_params[name].data)

    def _get_zero_ckpt_prefix(self, dp_rank, bf16_mode):
        return f'{"bf16_" if bf16_mode else ""}zero_pp_rank_{dp_rank}'

    def _get_rank_zero_ckpt_name(self, checkpoints_path, tag, mp_rank, dp_rank, bf16_mode):
        file_prefix = self._get_zero_ckpt_prefix(dp_rank, bf16_mode=bf16_mode)
        zero_ckpt_name = os.path.join(
            checkpoints_path,
            str(tag),
            f"{file_prefix}_mp_rank_{mp_rank:02d}_optim_states.pt",
        )
        return zero_ckpt_name

    def _get_zero_ckpt_name(self, checkpoints_path, tag):
        mp_rank = 0 if self.mpu is None else self.mpu.get_model_parallel_rank()
        pp_rank = dist.get_rank(group=self.optimizer.dp_process_group)
        bf16_mode = self.bfloat16_enabled()
        return self._get_rank_zero_ckpt_name(checkpoints_path, tag, mp_rank, pp_rank, bf16_mode)

    def _get_ckpt_name(self, checkpoints_path, tag, mp_placeholder=None):
        if mp_placeholder is not None:
            mp_rank_str = mp_placeholder
        else:
            mp_rank = 0 if self.mpu is None else self.mpu.get_model_parallel_rank()
            mp_rank_str = f"{mp_rank:02d}"

        if self.zero_optimization_partition_weights():
            filename = "zero_pp_rank_{}".format(dist.get_rank(group=self.optimizer.dp_process_group))
            ckpt_name = os.path.join(
                checkpoints_path,
                str(tag),
                f"{filename}_mp_rank_{mp_rank_str}_model_states.pt",
            )
        else:
            ckpt_name = os.path.join(
                checkpoints_path,
                str(tag),
                "mp_rank_" + mp_rank_str + "_model_states.pt",
            )
        return ckpt_name

    def _get_optimizer_ckpt_name(self, checkpoints_path, tag, expp_rank):
        mp_rank = 0 if self.mpu is None else self.mpu.get_model_parallel_rank()
        ckpt_name = os.path.join(checkpoints_path, str(tag),
                                 f'expp_rank_{expp_rank}_mp_rank_{mp_rank:02d}_optim_states.pt')
        return ckpt_name

    @staticmethod
    def _get_expert_ckpt_name(checkpoints_path, layer_id, expert_id, tag, mpu=None):
        mp_rank = 0 if mpu is None else mpu.get_model_parallel_rank()
        if layer_id <= -1:
            # Used to support old checkpoint loading
            ckpt_name = os.path.join(checkpoints_path, '' if tag is None else str(tag),
                                     f'expert_{expert_id}_mp_rank_{mp_rank:02d}_model_states.pt')
        else:
            # Used to support new checkpoint loading
            ckpt_name = os.path.join(checkpoints_path, '' if tag is None else str(tag),
                                     f'layer_{layer_id}_expert_{expert_id}_mp_rank_{mp_rank:02d}_model_states.pt')
        return ckpt_name

    def _get_all_ckpt_names(self, checkpoints_path, tag):
        # It is required that (checkpoints_path, tag) are consistent among all ranks.
        ckpt_file_pattern = self._get_ckpt_name(checkpoints_path, tag, mp_placeholder="*")
        import glob

        ckpt_files = glob.glob(ckpt_file_pattern)
        ckpt_files.sort()
        return ckpt_files

    def load_checkpoint(self,
                        load_dir,
                        tag=None,
                        load_module_strict=True,
                        load_optimizer_states=True,
                        load_lr_scheduler_states=True,
                        load_module_only=False,
                        custom_load_fn=None):
        """
        Load training checkpoint

        Arguments:
            load_dir: Required. Directory to load the checkpoint from
            tag: Checkpoint tag used as a unique identifier for checkpoint, if not provided will attempt to load tag in 'latest' file
            load_module_strict: Optional. Boolean to strictly enforce that the keys in state_dict of module and checkpoint match.
            load_optimizer_states: Optional. Boolean to load the training optimizer states from Checkpoint. Ex. ADAM's momentum and variance
            load_lr_scheduler_states: Optional. Boolean to add the learning rate scheduler states from Checkpoint.
            load_module_only: Optional. Boolean to load only the model weights from the checkpoint. Ex. warmstarting.
            custom_load_fn: Optional. Custom model load function.

        Returns:
            A tuple of ``load_path`` and ``client_state``.
            *``load_path``: Path of the loaded checkpoint. ``None`` if loading the checkpoint failed.
            *``client_state``: State dictionary used for loading required training states in the client code.

        Important: under ZeRO3, one cannot load checkpoint with ``engine.load_checkpoint()`` right
        after ``engine.save_checkpoint()``. It is because ``engine.module`` is partitioned, and
        ``load_checkpoint()`` wants a pristine model. If insisting to do so, please reinitialize engine
        before ``load_checkpoint()``.

        """

        if tag is None:
            latest_tag = "latest_universal" if self.load_universal_checkpoint() else "latest"
            latest_path = os.path.join(load_dir, latest_tag)
            if os.path.isfile(latest_path):
                with open(latest_path, "r") as fd:
                    tag = fd.read().strip()
            else:
                if self.load_universal_checkpoint():
                    raise ValueError(f'Invalid for universal checkpoint: {latest_path} does not exist')
                else:
                    logger.warning(
                        f"Unable to find latest file at {latest_path}, if trying to load latest "
                        "checkpoint please ensure this file exists or pass an explicit checkpoint tag when loading a checkpoint."
                    )
                    return None, None

        if self.zero_optimization_partition_weights():
            # Prepare for checkpoint load by ensuring all parameters are partitioned
            self.optimizer.checkpoint_event_prologue()

        load_path, client_states = self._load_checkpoint(load_dir,
                                                         tag,
                                                         load_module_strict=load_module_strict,
                                                         load_optimizer_states=load_optimizer_states,
                                                         load_lr_scheduler_states=load_lr_scheduler_states,
                                                         load_module_only=load_module_only,
                                                         custom_load_fn=custom_load_fn)

<<<<<<< HEAD
        if not load_module_only and load_optimizer_states:
            load_zero_checkpoint = self.zero_optimization() or self.bfloat16_enabled()
            if load_zero_checkpoint and load_path is not None:
                success = self._load_zero_checkpoint(
                    load_dir,
                    tag,
                    load_optimizer_states=load_optimizer_states)
                if not success:
                    self.optimizer._restore_from_bit16_weights()
=======
        load_zero_checkpoint = self.zero_optimization() or self.bfloat16_enabled()
        if load_zero_checkpoint and load_path is not None:
            success = self._load_zero_checkpoint(load_dir, tag, load_optimizer_states=load_optimizer_states)
            if not success:
                self.optimizer._restore_from_bit16_weights()
>>>>>>> d1c3c0df

            if self.zero_optimization_partition_weights():
                self.optimizer.checkpoint_event_epilogue()

        return load_path, client_states

    def _load_checkpoint(self,
                         load_dir,
                         tag,
                         load_module_strict=True,
                         load_optimizer_states=True,
                         load_lr_scheduler_states=True,
                         load_module_only=False,
                         custom_load_fn=None):

        from deepspeed.runtime.state_dict_factory import SDLoaderFactory

        ckpt_list = self._get_all_ckpt_names(load_dir, tag)
        sd_loader = SDLoaderFactory.get_sd_loader(ckpt_list, checkpoint_engine=self.checkpoint_engine)

        is_pipe_parallel = isinstance(self.module, PipelineModule)

        mp_rank = 0 if self.mpu is None else self.mpu.get_model_parallel_rank()
        load_path, checkpoint, _ = sd_loader.load(self.mp_world_size, mp_rank, is_pipe_parallel=is_pipe_parallel)

        if checkpoint is None:
            return None, None

        if is_pipe_parallel:
            # Pipeline parallelism uses this to load its own checkpoint files.
            self._curr_ckpt_path = os.path.join(load_dir, tag)

        if self.has_moe_layers:
            # print(checkpoint.keys())
            old_moe_load = False
            if not isinstance(checkpoint['num_experts'], list):
                old_moe_load = True
            DeepSpeedEngine.load_moe_state_dict(load_dir,
                                                tag,
                                                state_dict=checkpoint['module'],
                                                old_moe_load=old_moe_load,
                                                model=self.module,
                                                mpu=self.mpu,
                                                num_experts=self.num_experts,
                                                checkpoint_engine=self.checkpoint_engine)
        if not self.load_universal_checkpoint():
            self.load_module_state_dict(checkpoint=checkpoint,
                                        strict=load_module_strict,
                                        custom_load_fn=custom_load_fn)

        self.loaded_checkpoint_dp_world_size = checkpoint['dp_world_size']

        if load_module_only:
            deepspeed_states = ['module']
            if self.optimizer is not None and self.fp16_enabled():
                self.optimizer.refresh_fp32_params()
        else:
            if self.has_moe_layers:
                largest_group_name = groups._get_max_expert_size_name()
                expp_rank = groups._get_expert_parallel_rank(largest_group_name)
                optim_load_path = self._get_optimizer_ckpt_name(load_dir, tag, expp_rank)
                optim_checkpoint = self.checkpoint_engine.load(optim_load_path, map_location=torch.device('cpu'))
            else:
                optim_checkpoint = checkpoint

            has_zero_optimizer_state = self.zero_optimization() or self.bfloat16_enabled()
            if load_optimizer_states and self.optimizer is not None and not has_zero_optimizer_state:
                if self.fp16_enabled():
                    self.optimizer.load_state_dict(optim_checkpoint['optimizer'],
                                                   load_optimizer_states=load_optimizer_states)
                else:
                    self.optimizer.load_state_dict(optim_checkpoint['optimizer'])

            if load_lr_scheduler_states and self.lr_scheduler is not None:
                self.lr_scheduler.load_state_dict(checkpoint['lr_scheduler'])

            if self.random_ltd_enabled() and self.random_ltd_scheduler is not None and 'random_ltd' in checkpoint:
                self.random_ltd_scheduler.load_state_dict(checkpoint['random_ltd'])

            if self.training_dataloader is not None and self.curriculum_learning_enabled(
            ) and 'data_sampler' in checkpoint:
                self.training_dataloader.data_sampler.load_state_dict(checkpoint['data_sampler'])

            def get_sparse_tensor_module_names(original_set, loaded_set, original_parameters, loaded_parameters):
                result = set()

                for name in original_set:
                    if name in loaded_parameters and name not in loaded_set:
                        continue  # parameter existed in previous model and was not sparse
                    result.add(name)

                for name in loaded_set:
                    if name in original_parameters:
                        result.add(name)  # parameter exists in both configs and it was sparse

                return result

            if 'sparse_tensor_module_names' in checkpoint:
                sparse_tensor_module_names = checkpoint['sparse_tensor_module_names']
            elif 'csr_tensor_module_names' in checkpoint:
                sparse_tensor_module_names = checkpoint['csr_tensor_module_names']
            else:
                sparse_tensor_module_names = None
            if sparse_tensor_module_names is not None:
                if load_module_strict:
                    self.sparse_tensor_module_names = sparse_tensor_module_names
                else:
                    self.sparse_tensor_module_names = get_sparse_tensor_module_names(
                        self.sparse_tensor_module_names, sparse_tensor_module_names,
                        dict(self.module.named_parameters()), checkpoint["module"])

            self.global_steps = checkpoint['global_steps']
            self.global_samples = checkpoint.get('global_samples', self.global_steps * self.train_batch_size())
            self.skipped_steps = checkpoint['skipped_steps']
            self.loaded_checkpoint_mp_world_size = checkpoint['mp_world_size']
            deepspeed_states = [
                'module', 'sparse_tensor_module_names', 'skipped_steps', 'global_steps', 'dp_world_size',
                'mp_world_size', 'data_sampler', 'random_ltd'
            ]
        client_state = {}

        if load_lr_scheduler_states:
            deepspeed_states.append('lr_scheduler')
        if load_optimizer_states:
            deepspeed_states.append('optimizer')

        client_state = {key: value for key, value in checkpoint.items() if not key in deepspeed_states}

        if not load_optimizer_states and not load_module_only:
            client_state['optimizer'] = optim_checkpoint['optimizer']

        return load_path, client_state

    def _load_zero_checkpoint(self, load_dir, tag, load_optimizer_states=True):
        if self.load_universal_checkpoint():
            zero_sd_list = None
            checkpoint_folder = f'{os.path.join(load_dir, tag)}'
        else:
            if load_optimizer_states and self.dp_world_size != self.loaded_checkpoint_dp_world_size:
                raise ZeRORuntimeException("The checkpoint being loaded used a DP " \
                    f"world size of {self.loaded_checkpoint_dp_world_size} but the " \
                    f"current world size is {self.dp_world_size}. Automatic adjustment " \
                    "of ZeRO's optimizer state partitioning with a new world size is not " \
                    "currently supported.")
            checkpoint_folder = None
            zero_sd_list = self._get_all_zero_checkpoints(load_dir, tag)
            if zero_sd_list is None:
                return False

        self.optimizer.load_state_dict(state_dict_list=zero_sd_list,
                                       load_optimizer_states=load_optimizer_states,
                                       load_from_fp32_weights=self.zero_load_from_fp32_weights(),
                                       checkpoint_folder=checkpoint_folder)

        if self.load_universal_checkpoint():
            logger.info(f'loaded universal zero checkpoints from {checkpoint_folder} for rank {self.global_rank}')
        else:
            logger.info(f"loading {len(zero_sd_list)} zero partition checkpoints for rank {self.global_rank}")
        return True

    def _get_mp_rank_zero_checkpoint_names(self, load_dir, tag, mp_rank, dp_world_size, bf16_mode):
        zero_ckpt_names = []
        for dp_rank in range(dp_world_size):
            ckpt_name = self._get_rank_zero_ckpt_name(checkpoints_path=load_dir,
                                                      tag=tag,
                                                      mp_rank=mp_rank,
                                                      dp_rank=dp_rank,
                                                      bf16_mode=bf16_mode)
            zero_ckpt_names.append(ckpt_name)

        return zero_ckpt_names

    def _get_all_zero_checkpoint_names(self, load_dir, tag, bf16_mode):
        mp_rank = 0 if self.mpu is None else self.mpu.get_model_parallel_rank()
        zero_ckpt_names = self._get_mp_rank_zero_checkpoint_names(load_dir=load_dir,
                                                                  tag=tag,
                                                                  mp_rank=mp_rank,
                                                                  dp_world_size=self.loaded_checkpoint_dp_world_size,
                                                                  bf16_mode=bf16_mode)
        for i, ckpt_name in enumerate(zero_ckpt_names):
            if not os.path.exists(ckpt_name):
                # transparently handle the old file pattern for optim_states
                if "optim_states.pt" in ckpt_name:
                    ckpt_name_try = ckpt_name.replace("_optim_states.pt", "optim_states.pt")
                    if os.path.exists(ckpt_name_try):
                        zero_ckpt_names[i] = ckpt_name_try
                        continue

        return zero_ckpt_names

    def _get_all_zero_checkpoint_state_dicts(self, zero_ckpt_names):
        zero_sd_list = []
        for i, ckpt_name in enumerate(zero_ckpt_names):
            _state = None
            if ckpt_name is None:
                _state = {OPTIMIZER_STATE_DICT: None}
            # Fully load state for current rank
            elif self.zero_elastic_checkpoint() or dist.get_rank(group=self.optimizer.dp_process_group) == i:
                _state = self.checkpoint_engine.load(
                    ckpt_name,
                    map_location='cpu',
                )
            else:
                _state = {OPTIMIZER_STATE_DICT: None}
            zero_sd_list.append(_state)

        zero_optimizer_sd = [sd[OPTIMIZER_STATE_DICT] for sd in zero_sd_list]
        logger.info(f"successfully read {len(zero_optimizer_sd)} ZeRO state_dicts for rank {self.global_rank}")
        return zero_optimizer_sd

    def _get_all_zero_checkpoints(self, load_dir, tag):
        for bf16_mode in [self.bfloat16_enabled(), not self.bfloat16_enabled()]:
            zero_ckpt_names = self._get_all_zero_checkpoint_names(load_dir, tag, bf16_mode)
            if zero_ckpt_names is not None:
                # Warn if loading checkpoint of different bit16 type
                if bf16_mode is not self.bfloat16_enabled():
                    checkpoint_bit16 = BFLOAT16 if bf16_mode else FP16
                    engine_bit16 = BFLOAT16 if self.bfloat16_enabled() else FP16
                    logger.warn(f'Loading {checkpoint_bit16} zero checkpoints into {engine_bit16} training engine')
                return self._get_all_zero_checkpoint_state_dicts(zero_ckpt_names)

        return None

    def _checkpoint_tag_validation(self, tag):
        if self.checkpoint_tag_validation_enabled():
            s_hash = hashlib.sha1(tag.encode())
            bhash = torch.ByteTensor([s_hash.digest()]).flatten().to(self.device)
            max_bhash = bhash.clone()
            min_bhash = bhash.clone()
            dist.all_reduce(max_bhash, op=dist.ReduceOp.MAX)
            dist.all_reduce(min_bhash, op=dist.ReduceOp.MIN)
            valid = all(min_bhash == bhash) and all(max_bhash == bhash)
            msg = (f"[rank={dist.get_rank()}] The checkpoint tag name '{tag}' is not consistent across "
                   "all ranks. Including rank unique information in checkpoint tag could cause issues when "
                   "restoring with different world sizes.")
            if self.checkpoint_tag_validation_fail():
                assert valid, msg
            elif not valid:
                logger.warning(msg)

    def save_checkpoint(self, save_dir, tag=None, client_state={}, save_latest=True):
        """Save training checkpoint

        Arguments:
            save_dir: Required. Directory for saving the checkpoint
            tag: Optional. Checkpoint tag used as a unique identifier for the checkpoint, global step is
                used if not provided. Tag name must be the same across all ranks.
            client_state: Optional. State dictionary used for saving required training states in the client code.
            save_latest: Optional. Save a file 'latest' pointing to the latest saved checkpoint.
        Important: all processes must call this method and not just the process with rank 0. It is
        because each process needs to save its master weights and scheduler+optimizer states. This
        method will hang waiting to synchronize with other processes if it's called just for the
        process with rank 0.

        """
        if self.zero_optimization_partition_weights():
            # Prepare for checkpoint save by ensuring all parameters are partitioned
            self.optimizer.checkpoint_event_prologue()

        rank = self.local_rank if self.use_node_local_storage() else self.global_rank

        # This is to make sure the checkpoint names are created without collision
        # There seems to be issue creating them in parallel

        # Ensure save_dir directory exists
        self.checkpoint_engine.makedirs(save_dir, exist_ok=True)
        dist.barrier()

        if tag is None:
            tag = f"global_step{self.global_steps}"

        # Ensure tag is a string
        tag = str(tag)
        self.checkpoint_engine.create(tag)

        # Ensure checkpoint tag is consistent across ranks
        self._checkpoint_tag_validation(tag)

        if self.has_moe_layers:
            self.save_non_zero_checkpoint = False
            self._create_checkpoint_file(save_dir, tag, False)
            self._save_moe_checkpoint(save_dir, tag, client_state=client_state)

        # We distribute the task of saving layer checkpoint files among
        # data parallel instances, so all procs should call _save_checkpoint.
        # All procs then call module_state_dict(), but only procs of data
        # parallel rank 0 save the general model params.
        if not self.has_moe_layers:
            self._create_checkpoint_file(save_dir, tag, False)
            self._save_checkpoint(save_dir, tag, client_state=client_state)

        if self.save_zero_checkpoint:
            self._create_zero_checkpoint_files(save_dir, tag)
            self._save_zero_checkpoint(save_dir, tag)

        if self.zero_optimization_partition_weights():
            self.optimizer.checkpoint_event_epilogue()

        # Save latest checkpoint tag
        self.checkpoint_engine.commit(tag)
        if save_latest and rank == 0:
            with open(os.path.join(save_dir, 'latest'), 'w') as fd:
                fd.write(tag)

        dist.barrier()

        return True

    def _get_non_moe_state_dict(self, full_state_dict):
        """
            Get the state dict of the non-moe layers
        """
        for key in list(full_state_dict.keys()):
            if 'expert' in key and 'moe.gate.wg.weight' not in key:
                full_state_dict.pop(key)

        return full_state_dict

    def _save_moe_checkpoint(self, save_dir, tag, client_state={}):
        save_path = self._get_ckpt_name(save_dir, tag)
        # A hack to save the checkpointing directory. Pipeline parallelism overrides
        # module_state_dict() and uses this path to save the model. module_state_dict()
        # then instead just returns None.

        # Using layer_#_export_# to save the model's expert state_dict
        moe_layer_id = 0
        for n_module, module in self.module.named_modules():
            if isinstance(module, MoE):  # and deepspeed.comm.get_rank() == 0:
                group_name = module.expert_group_name
                num_local_experts = module.num_local_experts
                expp_rank = groups._get_expert_parallel_rank(group_name)
                exp_dp_rank = groups._get_expert_data_parallel_rank(group_name)
                # print(expp_rank, exp_dp_rank)
                if exp_dp_rank != 0:
                    moe_layer_id += 1
                    continue

                # get all moe parameters
                moe_state_dict = {}
                for n, p in module.state_dict().items():
                    if 'expert' in n and 'moe.gate.wg.weight' not in n:
                        moe_state_dict[n_module + '.' + n] = p
                moe_str_prefix = '.deepspeed_moe.experts.deepspeed_experts.'
                # print(moe_state_dict.keys()) # until now, everything is fine. So the bug happens at next few lines
                # Reorder the moe name rank, so that each checkpoint only has one expert
                experts_state_dict = defaultdict(dict)
                for key in list(moe_state_dict.keys()):
                    m = re.match(f".*{moe_str_prefix}([0-9]+).*", key)

                    local_expert_id = None
                    if not m:
                        logger.warn(f'No expert found in key {key}.')
                    else:
                        local_expert_id = m.group(1)

                    global_expert_id = expp_rank * \
                        num_local_experts + int(local_expert_id)
                    expert_key = key.replace(f'{moe_str_prefix}{local_expert_id}',
                                             f'{moe_str_prefix}{global_expert_id}')
                    # truncating extra tensor (shared) storage
                    truncated = moe_state_dict.pop(key).clone().detach()
                    experts_state_dict[str(global_expert_id)][expert_key] = truncated

                # let save the moe parameters
                for global_expert_id, expert_state_dict in experts_state_dict.items():
                    # save the moe parameters
                    moe_save_path = self._get_expert_ckpt_name(save_dir, moe_layer_id, global_expert_id, tag, self.mpu)
                    if self.random_ltd_enabled():
                        expert_state_dict = remove_random_ltd_state_dict(expert_state_dict)
                    self.checkpoint_engine.save(expert_state_dict, moe_save_path)
                moe_layer_id += 1

        self._curr_ckpt_path = os.path.join(save_dir, tag)

        largest_group_name = groups._get_max_expert_size_name()
        expp_rank = groups._get_expert_parallel_rank(largest_group_name)
        exp_dp_rank = groups._get_expert_data_parallel_rank(largest_group_name)

        # In the case of E + D parallelism, only the
        # first expert parallel group should save the expert weights
        # since each expert parallel group is a copy of the model's experts
        if exp_dp_rank != 0:
            return

        # Save optimizer states. They are different across each exp parallel rank.
        optimizer_state = {
            'optimizer': self.optimizer.state_dict() if self.optimizer and not self.zero_optimization() else None
        }
        # TODO: why use BufferedWriter not the path
        file_path = self._get_optimizer_ckpt_name(save_dir, tag, expp_rank)
        self.checkpoint_engine.save(optimizer_state, file_path)

        # get non-moe parameters
        model_state_dict = self._get_non_moe_state_dict(self.module_state_dict())

        if expp_rank == 0:
            # TODO: update num experts info,.. in checkpoint
            state = {
                'module':
                model_state_dict,
                'lr_scheduler':
                self.lr_scheduler.state_dict() if self.lr_scheduler is not None else None,
                'data_sampler':
                self.training_dataloader.data_sampler.state_dict() if
                (self.training_dataloader is not None and self.curriculum_learning_enabled()) else None,
                'random_ltd':
                self.random_ltd_scheduler.state_dict() if self.random_ltd_enabled() else None,
                'sparse_tensor_module_names':
                self.sparse_tensor_module_names,
                'skipped_steps':
                self.skipped_steps,
                'global_steps':
                self.global_steps,
                'global_samples':
                self.global_samples,
                'dp_world_size':
                self.dp_world_size,
                'mp_world_size':
                self.mp_world_size,
                'num_experts':
                self.num_experts
            }
            state.update(client_state)
            logger.info(f'Saving model checkpoint: {save_path}')
            self.checkpoint_engine.save(state, save_path)
        self._curr_save_path = None

    def _create_checkpoint_file(self, save_dir, tag, zero_checkpoint):
        name_function = (self._get_zero_ckpt_name if zero_checkpoint else self._get_ckpt_name)
        try:
            checkpoint_name = name_function(save_dir, tag)
            path = os.path.dirname(checkpoint_name)
            self.checkpoint_engine.makedirs(path, exist_ok=True)
        except:
            logger.error(f"Failed saving model checkpoint to {save_dir} with tag {tag}")
            return False

        return True

    def _create_zero_checkpoint_files(self, save_dir, tag):
        success = True
        # zero checkpoint files are created sequentially
        for rank in range(self.world_size):
            if rank == self.global_rank:
                success = self._create_checkpoint_file(save_dir, tag, True)

            dist.barrier()

        return success

    def _save_checkpoint(self, save_dir, tag, client_state={}):

        save_path = self._get_ckpt_name(save_dir, tag)

        zero_optimizer_state = self.zero_optimization() or self.bfloat16_enabled()

        save_frozen_param = self.zero_optimization_partition_gradients()

        # A hack to save the checkpointing directory. Pipeline parallelism overrides
        # module_state_dict() and uses this path to save the model. module_state_dict()
        # then instead just returns None.  The module_state_dict() implementation in
        # PipelineEngine expects the save path to be set in self._curr_ckpt_path.
        self._curr_ckpt_path = os.path.join(save_dir, tag)
        module = self.module_state_dict()
        self._curr_ckpt_path = None

        state = dict(module=module,
                     buffer_names=self._get_buffer_names(),
                     optimizer=self.optimizer.state_dict() if self.optimizer and not zero_optimizer_state else None,
                     param_shapes=self._get_zero_param_shapes() if self.optimizer and zero_optimizer_state else None,
                     frozen_param_shapes=self._get_zero_frozen_param_attributes(self._get_param_shape_func)
                     if save_frozen_param else None,
                     shared_params=self._get_shared_params() if self.optimizer and zero_optimizer_state else None,
                     frozen_param_fragments=self._get_zero_frozen_param_attributes(self._get_param_fragment_func)
                     if save_frozen_param else None,
                     lr_scheduler=self.lr_scheduler.state_dict() if self.lr_scheduler is not None else None,
                     data_sampler=self.training_dataloader.data_sampler.state_dict() if
                     (self.training_dataloader is not None and self.curriculum_learning_enabled()) else None,
                     random_ltd=self.random_ltd_scheduler.state_dict() if self.random_ltd_enabled() else None,
                     sparse_tensor_module_names=self.sparse_tensor_module_names,
                     skipped_steps=self.skipped_steps,
                     global_steps=self.global_steps,
                     global_samples=self.global_samples,
                     dp_world_size=self.dp_world_size,
                     mp_world_size=self.mp_world_size,
                     ds_config=self.config,
                     ds_version=version)
        state.update(client_state)

        if self.save_non_zero_checkpoint:
            log_dist(message=f'Saving model checkpoint: {save_path}', ranks=[0, 1])
            self.checkpoint_engine.save(state, save_path)

    def _get_buffer_names(self):
        buffer_names = []

        # we save buffer names so that we could extract later the real buffers from the saved
        # state_dict["module"] in the non-zero checkpoint - the buffers are already there but they
        # are intermixed with param placeholders

        # have to traverse the tree to be able to skip non-persistent buffers
        def get_layer_named_buffers(module, prefix=""):
            for name, buf in module.named_buffers(recurse=False):
                if buf is not None and name not in module._non_persistent_buffers_set:
                    buffer_names.append(prefix + name)

            for name, child in module.named_children():
                if child is not None:
                    get_layer_named_buffers(child, prefix + name + ".")

        get_layer_named_buffers(self.module, prefix="")

        return buffer_names

    def _get_param_shape_func(self, param):
        return param.ds_shape if hasattr(param, 'ds_id') else param.shape

    def _get_param_fragment_func(self, param):
        return param.ds_tensor.detach().cpu() if hasattr(param, 'ds_id') else param.detach().cpu()

    def _get_zero_frozen_param_attributes(self, attr_func):
        frozen_param_fragments = OrderedDict()

        for param in self.module.parameters():
            if param.requires_grad:
                continue
            if param not in self.param_names:
                raise ValueError(f"failed to find frozen {param} in named params")
            name = self.param_names[param]
            frozen_param_fragments[name] = attr_func(param)

        return frozen_param_fragments

    def _get_zero_param_shapes(self):
        """Returns a dict of name to shape mapping, only for the flattened fp32 weights saved by the
        optimizer. the names are exactly as in state_dict. The order is absolutely important, since
        the saved data is just flattened data with no identifiers and requires reconstruction in the
        same order it was saved.
        We can't rely on self.module.named_parameters() to get the saved tensors, as some params
        will be missing and others unsaved and then it'd be impossible to reconstruct state_dict
        from the flattened weights.
        optimizer.bit16_groups seems to be the easiest to use as it's in all zeroX versions.
        """
        param_group_shapes = []
        cnt = 0
        numel = 0

        # zero2 started using a round_robin_bit16_groups which is a shuffled version of bit16_groups -
        # if we don't use it, we get parameters ordered incorrectly
        if hasattr(self.optimizer, "round_robin_bit16_groups"):
            bit16_groups = self.optimizer.round_robin_bit16_groups
        elif self.bfloat16_enabled() and not self.zero_optimization():
            bit16_groups = self.optimizer.bf16_groups
        else:
            bit16_groups = self.optimizer.bit16_groups if self.zero_optimization_stage(
            ) == 2 else self.optimizer.fp16_groups

        for bit16_group in bit16_groups:
            param_shapes = OrderedDict()
            for param in bit16_group:
                cnt += 1
                numel += param.ds_numel if hasattr(param, "ds_numel") else param.numel()
                shape = param.ds_shape if hasattr(param, "ds_shape") else param.shape
                if param not in self.param_names:
                    raise ValueError(f"failed to find optimizer param in named params")
                name = self.param_names[param]
                param_shapes[name] = shape

                # uncomment to debug zero_to_fp32.py problems
                # if self.global_rank == 0: print(f"saving param {name} {shape} (numel={shape.numel()})")
            param_group_shapes.append(param_shapes)
        # if self.global_rank == 0: print(f"Total saved {numel} numels in {cnt} params")

        return param_group_shapes

    def _get_shared_params(self):
        """
        Returns a dict of shared params, which can later be used to reconstruct the original state dict,
        e.g. in `zero_to_fp32`. Each dict entry is a pair of param names, where the key is the name
        of the variable that isn't stored and the value is the actual param holding data.
        """
        shared_ds_ids = {}
        shared_params_by_full_name = {}

        def get_layer_state_dict(module, prefix=""):
            # handle params
            for name, param in module.named_parameters(recurse=False):
                if param is None or not hasattr(param, "ds_id"):
                    continue
                key = prefix + name
                # can't rely on param.data_ptr() as it will be reused as weights gets
                # gathered and reduced, but param.ds_id is unique across all zero weights
                # (and shared params will have the same param.ds_id)
                if param.ds_id in shared_ds_ids:
                    # shared weights
                    #print(f"`{key}` is shared with `{shared_ds_ids[param.ds_id]}`")
                    shared_params_by_full_name[key] = shared_ds_ids[param.ds_id]
                else:
                    shared_ds_ids[param.ds_id] = key

            for name, child in module.named_children():
                if child is not None:
                    get_layer_state_dict(child, prefix + name + ".")

        if dist.get_rank() == 0:
            get_layer_state_dict(self.module, prefix="")

        return shared_params_by_full_name

    def _copy_recovery_script(self, save_path):
        base_dir = os.path.dirname(os.path.dirname(__file__))
        script = "zero_to_fp32.py"
        src = os.path.join(base_dir, "utils", script)
        dst = os.path.join(save_path, script)
        #logger.info(f"creating recovery script {dst}")
        copyfile(src, dst)
        # make executable
        os.chmod(dst, os.stat(dst).st_mode | stat.S_IEXEC)

    def _save_zero_checkpoint(self, save_path, tag):
        zero_checkpoint_name = self._get_zero_ckpt_name(save_path, tag)
        zero_sd = dict(optimizer_state_dict=self.optimizer.state_dict(), ds_config=self.config, ds_version=version)
        self.checkpoint_engine.save(zero_sd, zero_checkpoint_name)

        if self.global_rank == 0:
            self._copy_recovery_script(save_path)
        ckpt_type = 'zero' if self.zero_optimization() else 'bf16_zero'
        logger.info(f'{ckpt_type} checkpoint saved {zero_checkpoint_name}')

    def _zero3_consolidated_16bit_state_dict(self):
        """
        Get a full non-partitioned state_dict with fp16 weights on cpu.
        Important: this function must be called on all ranks and not just rank 0.
        This is similar to nn.Module.state_dict (modelled after _save_to_state_dict), but:
        1. consolidates the weights from different partitions on gpu0
        2. works on one layer at a time to require as little gpu0 memory as possible, by
        moving the already consolidated weights to cpu
        3. takes care to keep the shared params shared when gradually copying the params to cpu
        Returns:
            a consolidated fp16 ``state_dict`` on cpu on rank 0, ``None`` on other ranks
        """
        if not self.zero_optimization_partition_weights():
            raise ValueError("this function requires ZeRO-3 mode")

        state_dict = OrderedDict() if dist.get_rank() == 0 else None
        shared_params = {}

        def get_layer_state_dict(module, prefix=""):
            # gather one layer at a time to be memory-efficient
            # must use modifier_rank=0 to release GPU memory after each layer gathered
            #see_memory_usage("before GatheredParameters", force=True)
            with deepspeed.zero.GatheredParameters(list(module.parameters(recurse=False)), modifier_rank=0):
                if dist.get_rank() == 0:
                    # handle params
                    for name, param in module.named_parameters(recurse=False):
                        if param is None:
                            continue
                        key = prefix + name
                        # can't rely on param.data_ptr() as it will be reused as weights gets
                        # gathered and reduced, but param.ds_id is unique across all zero weights
                        # (and shared params will have the same param.ds_id)
                        if param.ds_id in shared_params:
                            # shared weights
                            #print(f"`{key}` is shared with `{shared_params[param.ds_id]}`")
                            state_dict[key] = state_dict[shared_params[param.ds_id]]
                        else:
                            state_dict[key] = param.detach().cpu()
                            shared_params[param.ds_id] = key
                        #print(f"param {param.ds_id} {param.shape} {key} ")

                    # now buffers - not sure if need to take care of potentially shared weights here
                    for name, buf in module.named_buffers(recurse=False):
                        if (buf is not None and name not in module._non_persistent_buffers_set):
                            state_dict[prefix + name] = buf.detach().cpu()
            #see_memory_usage("after GatheredParameters", force=True)

            for name, child in module.named_children():
                if child is not None:
                    get_layer_state_dict(child, prefix + name + ".")

        # Prepare for checkpoint save by ensuring all parameters are partitioned
        self.optimizer.checkpoint_event_prologue()

        see_memory_usage("before get_layer_state_dict", force=False)
        get_layer_state_dict(self.module, prefix="")
        see_memory_usage("after get_layer_state_dict", force=False)

        self.optimizer.checkpoint_event_epilogue()

        return state_dict

    def save_fp16_model(self, save_dir, save_filename="pytorch_model.bin"):
        """has been renamed to save_16bit_model, keeping this around for backwards
        compatibility"""
        return self.save_16bit_model(save_dir, save_filename)

    def save_16bit_model(self, save_dir, save_filename="pytorch_model.bin"):
        """
        Save 16bit model weights

        This method saves the 16bit model weights at the desired destination.

        Arguments:
            save_dir: Required. Directory for saving the model
            save_filename: Optional. Filename to save to. Defaults to ``pytorch_model.bin``

        Returns:
            ``True`` when a model has been saved, ``False`` otherwise. It will not be saved if
            stage3_gather_16bit_weights_on_model_save is ``False``.

        Important: all processes must call this method and not just the process with rank 0. It is
        because the processes need to work in sync to gather the weights. This method will hang
        waiting to synchronize with other processes if it's called just for the process with rank 0.

        """

        path = os.path.join(save_dir, save_filename)

        if self.zero_optimization_partition_weights():
            if self.zero_gather_16bit_weights_on_model_save():
                # consolidation is expensive in time and memory and therefore isn't a default
                state_dict = self._zero3_consolidated_16bit_state_dict()
            else:
                # the model will be bogus if not consolidated so don't confuse the user by saving it
                logger.info(
                    f"Did not save the model {path} because `stage3_gather_16bit_weights_on_model_save` is False")
                return False
        else:
            state_dict = self.module.state_dict()

        tag = f"global_step{self.global_steps}"
        tag = str(tag)
        self.checkpoint_engine.create(tag)

        if dist.get_rank() == 0:
            self.checkpoint_engine.makedirs(save_dir, exist_ok=True)
            logger.info(f"Saving model weights to {path}, tag: {tag}")
            self.checkpoint_engine.save(state_dict, path)

        self.checkpoint_engine.commit(tag)

        return True

    def empty_partition_cache(self):
        """
        Release GPU memory consumed by offloaded model parameters.
        """
        if hasattr(self.optimizer, 'empty_partition_cache'):
            self.optimizer.empty_partition_cache()
            gc.collect()
            get_accelerator().empty_cache()<|MERGE_RESOLUTION|>--- conflicted
+++ resolved
@@ -618,18 +618,9 @@
         return self._config.autotuning_config.metric
 
     def autotuning_profile_model_info(self):
-<<<<<<< HEAD
-        return (
-            self.autotuning_enabled() and
-            self._config.autotuning_config.model_info and
-            self._config.autotuning_config.model_info.get("profile", False)
-        )
-        
-=======
         return self.autotuning_enabled(
         ) and self._config.autotuning_config.model_info and self._config.autotuning_config.model_info.get(
             "profile", False)
->>>>>>> d1c3c0df
 
     def sparse_gradients_enabled(self):
         return self._config.sparse_gradients_enabled
@@ -2613,7 +2604,6 @@
                                                          load_module_only=load_module_only,
                                                          custom_load_fn=custom_load_fn)
 
-<<<<<<< HEAD
         if not load_module_only and load_optimizer_states:
             load_zero_checkpoint = self.zero_optimization() or self.bfloat16_enabled()
             if load_zero_checkpoint and load_path is not None:
@@ -2623,13 +2613,6 @@
                     load_optimizer_states=load_optimizer_states)
                 if not success:
                     self.optimizer._restore_from_bit16_weights()
-=======
-        load_zero_checkpoint = self.zero_optimization() or self.bfloat16_enabled()
-        if load_zero_checkpoint and load_path is not None:
-            success = self._load_zero_checkpoint(load_dir, tag, load_optimizer_states=load_optimizer_states)
-            if not success:
-                self.optimizer._restore_from_bit16_weights()
->>>>>>> d1c3c0df
 
             if self.zero_optimization_partition_weights():
                 self.optimizer.checkpoint_event_epilogue()
