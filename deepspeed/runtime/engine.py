--- conflicted
+++ resolved
@@ -1454,11 +1454,8 @@
                                    allgather_bucket_size=self.zero_allgather_bucket_size(),
                                    dp_process_group=self.seq_data_parallel_group,
                                    timers=timers,
-<<<<<<< HEAD
+                                   grad_acc_dtype=self.get_data_types()[1],                                   
                                    graph_harvesting=self.graph_harvesting())
-=======
-                                   grad_acc_dtype=self.get_data_types()[1])
->>>>>>> a7900bcc
 
         return optimizer
 
