# Copyright (c) Microsoft Corporation.
# SPDX-License-Identifier: Apache-2.0

# DeepSpeed Team

import os
import re
import stat
import torch
import hashlib
from collections import defaultdict, OrderedDict, deque
from shutil import copyfile
import gc

from torch.nn.modules import Module
from torch.nn.parameter import Parameter
from torch.optim import Optimizer
from torch.optim.lr_scheduler import _LRScheduler
from torch._utils import _flatten_dense_tensors, _unflatten_dense_tensors
from contextlib import contextmanager

from typing import Callable, Dict, Union, Iterable, Container

import deepspeed

from deepspeed import comm as dist
from deepspeed.runtime.utils import see_memory_usage, DummyOptim
from .zero.offload_config import OffloadDeviceEnum, OffloadStateTypeEnum
from deepspeed.runtime.zero.stage_1_and_2 import DeepSpeedZeroOptimizer
from deepspeed.runtime.zero.partition_parameters import ZeroParamStatus
from deepspeed.runtime.zero.utils import is_zero_supported_optimizer, ZeRORuntimeException
from deepspeed.runtime.zero.parameter_offload import DeepSpeedZeRoOffload
from deepspeed.runtime.zero.config import ZERO_OPTIMIZATION

from deepspeed.runtime.fp16.fused_optimizer import FP16_Optimizer
from deepspeed.runtime.fp16.unfused_optimizer import FP16_UnfusedOptimizer
from deepspeed.runtime.bf16_optimizer import BF16_Optimizer

from deepspeed.linear.optimized_linear import LoRAOptimizedLinear
from deepspeed.module_inject.layers import GatherReplacedLayerParams

from deepspeed.runtime.config import DEEPSPEED_OPTIMIZERS, \
    ADAGRAD_OPTIMIZER, ADAM_OPTIMIZER, ADAMW_OPTIMIZER, LAMB_OPTIMIZER, ONEBIT_ADAM_OPTIMIZER, ONEBIT_LAMB_OPTIMIZER, \
    TORCH_ADAM_PARAM, ADAM_W_MODE, ADAM_W_MODE_DEFAULT, ZERO_ONE_ADAM_OPTIMIZER, MUADAM_OPTIMIZER, MUADAMW_OPTIMIZER, \
    MUSGD_OPTIMIZER, LION_OPTIMIZER

from deepspeed.runtime.dataloader import DeepSpeedDataLoader
from deepspeed.runtime.constants import \
    ROUTE_TRAIN, ROUTE_PREDICT, ROUTE_EVAL, \
    PLD_THETA, PLD_GAMMA, BFLOAT16, FP16, AMP, GRADIENT_ACCUMULATION_STEPS, \
    DATA_PARALLEL_GROUP, GLOBAL_RANK
from deepspeed.runtime.zero.config import ZeroStageEnum
from deepspeed.compression import compression_scheduler
from deepspeed.compression.constants import \
    WEIGHT_QUANTIZE_IN_FORWARD_ENABLED, \
    WEIGHT_QUANTIZATION, SHARED_PARAMETERS, \
    WEIGHT_QUANTIZE_ENABLED, \
    WEIGHT_QUANTIZE_GROUPS, \
    WEIGHT_QUANTIZE_FP16_MIXED_QUANTIZE, \
    WEIGHT_QUANTIZE_CHANGE_RATIO, \
    WEIGHT_QUANTIZE_TYPE, \
    WEIGHT_QUANTIZE_ROUNDING, \
    WEIGHT_QUANTIZE_VERBOSE, \
    WEIGHT_QUANTIZE_KERNEL
from deepspeed.checkpoint.constants import OPTIMIZER_STATE_DICT, FROZEN_PARAM_FRAGMENTS
from deepspeed.runtime.sparse_tensor import SparseTensor

from deepspeed.runtime import lr_schedules
from deepspeed.utils import groups
from deepspeed.utils import logger, log_dist, instrument_w_nvtx
from deepspeed.utils.timer import NoopTimer, ThroughputTimer, SynchronizedWallClockTimer, \
    FORWARD_MICRO_TIMER, BACKWARD_MICRO_TIMER, BACKWARD_INNER_MICRO_TIMER, BACKWARD_REDUCE_MICRO_TIMER, \
    STEP_MICRO_TIMER, \
    FORWARD_GLOBAL_TIMER, BACKWARD_GLOBAL_TIMER, BACKWARD_INNER_GLOBAL_TIMER, BACKWARD_REDUCE_GLOBAL_TIMER, \
    STEP_GLOBAL_TIMER
from deepspeed.utils.debug import debug_extract_module_and_param_names, debug_clear_module_and_param_names
from deepspeed.monitor.monitor import MonitorMaster
from deepspeed.runtime.progressive_layer_drop import ProgressiveLayerDrop
from deepspeed.runtime.utils import clip_grad_norm_, compare_tensors_in_structures
from deepspeed.runtime.eigenvalue import Eigenvalue
from deepspeed.runtime.data_pipeline.constants import DATA_SAMPLING, \
    DATA_ROUTING, DATA_SAMPLING_ENABLED, CURRICULUM_LEARNING, \
    CURRICULUM_LEARNING_ENABLED, DATA_SAMPLING_NUM_WORKERS, RANDOM_LTD, \
    RANDOM_LTD_ENABLED, RANDOM_LTD_LAYER_ID, RANDOM_LTD_LAYER_NUM, \
    RANDOM_LTD_LAYER_TOKEN_LR_SCHEDULE, RANDOM_LTD_LAYER_TOKEN_LR_ENABLED, \
    RANDOM_LTD_GLOBAL_BATCH_SIZE, RANDOM_LTD_MICRO_BATCH_SIZE, DATA_EFFICIENCY
from deepspeed.runtime.data_pipeline.curriculum_scheduler import CurriculumScheduler
from deepspeed.runtime.data_pipeline.data_routing.scheduler import RandomLTDScheduler
from deepspeed.runtime.data_pipeline.data_routing.helper import remove_random_ltd_state_dict
from deepspeed.runtime.data_pipeline.data_routing.basic_layer import RandomLayerTokenDrop

from deepspeed.runtime.checkpoint_engine.torch_checkpoint_engine import TorchCheckpointEngine
from deepspeed.utils.zero_to_fp32 import get_fp32_state_dict_from_zero_checkpoint

from .pipe.module import PipelineModule
from .utils import get_ma_status
from .compiler import is_compile_supported
from ..ops.adam import FusedAdam
from ..moe.sharded_moe import TopKGate, MOELayer
from ..moe.layer import MoE
from ..moe.utils import is_moe_param, configure_moe_param_groups
from ..git_version_info import version

from deepspeed.profiling.flops_profiler.profiler import FlopsProfiler
from deepspeed.utils.logging import print_json_dist, print_configuration

from deepspeed.accelerator import get_accelerator

from deepspeed.runtime.config import DtypeEnum

from deepspeed.compile.util import is_deepcompile_supported, get_deepcompile_handle, pre_backward
from deepspeed.compile.backend import register_compile_pass, opt_passes
from deepspeed.compile.passes import zero3_compile, prefetch, selective_gather
from deepspeed.compile.init_z1 import init_z1
from deepspeed.compile.init_z3 import init_z3

MEMORY_OPT_ALLREDUCE_SIZE = 500000000

DeepSpeedOptimizerCallable = \
    Callable[[Union[Iterable[Parameter], Dict[str, Iterable]]], Optimizer]
DeepSpeedSchedulerCallable = Callable[[Optimizer], _LRScheduler]

try:
    import apex
    from apex import amp
    APEX_INSTALLED = True
except ImportError:
    # Fail silently so we don't spam logs unnecessarily if user isn't using amp
    APEX_INSTALLED = False


def split_half_float_double_sparse(tensors):
    device_type = get_accelerator().device_name()
    supported_types = get_accelerator().supported_dtypes()

    for t in tensors:
        assert t.dtype in supported_types, f"attempting to reduce an unsupported grad type: {t.dtype}"

    sparse_tensor_buckets, dense_tensor_buckets = [], []
    for i, dtype in enumerate(supported_types):
        sparse_bucket, dense_bucket = [], []
        for t in tensors:
            if t.dtype == dtype:
                if isinstance(t, SparseTensor):
                    sparse_bucket.append(t)
                else:
                    dense_bucket.append(t)
        if sparse_bucket:
            sparse_tensor_buckets.append((dtype, sparse_bucket))
        if dense_bucket:
            dense_tensor_buckets.append((dtype, dense_bucket))
    return sparse_tensor_buckets, dense_tensor_buckets


class EngineTimers(object):
    r"""Wallclock timers for DeepSpeedEngine"""

    def __init__(self, enable_micro_timers, enable_global_timers):
        self.forward_timers = []
        self.backward_timers = []
        self.backward_inner_timers = []
        self.backward_reduce_timers = []
        self.step_timers = []
        self.global_timers = []
        self.micro_timers = []

        if enable_micro_timers:
            self.forward_timers += [FORWARD_MICRO_TIMER]
            self.backward_timers += [BACKWARD_MICRO_TIMER]
            self.backward_inner_timers += [BACKWARD_INNER_MICRO_TIMER]
            self.backward_reduce_timers += [BACKWARD_REDUCE_MICRO_TIMER]
            self.step_timers += [STEP_MICRO_TIMER]
            self.micro_timers += [
                FORWARD_MICRO_TIMER, BACKWARD_MICRO_TIMER, BACKWARD_INNER_MICRO_TIMER, BACKWARD_REDUCE_MICRO_TIMER,
                STEP_MICRO_TIMER
            ]

        if enable_global_timers:
            self.forward_timers += [FORWARD_GLOBAL_TIMER]
            self.backward_timers += [BACKWARD_GLOBAL_TIMER]
            self.backward_inner_timers += [BACKWARD_INNER_GLOBAL_TIMER]
            self.backward_reduce_timers += [BACKWARD_REDUCE_GLOBAL_TIMER]
            self.step_timers += [STEP_GLOBAL_TIMER]
            self.global_timers += [
                FORWARD_GLOBAL_TIMER, BACKWARD_GLOBAL_TIMER, BACKWARD_INNER_GLOBAL_TIMER, BACKWARD_REDUCE_GLOBAL_TIMER,
                STEP_GLOBAL_TIMER
            ]


class DeepSpeedEngine(Module):
    r"""DeepSpeed engine for training."""

    def __init__(self,
                 args,
                 model,
                 optimizer=None,
                 model_parameters=None,
                 training_data=None,
                 lr_scheduler=None,
                 mpu=None,
                 dist_init_required=None,
                 collate_fn=None,
                 config=None,
                 config_class=None,
                 mesh_device=None,
                 dont_change_device=False):
        super(DeepSpeedEngine, self).__init__()
        self.dont_change_device = dont_change_device
        self.client_optimizer = optimizer
        self.client_lr_scheduler = lr_scheduler
        self.training_data = training_data
        self.collate_fn = collate_fn
        self.mpu = mpu
        self.all_to_all_group = None
        self.data_parallel_group = None
        self.global_steps = 0
        self.global_samples = 0
        self.micro_steps = 0
        self.skipped_steps = 0
        self.gradient_average = True
        self.warn_unscaled_loss = True
        self.config = config
        self._config = config_class
        self.loaded_checkpoint_mp_world_size = None
        self.loaded_checkpoint_dp_world_size = None
        self.enable_backward_allreduce = True
        self.inside_no_sync_ctxt = False
        self.progressive_layer_drop = None
        self.eigenvalue = None
        self.block_eigenvalue = None
        self.gas_boundary_ctr = 0
        self.dist_backend = get_accelerator().communication_backend_name()
        self.has_moe_layers = False
        self.num_experts = []
        self.gate_modules = []
        self.moe_layers = []
        self._step_applied = False
        self._global_grad_norm = None
        self.use_ds_comm = False  # False --> Use torch.dist, True --> Use ds.comm backend.
        self.checkpoint_engine = None

        self._is_gradient_accumulation_boundary = None
        self.scale_wrt_gas = None
        self.losses = None
        self.mesh_device = mesh_device

        # for debug purposes - can then debug print: debug_get_module_name(module)
        debug_extract_module_and_param_names(model)

        if self.mesh_device:
            groups.mesh_device = self.mesh_device

        self._do_args_sanity_check(args)
        self._configure_with_arguments(args, mpu)
        self._do_sanity_check()
        if self.autotp_size() > 1:
            self._configure_tensor_parallel_states(model)
        see_memory_usage(f"DeepSpeed Engine: After args sanity test", force=self.memory_breakdown())
        if mpu is not None:
            if self.elasticity_enabled():
                if not self.is_elastic_model_parallel_supported():
                    assert not self.elasticity_enabled(), ("Elasticity is not currently supported"
                                                           " with model parallelism.")

        self._set_distributed_vars(args)

        dist.configure(self._config)

        self.monitor = MonitorMaster(self._config.monitor_config)

        see_memory_usage(
            f"DeepSpeed Engine: Before configure distributed model",
            force=self.memory_breakdown(),
        )

        self.pipeline_parallelism = isinstance(model, PipelineModule)

        # Configure distributed model
        self._configure_distributed_model(model)

        self.module_forward_pre_hook = self._create_module_forward_pre_hook()
        self.module_forward_post_hook = self._create_module_forward_post_hook()

        # needed for zero_to_fp32 weights reconstruction to remap nameless data to state_dict
        self.param_names = {param: name for name, param in model.named_parameters()}

        self._get_model_parameters()

        see_memory_usage(f"DeepSpeed Engine: After configure distributed model")

        # Configure wall clock timers
        self.timers = SynchronizedWallClockTimer()
        # Throughput timer
        self.tput_timer = ThroughputTimer(self._config.timers_config,
                                          batch_size=self.train_batch_size(),
                                          steps_per_output=self.steps_per_print(),
                                          monitor_memory=False)

        log_dist(f"DeepSpeed Flops Profiler Enabled: {self.flops_profiler_enabled()}", ranks=[0])

        if self.flops_profiler_enabled():
            self.flops_profiler = FlopsProfiler(self.module, self, self.flops_profiler_recompute_fwd_factor())

        if training_data:
            self.training_dataloader = self.deepspeed_io(training_data)
        else:
            self.training_dataloader = None

        # Configure optimizer and scheduler
        self.optimizer = None
        self.basic_optimizer = None
        self.lr_scheduler = None
        has_optimizer = False

        if optimizer or self.optimizer_name():
            has_optimizer = True
        # If no parameters given by init default to module parameters
        if model_parameters is None:
            model_parameters = self.module.parameters()

        # Convert model parameters from generator to list
        if not isinstance(model_parameters, list):
            model_parameters = list(model_parameters)

        if has_optimizer:
            self._configure_optimizer(optimizer, model_parameters)
            self._configure_lr_scheduler()
            self._report_progress(0)
        elif self.zero_optimization():
            # no optim selected but zero is enabled
            self.optimizer = self._configure_zero_optimizer(optimizer=None)
        elif self.bfloat16_enabled():
            self.optimizer = self._configure_bf16_optimizer(optimizer=None)

        # Hook optimizer for snip_momentum pruning
        if hasattr(model, 'pruners'):
            from ..compression.helper import rewrite_optimizer_step
            self.optimizer.pruners = model.pruners
            rewrite_optimizer_step(self.optimizer)

        # Bookkeeping for sparse support
        self.sparse_tensor_module_names = set()
        # if self.sparse_gradients_enabled():
        for name, module in self.module.named_modules():
            if isinstance(module, (torch.nn.Embedding, torch.nn.EmbeddingBag)) and self.sparse_gradients_enabled():
                self.sparse_tensor_module_names.add(name + ".weight")
                logger.info("Will convert {} to sparse tensor during training".format(name))

        self._optimized_linear_offload_setup()

        self.save_non_zero_checkpoint = False
        self.save_zero_checkpoint = False
        if not isinstance(self.optimizer, DeepSpeedZeRoOffload):
            self._configure_checkpointing(dist_init_required)

        if self.eigenvalue_enabled():
            self.eigenvalue = self._configure_eigenvalue()

        if self.pld_enabled():
            self.progressive_layer_drop = self._configure_progressive_layer_drop()

        if self.curriculum_enabled_legacy():
            self.curriculum_scheduler_legacy = self._configure_curriculum_scheduler_legacy()

        if self.random_ltd_enabled():
            random_ltd_config = self.random_ltd_config()
            random_ltd_config[RANDOM_LTD_GLOBAL_BATCH_SIZE] = self.train_batch_size()
            random_ltd_config[RANDOM_LTD_MICRO_BATCH_SIZE] = self.train_micro_batch_size_per_gpu()
            self.random_ltd_scheduler = self._configure_random_ltd_scheduler(random_ltd_config)

        # Engine timers

        self.engine_timers = EngineTimers(enable_micro_timers=self.wall_clock_breakdown(),
                                          enable_global_timers=self.wall_clock_breakdown()
                                          or self.flops_profiler_enabled())

        if self.global_rank == 0:
            self._config.print("DeepSpeedEngine configuration")
            if self.dump_state():
                print_configuration(self, "DeepSpeedEngine")

        # Use torch (un)flatten ops
        self.flatten = _flatten_dense_tensors
        self.unflatten = _unflatten_dense_tensors

        self._is_compiled = False
        if is_deepcompile_supported():
            # Predefined compile passes
            self.register_compile_pass(zero3_compile.NAME, zero3_compile.add_z3_gather_release)
            self.register_compile_pass(prefetch.NAME, prefetch.schedule_prefetch)
            self.register_compile_pass(selective_gather.NAME, selective_gather.selective_gather)

    def _optimized_linear_offload_setup(self):
        self.optimized_linear_base_weight_sharding = False
        self.optimized_linear_lora_enabled = False
        offload_ratio = None
        for _, module in self.module.named_modules():
            if isinstance(module, LoRAOptimizedLinear):
                self.optimized_linear_lora_enabled = True
                offload_ratio = None
                if offload_ratio is not None:
                    assert offload_ratio == module.lora_config.offload_ratio, \
                        "all lora_config offload ratios should be the same across the model"
                offload_ratio = module.lora_config.offload_ratio
                if module.zero_shards > 1:
                    # set attr so checkpoint saving can handle BWS properly
                    self.optimized_linear_base_weight_sharding = True

        if offload_ratio is None:
            # Nothing enabled, do nothing
            return

        total_params = 0
        for _, p in self.module.named_parameters():
            if hasattr(p, 'ds_optim_param'):
                total_params += p.numel()

        offload_limit = total_params * offload_ratio
        logger.info(f'offloading {offload_ratio*100}% of eligible params, specifically {offload_limit} params')
        total_offloaded = 0
        for _, p in self.module.named_parameters():
            if hasattr(p, 'ds_optim_param'):
                if total_offloaded < offload_limit:
                    total_offloaded += p.numel()
                    p.ds_offload = True
                    p.offload()
                else:
                    p.ds_offload = False

    def _configure_tensor_parallel_states(self, model):
        """
        Configures the tensor parallel states for the model.
        This includes setting up the tensor parallel groups, initializing the TP mesh,
        and registering a pre-hook to ensure that the Dataloader inputs are consistent across ranks.
        """
        self._set_client_model(model)

        # sanity check
        # currently, the compatibility between 'autotp' and 'zero > 1' has not been validated
        assert self.zero_optimization_stage(
        ) <= 2, "Currently, the compatibility between 'autotp' and 'zero_stage = 3' has not been validated"

        self.mpu = groups
        self.mpu._init_tp_mesh_device(tensor_model_parallel_size=self.autotp_size())

        self.first_dataloader_check = None

        def check_dataloader_inputs_same_across_ranks(module, args, kwargs):

            def broadcast_and_check(args, bcast_rank, bcast_group):
                if isinstance(args, tuple):
                    args = list(args)
                if len(args) > 0:
                    if self.mpu.get_tensor_model_parallel_rank() == 0:
                        _src_args = [args]
                        dist.broadcast_object_list(object_list=_src_args,
                                                   src=bcast_rank,
                                                   group=bcast_group,
                                                   device=get_accelerator().current_device())
                        # Rank 0 does not need to compare with itself
                        is_equal = True
                    else:
                        _src_args = [None]
                        dist.broadcast_object_list(object_list=_src_args,
                                                   src=bcast_rank,
                                                   group=bcast_group,
                                                   device=get_accelerator().current_device())

                        is_equal = compare_tensors_in_structures(args, _src_args[0])

                    equal_tensor = torch.tensor(is_equal,
                                                dtype=self.communication_data_type,
                                                device=get_accelerator().current_device())
                    dist.all_reduce(equal_tensor, group=bcast_group)
                    assert torch.equal(
                        equal_tensor,
                        torch.tensor(groups.get_tensor_model_parallel_world_size(),
                                     dtype=self.communication_data_type,
                                     device=get_accelerator().current_device())
                    ), "Data inconsistency within the TP group. Please check the Dataloader implementation to ensure consistency."

            bcast_rank = self.mpu.get_tensor_model_parallel_src_rank()
            bcast_group = self.mpu.get_tensor_model_parallel_group()

            broadcast_and_check(args, bcast_rank, bcast_group)
            broadcast_and_check(kwargs, bcast_rank, bcast_group)

            logger.info(f":The Dataloader has passed the TP group consistency check.")
            self.first_dataloader_check.remove()

        self.first_dataloader_check = self.module.register_forward_pre_hook(check_dataloader_inputs_same_across_ranks,
                                                                            prepend=True,
                                                                            with_kwargs=True)

    def destroy(self):
        if self.optimizer is not None and hasattr(self.optimizer, 'destroy'):
            self.optimizer.destroy()
        if self.is_deepcompile_enabled():
            get_deepcompile_handle().cleanup()
        debug_clear_module_and_param_names()

    def _get_model_parameters(self):
        if self.autotuning_profile_model_info():
            self.autotuning_model_info = {}
            num_params = 0
            trainable_num_params = 0

            for p in self.module.parameters():
                # since user code might call deepspeed.zero.Init() before deepspeed.initialize(), need to check the attribute to check if the parameter is partitioned in zero 3 already or not
                n = 0
                if hasattr(p, "ds_tensor"):  # if the parameter is partitioned in zero 3
                    n += p.ds_numel
                else:  # if the parameter is not partitioned in zero 3 yet
                    n += p.numel()
                num_params += n
                if p.requires_grad:
                    trainable_num_params += n
            if self.global_rank == 0:
                self.autotuning_model_info["num_params"] = num_params * self.mp_world_size
                self.autotuning_model_info["trainable_num_params"] = trainable_num_params * self.mp_world_size

            logger.info(f"model parameter = {num_params}")

    def get_batch_info(self):
        """Get all training batch related settings.
        Returns:
            train_batch_size (int): The effective training batch size. This is the amount of data
                samples that leads to one step of model update.
            train_micro_batch_size_per_gpu (int): Batch size to be processed by one GPU in one
                step (without gradient accumulation).
            gradient_accumulation_steps (int): Number of training steps to accumulate gradients
                before averaging and applying them.
        """
        return (
            self.train_batch_size,
            self.train_micro_batch_size_per_gpu,
            self.gradient_accumulation_steps,
        )

    def set_train_batch_size(self, train_batch_size):
        """Adjust the global batch size by increasing or decreasing the number of
        micro-batches (i.e., gradient accumulation steps). The size of each micro-batch
        (i.e., ``train_micro_batch_size_per_gpu``) is not changed.
        Args:
            train_batch_size (int): The new global batch size for training.
        Raises:
            ValueError: if ``train_batch_size`` is not divisible by the
                configured micro-batch size and data parallelism.
        """
        if train_batch_size % (self.train_micro_batch_size_per_gpu() * self.dp_world_size) != 0:
            #print(f'{train_batch_size=} {self.train_micro_batch_size_per_gpu()=} {self.dp_world_size=}')
            raise ValueError(f'Train batch size must be divisible by micro-batch data parallelism')
        new_gas = train_batch_size // (self.train_micro_batch_size_per_gpu() * self.dp_world_size)
        # overwrite config
        self._config.train_batch_size = train_batch_size
        self._config.gradient_accumulation_steps = new_gas

    def set_train_micro_batch_size(self, micro_batch_size):
        """Adjust the micro batch size(i.e., the micro batch size in every data parallel group),
        while keep the gradient accumulation steps the same.
        Args:
            micro_batch_size (int): The new micro batch size for training.
        """
        # overwrite config
        new_global_batch_size = micro_batch_size * self._config.gradient_accumulation_steps * self.dp_world_size
        self._config.train_batch_size = new_global_batch_size
        self._config.train_micro_batch_size_per_gpu = micro_batch_size

    def set_data_post_process_func(self, post_process_func):
        if self.training_dataloader is not None:
            self.training_dataloader.post_process_func = post_process_func

    def set_custom_curriculum_learning_schedule(self, schedule_func_dict):
        if self.training_dataloader is not None and self.curriculum_learning_enabled():
            self.training_dataloader.data_sampler.set_custom_curriculum_learning_schedule(schedule_func_dict)

    def get_global_grad_norm(self) -> float:
        """Return the 2-norm of all gradients. If there is model parallelism,
        the norm will be global.
        The computed norm will be cached and reused until the next step() pass.
        .. note::
            In the presence of model parallelism, this is a collective call
            and acts as a barrier among ``mpu.get_model_parallel_group()``.
        Returns:
            float: norm
        """
        return self._global_grad_norm

    def __getattr__(self, name):
        """
        Pass through attributes defined in the model if they are not overridden by ds-engine.
        """

        _module = {}
        if "module" in self.__dict__:
            _module = self.__dict__['module']
        if name in dir(self):
            return getattr(self, name)
        elif name in dir(_module):
            return getattr(_module, name)
        else:
            raise AttributeError(f"'{type(self).__name__}' object has no attribute '{name}'")

    def checkpoint_tag_validation_enabled(self):
        return self._config.checkpoint_tag_validation_enabled

    def checkpoint_tag_validation_fail(self):
        return self._config.checkpoint_tag_validation_fail

    def elasticity_enabled(self):
        return self._config.elasticity_enabled

    def is_elastic_model_parallel_supported(self):
        if self.elasticity_enabled():
            # Add code for finding number of GPUs per node automatically
            if self._config.num_gpus_per_node % self._config.elastic_model_parallel_size == 0:
                return True
            else:
                return False

    def pld_enabled(self):
        return self._config.pld_enabled

    def pld_params(self):
        return self._config.pld_params

    def pld_theta(self):
        return self.pld_params()[PLD_THETA]

    def pld_gamma(self):
        return self.pld_params()[PLD_GAMMA]

    def eigenvalue_enabled(self):
        return self._config.eigenvalue_enabled

    def eigenvalue_verbose(self):
        return self._config.eigenvalue_verbose

    def eigenvalue_max_iter(self):
        return self._config.eigenvalue_max_iter

    def eigenvalue_tol(self):
        return self._config.eigenvalue_tol

    def eigenvalue_stability(self):
        return self._config.eigenvalue_stability

    def eigenvalue_gas_boundary_resolution(self):
        return self._config.eigenvalue_gas_boundary_resolution

    def eigenvalue_layer_name(self):
        return self._config.eigenvalue_layer_name

    def eigenvalue_layer_num(self):
        return self._config.eigenvalue_layer_num

    def curriculum_enabled_legacy(self):
        return self._config.curriculum_enabled_legacy

    def curriculum_params_legacy(self):
        return self._config.curriculum_params_legacy

    def data_efficiency_enabled(self):
        return self._config.data_efficiency_enabled

    def data_efficiency_config(self):
        return self._config.data_efficiency_config

    def data_sampling_enabled(self):
        return self._config.data_efficiency_config[DATA_SAMPLING][DATA_SAMPLING_ENABLED]

    def data_sampling_config(self):
        return self._config.data_efficiency_config[DATA_SAMPLING]

    def curriculum_learning_enabled(self):
        return self._config.data_efficiency_config[DATA_SAMPLING][CURRICULUM_LEARNING][CURRICULUM_LEARNING_ENABLED]

    def curriculum_learning_config(self):
        return self._config.data_efficiency_config[DATA_SAMPLING][CURRICULUM_LEARNING]

    def random_ltd_enabled(self):
        return self._config.data_efficiency_config[DATA_ROUTING][RANDOM_LTD][RANDOM_LTD_ENABLED]

    def random_ltd_config(self):
        return self._config.data_efficiency_config[DATA_ROUTING][RANDOM_LTD]

    def random_ltd_initialize(self):
        assert self.random_ltd_enabled()
        random_ltd_config = self.random_ltd_config()
        random_ltd_queue = deque([x for x in sorted(random_ltd_config[RANDOM_LTD_LAYER_ID])])
        count = 0
        for name, layer in self.module.named_modules():
            if isinstance(layer, RandomLayerTokenDrop):
                if len(random_ltd_queue) != 0 and str(random_ltd_queue[0]) in name:  ###[1,2,3]
                    layer.init_config(random_ltd_config, self.random_ltd_scheduler, count)
                    random_ltd_queue.popleft()
                    count += 1

        if random_ltd_config[RANDOM_LTD_LAYER_NUM] != count:
            raise ValueError(f'random_ltd_layer_num {random_ltd_config[RANDOM_LTD_LAYER_NUM]} must be \
                equivalent to the len of random_ltd_layer_id {count}')

        if random_ltd_config[RANDOM_LTD_LAYER_TOKEN_LR_SCHEDULE][RANDOM_LTD_LAYER_TOKEN_LR_ENABLED]:
            assert self.client_lr_scheduler is None
            raise ValueError(f'not yet support')
            #self.lr_scheduler = lr_schedules.WarmupLayerTokenDecayLR(self.optimizer, self.random_ltd_scheduler)

    def get_sequence_parallel_group(self):
        return self.seq_parallel_group

    def wall_clock_breakdown(self):
        return self._config.wall_clock_breakdown

    def flops_profiler_enabled(self):
        return self._config.flops_profiler_config.enabled or self.autotuning_enabled()

    def flops_profiler_recompute_fwd_factor(self):
        return self._config.flops_profiler_config.recompute_fwd_factor

    def flops_profiler_profile_step(self):
        step = self._config.flops_profiler_config.profile_step
        if self._config.autotuning_config.enabled:
            step = self.autotuning_start_profile_step()
        return step

    def flops_profiler_module_depth(self):
        return self._config.flops_profiler_config.module_depth

    def flops_profiler_top_modules(self):
        return self._config.flops_profiler_config.top_modules

    def flops_profiler_detailed(self):
        if self._config.autotuning_config.enabled:
            return False
        return self._config.flops_profiler_config.detailed

    def flops_profiler_output_file(self):
        return self._config.flops_profiler_config.output_file

    def memory_breakdown(self):
        return self._config.memory_breakdown

    def autotuning_enabled(self):
        return self._config.autotuning_config.enabled

    def autotuning_start_profile_step(self):
        return self._config.autotuning_config.start_profile_step

    def autotuning_end_profile_step(self):
        return self._config.autotuning_config.end_profile_step

    def autotuning_metric_path(self):
        path = self._config.autotuning_config.metric_path
        if not path:
            path = os.path.join(os.getcwd(), "autotuning_metric.json")
        return path

    def autotuning_model_info_path(self):
        path = self._config.autotuning_config.model_info_path
        if not path:
            path = os.path.join(os.getcwd(), "autotuning_model_info.json")
        return path

    def autotuning_metric(self):
        return self._config.autotuning_config.metric

    def autotuning_profile_model_info(self):
        return self.autotuning_enabled(
        ) and self._config.autotuning_config.model_info and self._config.autotuning_config.model_info.get(
            "profile", False)

    def sparse_gradients_enabled(self):
        return self._config.sparse_gradients_enabled

    def train_batch_size(self):
        return self._config.train_batch_size

    def train_micro_batch_size_per_gpu(self):
        return self._config.train_micro_batch_size_per_gpu

    def optimizer_name(self):
        return (self.client_optimizer.__class__.__name__ if self.client_optimizer else self._config.optimizer_name)

    def optimizer_params(self):
        return self._config.optimizer_params

    def optimizer_legacy_fusion(self):
        return self._config.optimizer_legacy_fusion

    def scheduler_name(self):
        return self._config.scheduler_name

    def scheduler_params(self):
        return self._config.scheduler_params

    def quantize_training(self):
        return (
            self._config.compression_config[WEIGHT_QUANTIZATION][SHARED_PARAMETERS]
            [WEIGHT_QUANTIZE_IN_FORWARD_ENABLED],
            self._config.compression_config[WEIGHT_QUANTIZATION][SHARED_PARAMETERS][WEIGHT_QUANTIZE_ENABLED],
            self._config.compression_config[WEIGHT_QUANTIZATION][SHARED_PARAMETERS][WEIGHT_QUANTIZE_GROUPS],
            self._config.compression_config[WEIGHT_QUANTIZATION][SHARED_PARAMETERS]
            [WEIGHT_QUANTIZE_FP16_MIXED_QUANTIZE],
            self._config.compression_config[WEIGHT_QUANTIZATION][SHARED_PARAMETERS][WEIGHT_QUANTIZE_CHANGE_RATIO],
            self._config.compression_config[WEIGHT_QUANTIZATION][SHARED_PARAMETERS][WEIGHT_QUANTIZE_TYPE],
            self._config.compression_config[WEIGHT_QUANTIZATION][SHARED_PARAMETERS][WEIGHT_QUANTIZE_ROUNDING],
            self._config.compression_config[WEIGHT_QUANTIZATION][SHARED_PARAMETERS][WEIGHT_QUANTIZE_VERBOSE],
            self._config.compression_config[WEIGHT_QUANTIZATION][SHARED_PARAMETERS][WEIGHT_QUANTIZE_KERNEL],
        )

    def zero_optimization(self):
        return self._config.zero_enabled

    def zero_allow_untested_optimizer(self):
        return self._config.zero_allow_untested_optimizer

    def zero_force_ds_cpu_optimizer(self):
        return self._config.zero_force_ds_cpu_optimizer

    def zero_reduce_scatter(self):
        return self._config.zero_config.reduce_scatter

    def zero_overlap_comm(self):
        return self._config.zero_config.overlap_comm

    def zero_offload_optimizer(self):
        return self._config.zero_config.offload_optimizer

    def zero_offload_param(self):
        return self._config.zero_config.offload_param

    def zero_use_cpu_optimizer(self):
        if self._config.zero_config.offload_optimizer is not None:
            return self._config.zero_config.offload_optimizer.device in [OffloadDeviceEnum.cpu, OffloadDeviceEnum.nvme]
        return False

    def zero_cpu_offload(self):
        if self._config.zero_config.offload_optimizer is not None:
            return self._config.zero_config.offload_optimizer.device == OffloadDeviceEnum.cpu
        return False

    def zero_partial_offload(self):
        return getattr(self._config.zero_config.offload_optimizer, "ratio", 1.0)

    def zero_sub_group_size(self):
        return self._config.zero_config.sub_group_size

    def zero_optimization_stage(self):
        return self._config.zero_optimization_stage

    def mics_shard_size(self):
        return self._config.mics_shard_size

    def zero_reduce_bucket_size(self):
        return self._config.zero_config.reduce_bucket_size

    def zero_multi_rank_bucket_allreduce(self):
        return self._config.zero_config.use_multi_rank_bucket_allreduce

    def zero_allgather_bucket_size(self):
        return self._config.zero_config.allgather_bucket_size

    def zero_optimization_partition_gradients(self):
        return self.zero_optimization_stage() >= ZeroStageEnum.gradients

    def zero_optimization_partition_weights(self):
        return self.zero_optimization_stage() >= ZeroStageEnum.weights

    def is_first_weights_partition_group(self):
        ret = True if self.mics_shard_size() < 0 \
            and self.zero_optimization_partition_weights() else False
        if self.mics_shard_size() > 0 and self.global_rank < self.mics_shard_size():
            ret = True
        return ret

    def zero_contiguous_gradients(self):
        return self._config.zero_config.contiguous_gradients

    def zero_load_from_fp32_weights(self):
        return self._config.zero_config.load_from_fp32_weights

    def zero_elastic_checkpoint(self):
        return self._config.zero_config.elastic_checkpoint

    def zero_nvme_offload_optimizer(self):
        return getattr(self.optimizer, "swap_optimizer", False)

    def zero_max_live_parameters(self):
        return self._config.zero_config.max_live_parameters

    def zero_max_reuse_distance(self):
        return self._config.zero_config.max_reuse_distance

    def zero_prefetch_bucket_size(self):
        return self._config.zero_config.prefetch_bucket_size

    def zero_module_granularity_threshold(self):
        return self._config.zero_config.module_granularity_threshold

    def zero_param_persistence_threshold(self):
        return self._config.zero_config.param_persistence_threshold

    def zero_model_persistence_threshold(self):
        return self._config.zero_config.model_persistence_threshold

    def zero_gather_16bit_weights_on_model_save(self):
        return self._config.zero_config.gather_16bit_weights_on_model_save

    def zero_grad_hooks(self):
        return self._config.zero_config.grad_hooks

    def zero_legacy_stage1(self):
        return self._config.zero_config.legacy_stage1

    def zero_ignore_unused_parameters(self):
        return self._config.zero_config.ignore_unused_parameters

    def autotp_size(self):
        return self._config.tensor_parallel_config.autotp_size

    def graph_harvesting(self):
        return self._config.graph_harvesting

    def fp16_enabled(self):
        return self._config.fp16_enabled

    def bfloat16_enabled(self):
        return self._config.bfloat16_enabled

    def fp16_master_weights_and_gradients(self):
        return self._config.fp16_master_weights_and_gradients

    def amp_enabled(self):
        return self._config.amp_enabled

    def amp_params(self):
        return self._config.amp_params

    def fp16_auto_cast(self):
        return self._config.fp16_auto_cast

    def loss_scale(self):
        return self._config.loss_scale

    def gradient_accumulation_steps(self):
        return self._config.gradient_accumulation_steps

    def use_node_local_storage(self):
        return self._config.use_node_local_storage

    def load_universal_checkpoint(self):
        return self._config.load_universal_checkpoint

    @property
    def communication_data_type(self):
        res = self._config.communication_data_type
        if res is not None:
            return res

        if self.fp16_enabled():
            return torch.float16

        if self.bfloat16_enabled():
            return torch.bfloat16

        return torch.float32

    @communication_data_type.setter
    def communication_data_type(self, value):
        self._config.communication_data_type = value

    def postscale_gradients(self):
        return not self._config.prescale_gradients

    def gradient_predivide_factor(self):
        return self._config.gradient_predivide_factor

    def steps_per_print(self):
        return self._config.steps_per_print

    def zero_allgather_partitions(self):
        return self._config.zero_config.allgather_partitions

    def zero_round_robin_gradients(self):
        return self._config.zero_config.round_robin_gradients

    def zero_hpz_partition_size(self):
        return self._config.zero_config.zero_hpz_partition_size

    def zero_quantized_weights(self):
        return self._config.zero_config.zero_quantized_weights

    def zero_quantized_nontrainable_weights(self):
        return self._config.zero_config.zero_quantized_nontrainable_weights

    def zero_quantized_gradients(self):
        return self._config.zero_config.zero_quantized_gradients

    def zeropp_loco_param(self):
        return self._config.zero_config.zeropp_loco_param

    def zero_log_trace_cache_warnings(self):
        return self._config.zero_config.log_trace_cache_warnings

    def dump_state(self):
        return self._config.dump_state

    def gradient_clipping(self):
        return self._config.gradient_clipping

    def dynamic_loss_scale(self):
        return self._config.loss_scale == 0

    def initial_dynamic_scale(self):
        return self._config.initial_dynamic_scale

    def dynamic_loss_scale_args(self):
        return self._config.dynamic_loss_scale_args

    def swap_tensor_config(self):
        return self._config.swap_tensor_config

    def aio_config(self):
        return self._config.aio_config

    def get_data_types(self):
        model_dtype = torch.float32
        if self.fp16_enabled():
            model_dtype = torch.float16
        elif self.bfloat16_enabled():
            model_dtype = torch.bfloat16

        if self._config.grad_accum_dtype is None:
            if model_dtype == torch.bfloat16 and not self.zero_optimization():
                grad_accum_dtype = torch.float32
            else:
                grad_accum_dtype = model_dtype
        else:
            grad_accum_dtype = DtypeEnum(self._config.grad_accum_dtype).value

        return (model_dtype, grad_accum_dtype)

    def _optimizer_has_ckpt_event_prologue(self):
        return self.optimizer is not None and hasattr(self.optimizer, 'checkpoint_event_prologue')

    def _optimizer_has_ckpt_event_epilogue(self):
        return self.optimizer is not None and hasattr(self.optimizer, 'checkpoint_event_epilogue')

    def _configure_lr_scheduler(self):
        if self.client_lr_scheduler:
            if isinstance(self.client_lr_scheduler, Callable):
                log_dist('DeepSpeed using client callable to create LR scheduler', ranks=[0])
                self.lr_scheduler = self.client_lr_scheduler(self.basic_optimizer)
            else:
                log_dist('DeepSpeed using client LR scheduler', ranks=[0])
                self.lr_scheduler = self.client_lr_scheduler
        else:
            # load lr scheduler from json configuration if lr scheduler is not defined and passed in
            lr_scheduler = self._scheduler_from_config(self.optimizer)
            log_dist(f"DeepSpeed using configured LR scheduler = {self.scheduler_name()}", ranks=[0])
            self.lr_scheduler = lr_scheduler

        log_dist(f'DeepSpeed LR Scheduler = {self.lr_scheduler}', ranks=[0])

    def _configure_checkpointing(self, dist_init_required):
        self.checkpoint_engine = TorchCheckpointEngine()

        if self._config is not None and self._config.nebula_config.enabled:
            try:
                from deepspeed.runtime.checkpoint_engine.nebula_checkpoint_engine import \
                    NebulaCheckpointEngine
                self.checkpoint_engine = NebulaCheckpointEngine(config_params=self._config.nebula_config)
            except ImportError as err:
                logger.error(f"No torch_nebula was found! Will fall back to torch.save. Details: {err}")
                self.checkpoint_engine = TorchCheckpointEngine()

        dp_rank = groups._get_sequence_data_parallel_rank()

        rank = self.local_rank if self.use_node_local_storage() else dp_rank

        # only the first data parallel process needs to store the model checkpoint
        # if you want to use node local storage this must be done by rank 0 on each
        # node
        self.save_non_zero_checkpoint = (rank == 0) or (self.zero_optimization_partition_weights()
                                                        and self.is_first_weights_partition_group())

        if self.zero_optimization() or self.bfloat16_enabled():
            param_rank = dist.get_rank(group=self.optimizer.dp_process_group)

            # Only the first parameter parallel process needs to store the
            # optimizer state checkpoints for zero
            self.save_zero_checkpoint = param_rank == dp_rank

    def _scheduler_from_config(self, optimizer):
        scheduler_name = self.scheduler_name()
        if scheduler_name is not None:
            if hasattr(lr_schedules, scheduler_name):
                scheduler = getattr(lr_schedules, scheduler_name)
            else:
                assert hasattr(torch.optim.lr_scheduler,
                               scheduler_name), f"DeepSpeed does not recognize LR scheduler {scheduler_name}"

                scheduler = getattr(torch.optim.lr_scheduler, scheduler_name)

            scheduler_params = self.scheduler_params()
            instantiated_scheduler = scheduler(optimizer, **scheduler_params)
            return instantiated_scheduler
        else:
            return None

    def _set_distributed_vars(self, args):
        device_rank = args.device_rank if args is not None and hasattr(args, 'device_rank') else self.local_rank
        if device_rank >= 0:
            get_accelerator().set_device(device_rank)
            self.device = torch.device(get_accelerator().device_name(device_rank))
            self.world_size = dist.get_world_size()
            self.global_rank = dist.get_rank()
        else:
            self.world_size = 1
            self.global_rank = 0
            self.device = get_accelerator().device()

    # Configure based on command line arguments
    def _configure_with_arguments(self, args, mpu):
        # After the distributed backend is initialized we are guaranteed the LOCAL_RANK
        # environment variable is set. We must align args.local_rank to this value for
        # backwards compatibility with scripts relying on [args|self].local_rank containing
        # the correct local rank info. _do_args_sanity_check will ensure this is the case.

        if "OMPI_COMM_WORLD_LOCAL_RANK" in os.environ:
            ompi_local_rank = os.environ.get("OMPI_COMM_WORLD_LOCAL_RANK")
            local_rank = os.environ.get('LOCAL_RANK', ompi_local_rank)
            assert ompi_local_rank == local_rank, f"LOCAL_RANK ({local_rank}) != OMPI_COMM_WORLD_LOCAL_RANK ({ompi_local_rank}), " \
                "not sure how to proceed as we're seeing conflicting local rank info."
            os.environ['LOCAL_RANK'] = local_rank

        self.local_rank = int(os.environ['LOCAL_RANK'])
        if hasattr(args, 'local_rank'):
            args.local_rank = self.local_rank

    # Validate command line arguments
    def _do_args_sanity_check(self, args):
        assert "LOCAL_RANK" in os.environ or "OMPI_COMM_WORLD_LOCAL_RANK" in os.environ, "DeepSpeed requires the LOCAL_RANK environment " \
            "variable, it is set by the deepspeed launcher, deepspeed.init_distributed, or the torch's launcher. If using a " \
            "different launcher please ensure LOCAL_RANK is set prior to initializing deepspeed."

        if hasattr(args, 'local_rank') and args.local_rank is not None:
            assert isinstance(args.local_rank,
                              int), f"args.local_rank of {args.local_rank} is an unknown type {type(args.local_rank)}"
            if args.local_rank >= 0:
                env_local_rank = int(os.environ.get("LOCAL_RANK"))
                assert (
                    env_local_rank == args.local_rank
                ), f"Mismatch in local rank setting, args.local_rank={args.local_rank} but env['LOCAL_RANK']={env_local_rank}."

    def _is_supported_optimizer(self, optimizer_name):
        return (optimizer_name in DEEPSPEED_OPTIMIZERS or getattr(torch.optim, optimizer_name, None) is not None)

    def _supported_optims(self):
        FairseqOptimizer = None
        try:
            from fairseq.optim.fairseq_optimizer import FairseqOptimizer
        except ImportError:
            pass

        expected_optim_types = [Optimizer]
        if FairseqOptimizer:
            # fairseq optims are not torch.optim objects
            expected_optim_types.append(FairseqOptimizer)
        return expected_optim_types

    # Validate configuration based on command line arguments
    def _do_sanity_check(self):
        if self.fp16_enabled() and not get_accelerator().is_fp16_supported():
            raise ValueError("Type fp16 is not supported on your device.")

        if self.bfloat16_enabled() and not get_accelerator().is_bf16_supported():
            raise ValueError("Type bf16 is not supported on your device.")

        expected_optim_types = self._supported_optims()
        expected_optim_types += [type(None), Callable]
        assert isinstance(self.client_optimizer, tuple(expected_optim_types)), \
            f'Client Optimizer is of unexpected type {type(self.client_optimizer)}'

        if not self.client_optimizer:
            if self.optimizer_name() is not None:
                assert self._is_supported_optimizer(
                    self.optimizer_name()), "{} is not a supported DeepSpeed Optimizer".format(self.optimizer_name())

        if (self.optimizer_name() == LAMB_OPTIMIZER or self.optimizer_name() == ONEBIT_LAMB_OPTIMIZER):
            assert (self.dynamic_loss_scale()), "DeepSpeed {} optimizer requires dynamic loss scaling".format(
                self.optimizer_name())

        # Detect invalid combinations of client optimizer and client scheduler
        if isinstance(self.client_lr_scheduler, _LRScheduler):
            assert isinstance(self.client_optimizer, Optimizer), \
                f'Client Optimizer (type = {type(self.client_optimizer)} is not instantiated but Client LR Scheduler is instantiated'

    def _broadcast_model(self):

        def is_replicated(p):
            if hasattr(p, "ds_status") and p.ds_status is not ZeroParamStatus.AVAILABLE:
                return False
            elif hasattr(p, 'ds_optim_param'):
                # do not broadcast OptimizedLinear parameters, they are unique per base weight shard
                return False
            return True

        for n, p in self.module.named_parameters():
            # Broadcast the model for different parameters
            if is_moe_param(p):
                if torch.is_tensor(p) and is_replicated(p):
                    dist.broadcast(p.data,
                                   groups._get_expert_broadcast_src_rank(p.group_name),
                                   group=self.expert_data_parallel_group[p.group_name])
            else:
                if torch.is_tensor(p) and is_replicated(p):
                    dist.broadcast(p.data, groups._get_broadcast_src_rank(), group=self.seq_data_parallel_group)

    @staticmethod
    def __check_params(model: Module, dtype: torch.dtype) -> None:
        return
        if not all(param.dtype == dtype for param in model.parameters()) and dist.get_rank() == 0:
            raise ValueError(f"{dtype} is enabled but the following parameters have dtype that is "
                             f"not {dtype}: "
                             f"{[(n, p.dtype) for n, p in model.named_parameters() if p.dtype != dtype]}")

    def _set_client_model(self, model):
        # register client model in _modules so that nn.module methods work correctly
        modules = self.__dict__.get('_modules')
        modules['module'] = model
        # register module attribute in engine but avoid getattr
        self.__dict__['module'] = model

    def _configure_distributed_model(self, model):
        self._set_client_model(model)
        is_zero_init_model = self.zero_optimization_partition_weights() and any(
            [hasattr(param, "ds_id") for param in self.module.parameters()])

        if self.fp16_enabled():
            if is_zero_init_model:
                self.__check_params(self.module, torch.half)
            self.module.half()
        elif self.bfloat16_enabled():
            if is_zero_init_model:
                self.__check_params(self.module, torch.bfloat16)
            self.module.bfloat16()
        else:
            self.__check_params(self.module, torch.float)

        # zero.Init() handles device placement of model
        if not (self.dont_change_device or is_zero_init_model):
            self.module.to(self.device)

        # MoE related initialization
        for _, module in self.module.named_modules():
            if isinstance(module, MoE):
                self.has_moe_layers = True
                self.num_experts.append(module.num_experts)

        if self.has_moe_layers:
            for _, module in self.module.named_modules():
                if isinstance(module, TopKGate):
                    self.gate_modules.append(module)
                    if self.wall_clock_breakdown():
                        module.wall_clock_breakdown = True
                if isinstance(module, MOELayer):
                    self.moe_layers.append(module)
                    if self.wall_clock_breakdown():
                        module.wall_clock_breakdown = True

        # Pass the mpu from here to groups. For subsequent use, just query groups
        if self.mpu is not None:
            groups.mpu = self.mpu

        # Set deepspeed parallelism spec. for the model including expert parallelism
        for _, module in self.module.named_modules():
            if hasattr(module, 'set_deepspeed_parallelism'):
                module.set_deepspeed_parallelism(self._config.use_data_before_expert_parallel_)

        # Query the groups module to get information about various parallel groups
        self.local_all_to_all_group = None
        if self.zero_quantized_gradients():
            message = "Using LoCo quantized gradients" if self.zeropp_loco_param() else "Using quantized gradients"
            log_dist(message, ranks=[0])
            self.local_all_to_all_group = groups._get_local_all_to_all_group()
        self.data_parallel_group = groups._get_data_parallel_group()
        self.dp_world_size = groups._get_data_parallel_world_size()
        self.seq_data_parallel_group = groups._get_sequence_data_parallel_group()
        self.seq_dp_world_size = groups._get_sequence_data_parallel_world_size()
        self.mp_world_size = groups._get_model_parallel_world_size()
        self.expert_parallel_group = groups._get_expert_parallel_group_dict()
        self.expert_data_parallel_group = groups._get_expert_data_parallel_group_dict()
        self.sequence_parallel_size = groups._get_sequence_parallel_world_size()
        if self.sequence_parallel_size > 1:
            self.communication_data_type = self._config.seq_parallel_communication_data_type
            self.seq_parallel_group = groups._get_sequence_parallel_group()

        if not (self.amp_enabled() or is_zero_init_model):
            self._broadcast_model()

    # check if parameters are duplicated in optimizer param_groups
    def _check_for_duplicates(self, optimizer):
        for name, param in self.module.named_parameters():
            param_id = id(param)

            def ids_list(group):
                return [id(param) for param in group]

            occurrence = sum([
                ids_list(group['params']).count(param_id) if param_id in ids_list(group['params']) else 0
                for group in optimizer.param_groups
            ])
            assert occurrence <= 1, f"Parameter with name: {name} occurs multiple times in optimizer.param_groups. Make sure it only appears once to prevent undefined behavior."

    def _do_optimizer_sanity_check(self, basic_optimizer):
        model_dtype, grad_accum_dtype = self.get_data_types()
        zero_enabled = self.zero_optimization()
        amp_enabled = self.amp_enabled()
        # config based assertions
        assert (
            not (amp_enabled and zero_enabled)
        ), "Amp and ZeRO are not currently compatible, please use (legacy) fp16 mode which performs similar to amp opt_mode=O2"
        if zero_enabled:
            if not is_zero_supported_optimizer(basic_optimizer):
                assert (
                    self.zero_allow_untested_optimizer()
                ), 'You are using an untested ZeRO Optimizer. Please add <"zero_allow_untested_optimizer": true> in the configuration file to use it.'

                if self.global_rank == 0:
                    logger.warning("**** You are using ZeRO with an untested optimizer, proceed with caution *****")
            if model_dtype == torch.bfloat16 and grad_accum_dtype == torch.float32 and self.zero_optimization_stage(
            ) == 1 and not self.zero_cpu_offload():
                return BFLOAT16
            return ZERO_OPTIMIZATION
        elif amp_enabled:
            if model_dtype != grad_accum_dtype:
                raise NotImplementedError(
                    "Model data type and gradient accumulation data type must be equal to use Amp")
            if model_dtype == torch.bfloat16 or model_dtype == torch.float16:
                raise NotImplementedError("Cannot enable both amp with (legacy) fp16 or bfloat16 mode")
            try:
                logger.info("Initializing Apex amp from: {}".format(amp.__path__))
            except NameError:
                # If apex/amp is available it will be imported above
                raise RuntimeError("Unable to import apex/amp, please make sure it is installed")
            return AMP
        # data type checks
        elif model_dtype == grad_accum_dtype:
            if model_dtype == torch.bfloat16:
                if self.pipeline_parallelism:
                    logger.warning(
                        "**** BF16 gradient accumulation is not safe numerically with large number of accumulation steps, proceed with caution *****"
                    )
                    return BFLOAT16
                else:
                    raise NotImplementedError(
                        "Bfloat16 wrapper must use a gradient accumulation type of fp32, enable ZeRO to use Bfloat16 gradient accumulation"
                    )
            if model_dtype == torch.float16:
                return FP16
            # else optimizer_wrapper = None
        elif model_dtype == torch.bfloat16 and grad_accum_dtype == torch.float32:
            return BFLOAT16
        else:
            raise NotImplementedError("unsupported mix of model dtype and gradient accumulation type")

        return None

    # Configure optimizer
    def _configure_optimizer(self, client_optimizer, model_parameters):
        if client_optimizer is None:
            if self.has_moe_layers:
                model_parameters = configure_moe_param_groups(model_parameters)
            basic_optimizer = self._configure_basic_optimizer(model_parameters)
            log_dist(f"Using DeepSpeed Optimizer param name {self.optimizer_name()} as basic optimizer", ranks=[0])
        else:
            if isinstance(client_optimizer, tuple(self._supported_optims())):
                basic_optimizer = client_optimizer
                log_dist('Using client Optimizer as basic optimizer', ranks=[0])
            else:
                basic_optimizer = client_optimizer(model_parameters)
                log_dist('Using client callable to create basic optimizer', ranks=[0])

            if self.zero_use_cpu_optimizer() and not isinstance(basic_optimizer, deepspeed.ops.adam.DeepSpeedCPUAdam):
                if self.zero_force_ds_cpu_optimizer():
                    msg = f'You are using ZeRO-Offload with a client provided optimizer ({type(basic_optimizer)}) which in most cases will yield poor performance. Please either use deepspeed.ops.adam.DeepSpeedCPUAdam or set an optimizer in your ds-config (https://www.deepspeed.ai/docs/config-json/#optimizer-parameters). If you really want to use a custom optimizer w. ZeRO-Offload and understand the performance impacts you can also set <"zero_force_ds_cpu_optimizer": false> in your configuration file.'
                    raise ZeRORuntimeException(msg)

        basic_optimizer.param_groups[:] = [pg for pg in basic_optimizer.param_groups if len(pg["params"]) != 0]
        log_dist("Removing param_group that has no 'params' in the basic Optimizer", ranks=[0])

        self._check_for_duplicates(basic_optimizer)

        self.basic_optimizer = basic_optimizer
        log_dist("DeepSpeed Basic Optimizer = {}".format(basic_optimizer.__class__.__name__), ranks=[0])

        optimizer_wrapper = self._do_optimizer_sanity_check(basic_optimizer)

        if optimizer_wrapper == ZERO_OPTIMIZATION:
            self.optimizer = self._configure_zero_optimizer(basic_optimizer)
        elif optimizer_wrapper == AMP:
            amp_params = self.amp_params()
            log_dist(f"Initializing AMP with these params: {amp_params}", ranks=[0])
            model, self.optimizer = amp.initialize(self.module, basic_optimizer, **amp_params)
            self._set_client_model(model)
            self._broadcast_model()
            # TODO: maybe need to broadcast experts differently?
        elif optimizer_wrapper == FP16:
            self.optimizer = self._configure_fp16_optimizer(basic_optimizer)
        elif optimizer_wrapper == BFLOAT16:
            self.optimizer = self._configure_bf16_optimizer(basic_optimizer)
        else:
            self.optimizer = basic_optimizer

        log_dist("DeepSpeed Final Optimizer = {}".format(self.optimizer.__class__.__name__), ranks=[0])

        self.compression_scheduler = self._configure_compression_scheduler()
        self.quantizer = self._configure_quantization()

    def _configure_basic_optimizer(self, model_parameters):
        optimizer_parameters = self.optimizer_params()
        if optimizer_parameters is None:
            optimizer_parameters = {}
        # print(optimizer_parameters.keys())
        if "max_grad_norm" in optimizer_parameters.keys():
            raise ValueError(
                "'max_grad_norm' is not supported as an optimizer parameter, please switch to using the deepspeed parameter 'gradient_clipping' see: https://www.deepspeed.ai/docs/config-json/#gradient-clipping for more details"
            )

        if self.optimizer_name() in [ADAM_OPTIMIZER, ADAMW_OPTIMIZER]:
            torch_adam = optimizer_parameters.pop(TORCH_ADAM_PARAM, False)
            adam_w_mode = optimizer_parameters.pop(ADAM_W_MODE, ADAM_W_MODE_DEFAULT)

            # Optimizer name of Adam forces AdamW logic unless adam_w_mode is explicitly set
            effective_adam_w_mode = self.optimizer_name() == ADAMW_OPTIMIZER or adam_w_mode

            if torch_adam:
                if not effective_adam_w_mode:
                    optimizer = torch.optim.Adam(model_parameters, **optimizer_parameters)
                else:
                    optimizer = torch.optim.AdamW(model_parameters, **optimizer_parameters)
            else:
                if self.zero_use_cpu_optimizer():
                    from deepspeed.ops.adam import DeepSpeedCPUAdam
                    optimizer = DeepSpeedCPUAdam(model_parameters,
                                                 **optimizer_parameters,
                                                 adamw_mode=effective_adam_w_mode)
                else:
                    from deepspeed.ops.adam import FusedAdam

                    optimizer = FusedAdam(
                        model_parameters,
                        **optimizer_parameters,
                        adam_w_mode=effective_adam_w_mode,
                    )

        elif self.optimizer_name() == ADAGRAD_OPTIMIZER:
            if self.zero_use_cpu_optimizer():
                from deepspeed.ops.adagrad import DeepSpeedCPUAdagrad
                optimizer = DeepSpeedCPUAdagrad(model_parameters, **optimizer_parameters)
            else:
                optimizer = torch.optim.Adagrad(model_parameters, **optimizer_parameters)
        elif self.optimizer_name() == LAMB_OPTIMIZER:
            from deepspeed.ops.lamb import FusedLamb

            optimizer = FusedLamb(model_parameters, **optimizer_parameters)
        elif self.optimizer_name() == ONEBIT_ADAM_OPTIMIZER:
            assert not self.zero_optimization(), "1bit-Adam is not compatible with ZeRO"
            from deepspeed.runtime.fp16.onebit.adam import OnebitAdam

            optimizer = OnebitAdam(model_parameters, self, **optimizer_parameters)
            if not self.fp16_enabled():
                logger.warning(f"Currently the convergence of 1-bit Adam is only verified under FP16")
        elif self.optimizer_name() == ZERO_ONE_ADAM_OPTIMIZER:
            assert not self.zero_optimization(), "0/1 Adam is not compatible with ZeRO"
            from deepspeed.runtime.fp16.onebit.zoadam import ZeroOneAdam

            optimizer = ZeroOneAdam(model_parameters, self, **optimizer_parameters)
            if not self.fp16_enabled():
                logger.warning(f'Currently the convergence of 0/1 Adam is only verified under FP16')
        elif self.optimizer_name() == ONEBIT_LAMB_OPTIMIZER:
            assert not self.zero_optimization(), "1bit-Lamb is not compatible with ZeRO"
            from deepspeed.runtime.fp16.onebit.lamb import OnebitLamb

            optimizer = OnebitLamb(model_parameters, self, **optimizer_parameters)
            if not self.fp16_enabled():
                logger.warning(f"Currently the convergence of 1-bit Lamb is only verified under FP16")
        elif self.optimizer_name() == LION_OPTIMIZER:
            if self.zero_use_cpu_optimizer():
                from deepspeed.ops.lion import DeepSpeedCPULion
                optimizer = DeepSpeedCPULion(model_parameters, **optimizer_parameters)
            else:
                from deepspeed.ops.lion import FusedLion
                optimizer = FusedLion(model_parameters, **optimizer_parameters)
        elif self.optimizer_name() == MUADAM_OPTIMIZER:
            try:
                from mup import MuAdam
            except ImportError:
                logger.error(f"Install mup to use MuAdam optimizer")
            optimizer = MuAdam(model_parameters, **optimizer_parameters)
        elif self.optimizer_name() == MUADAMW_OPTIMIZER:
            try:
                from mup import MuAdamW
            except ImportError:
                logger.error(f"Install mup to use MuAdamW optimizer")
            optimizer = MuAdamW(model_parameters, **optimizer_parameters)
        elif self.optimizer_name() == MUSGD_OPTIMIZER:
            try:
                from mup import MuSGD
            except ImportError:
                logger.error(f"Install mup to use MuSGD optimizer")
            optimizer = MuSGD(model_parameters, **optimizer_parameters)
        else:
            torch_optimizer = getattr(torch.optim, self.optimizer_name())
            optimizer = torch_optimizer(model_parameters, **optimizer_parameters)
        return optimizer

    def _configure_compression_scheduler(self):
        return compression_scheduler(self.module, self._config.compression_config)

    def _configure_random_ltd_scheduler(self, configs):
        return RandomLTDScheduler(configs)

    def _configure_quantization(self):
        (
            quantize_weight_in_forward,
            quantize_enabled,
            q_groups,
            q_mixed_fp16,
            q_change_ratio,
            q_type,
            q_rounding,
            q_verbose,
            use_quantizer_kernel,
        ) = self.quantize_training()
        if quantize_enabled and not quantize_weight_in_forward:
            assert self.fp16_enabled(
            ), "MoQ (quantize in optimization step) weight quantization is only supported for FP16"
        quantizer = None
        if quantize_enabled and not quantize_weight_in_forward:
            from deepspeed.runtime.quantize import Quantizer

            quantizer = Quantizer(
                q_groups,
                q_mixed_fp16,
                q_change_ratio,
                q_type,
                q_rounding,
                q_verbose,
                self.eigenvalue_enabled(),
                use_quantizer_kernel,
                self.eigenvalue_layer_num() if self.eigenvalue_enabled() else 0,
            )
        return quantizer

    def _configure_fp16_optimizer(self, optimizer):
        initial_dynamic_scale = self.initial_dynamic_scale()
        dynamic_loss_args = self.dynamic_loss_scale_args()
        clip_grad = self.gradient_clipping()
        if APEX_INSTALLED:
            fused_opts = (apex.optimizers.FusedAdam, FusedAdam)
        else:
            fused_opts = FusedAdam
        if isinstance(optimizer, fused_opts) \
                or self.optimizer_name() in [ONEBIT_ADAM_OPTIMIZER, ZERO_ONE_ADAM_OPTIMIZER]:
            if self.dynamic_loss_scale():
                log_dist(f'Creating fp16 optimizer with dynamic loss scale', ranks=[0])
                timers = self.timers if self.wall_clock_breakdown() else NoopTimer()
                optimizer = FP16_Optimizer(
                    optimizer,
                    deepspeed=self,
                    dynamic_loss_scale=True,
                    initial_dynamic_scale=initial_dynamic_scale,
                    dynamic_loss_args=dynamic_loss_args,
                    mpu=self.mpu,
                    clip_grad=clip_grad,
                    fused_adam_legacy=self.optimizer_legacy_fusion(),
                    timers=timers,
                    has_moe_layers=self.has_moe_layers,
                )
            else:
                log_dist(f'Creating fp16 optimizer with static loss scale: {self.loss_scale()}', ranks=[0])
                optimizer = FP16_Optimizer(
                    optimizer,
                    deepspeed=self,
                    static_loss_scale=self.loss_scale(),
                    mpu=self.mpu,
                    clip_grad=clip_grad,
                    fused_adam_legacy=self.optimizer_legacy_fusion(),
                    has_moe_layers=self.has_moe_layers,
                )
        else:
            log_dist(f'Creating fp16 unfused optimizer with dynamic loss scale', ranks=[0])
            optimizer = FP16_UnfusedOptimizer(
                optimizer,
                deepspeed=self,
                static_loss_scale=self.loss_scale(),
                dynamic_loss_scale=self.dynamic_loss_scale(),
                dynamic_loss_args=dynamic_loss_args,
                mpu=self.mpu,
                clip_grad=clip_grad,
                fused_lamb_legacy=self.optimizer_name() == LAMB_OPTIMIZER,
            )

        return optimizer

    def _configure_bf16_optimizer(self, optimizer):
        clip_grad = self.gradient_clipping()

        if optimizer is None:
            optimizer = DummyOptim(list(self.module.parameters()))

        log_dist('Creating BF16 optimizer', ranks=[0])

        timers = self.timers if self.wall_clock_breakdown() else NoopTimer()
        optimizer = BF16_Optimizer(optimizer,
                                   self.param_names,
                                   mpu=self.mpu,
                                   clip_grad=clip_grad,
                                   allgather_bucket_size=self.zero_allgather_bucket_size(),
                                   dp_process_group=self.seq_data_parallel_group,
                                   timers=timers,
                                   grad_acc_dtype=self.get_data_types()[1],
                                   graph_harvesting=self.graph_harvesting(),
                                   immediate_grad_update=self._config.bfloat16_immediate_grad_update,
                                   has_moe_layers=self.has_moe_layers)

        return optimizer

    def _configure_zero_optimizer(self, optimizer):
        zero_stage = self.zero_optimization_stage()

        mics_shard_size = self.mics_shard_size()
        model_dtype, gradient_accumulation_dtype = self.get_data_types()

        timers = self.timers if self.wall_clock_breakdown() else NoopTimer()

        if optimizer is None:
            optimizer = DummyOptim(list(self.module.parameters()))

        if self.zero_legacy_stage1():
            raise Exception(
                "The deprecated version of ZeRO Stage 1 is not supported in deepspeed >= 0.5.9. Please downgrade to a version less than 0.5.9 if you need to use this deprecated version of ZeRO."
            )

        if zero_stage <= ZeroStageEnum.gradients:
            overlap_comm = self.zero_overlap_comm()
            contiguous_gradients = self.zero_contiguous_gradients()
            round_robin_gradients = self.zero_round_robin_gradients()
            assert not isinstance(optimizer, DummyOptim), "zero stage {} requires an optimizer".format(zero_stage)

            log_dist(f'Creating {model_dtype} ZeRO stage {zero_stage} optimizer', ranks=[0])

            if isinstance(self.module, PipelineModule):
                if overlap_comm:
                    logger.warning("Pipeline parallelism does not support overlapped communication, will be disabled.")
                    overlap_comm = False
            optimizer = DeepSpeedZeroOptimizer(
                optimizer,
                self.param_names,
                timers=timers,
                static_loss_scale=self.loss_scale(),
                dynamic_loss_scale=self.dynamic_loss_scale(),
                dynamic_loss_args=self.dynamic_loss_scale_args(),
                clip_grad=self.gradient_clipping(),
                contiguous_gradients=contiguous_gradients,
                reduce_bucket_size=self.zero_reduce_bucket_size(),
                use_multi_rank_bucket_allreduce=self.zero_multi_rank_bucket_allreduce(),
                allgather_bucket_size=self.zero_allgather_bucket_size(),
                dp_process_group=self.seq_data_parallel_group,
                expert_parallel_group=self.expert_parallel_group if self.has_moe_layers else None,
                expert_data_parallel_group=self.expert_data_parallel_group if self.has_moe_layers else None,
                reduce_scatter=self.zero_reduce_scatter(),
                overlap_comm=overlap_comm,
                offload_optimizer_config=self.zero_offload_optimizer(),
                mpu=self.mpu,
                postscale_gradients=self.postscale_gradients(),
                gradient_predivide_factor=self.gradient_predivide_factor(),
                gradient_accumulation_steps=self.gradient_accumulation_steps(),
                ignore_unused_parameters=self.zero_ignore_unused_parameters(),
                partition_grads=zero_stage == ZeroStageEnum.gradients,
                round_robin_gradients=round_robin_gradients,
                has_moe_layers=self.has_moe_layers,
                fp16_master_weights_and_gradients=self.fp16_master_weights_and_gradients(),
                gradient_accumulation_dtype=gradient_accumulation_dtype,
                communication_data_type=self.communication_data_type,
                elastic_checkpoint=self.zero_elastic_checkpoint())

        elif zero_stage == ZeroStageEnum.weights:
            assert not self.has_moe_layers, "MoE not supported with Stage 3"
            if isinstance(optimizer, DummyOptim):
                log_dist("Creating ZeRO Offload", ranks=[0])
                zero_param_parallel_group = groups._get_zero_param_intra_parallel_group()
                if self.zero_hpz_partition_size() > 1 and zero_param_parallel_group is None:
                    self._set_zero_group_parallelism()
                    zero_param_parallel_group = groups._get_zero_param_intra_parallel_group()
                optimizer = DeepSpeedZeRoOffload(
                    self.module,
                    timers=timers,
                    ds_config=self.config,
                    overlap_comm=self.zero_overlap_comm(),
                    prefetch_bucket_size=self.zero_prefetch_bucket_size(),
                    max_reuse_distance=self.zero_max_reuse_distance(),
                    max_live_parameters=self.zero_max_live_parameters(),
                    param_persistence_threshold=self.zero_param_persistence_threshold(),
                    model_persistence_threshold=self.zero_model_persistence_threshold(),
                    offload_param_config=self.zero_offload_param(),
                    mpu=self.mpu,
                    zero_param_parallel_group=zero_param_parallel_group,
                    zero_quantized_weights=self.zero_quantized_weights(),
                    zero_quantized_nontrainable_weights=self.zero_quantized_nontrainable_weights(),
                    zero_module_granularity_threshold=self.zero_module_granularity_threshold(),
                    log_trace_cache_warnings=self.zero_log_trace_cache_warnings(),
                )
            else:
                log_dist(
                    f'Creating fp16 ZeRO stage {zero_stage} optimizer,'
                    f' MiCS is enabled {mics_shard_size>0},'
                    f' Hierarchical params gather {self._config.mics_hierarchial_params_gather}',
                    ranks=[0])
                if mics_shard_size > 0:
                    return self._return_mics_optimizer(optimizer, timers)

                log_dist(f'Creating {model_dtype} ZeRO stage {zero_stage} optimizer', ranks=[0])
                from deepspeed.runtime.zero.stage3 import DeepSpeedZeroOptimizer_Stage3
                optimizer = DeepSpeedZeroOptimizer_Stage3(
                    self.module,
                    optimizer,
                    timers=timers,
                    ds_config=self.config,
                    static_loss_scale=self.loss_scale(),
                    dynamic_loss_scale=self.dynamic_loss_scale(),
                    dynamic_loss_args=self.dynamic_loss_scale_args(),
                    clip_grad=self.gradient_clipping(),
                    contiguous_gradients=self.zero_contiguous_gradients(),
                    reduce_bucket_size=self.zero_reduce_bucket_size(),
                    prefetch_bucket_size=self.zero_prefetch_bucket_size(),
                    max_reuse_distance=self.zero_max_reuse_distance(),
                    max_live_parameters=self.zero_max_live_parameters(),
                    param_persistence_threshold=self.zero_param_persistence_threshold(),
                    model_persistence_threshold=self.zero_model_persistence_threshold(),
                    dp_process_group=self.seq_data_parallel_group,
                    all2all_process_group=self.local_all_to_all_group,
                    reduce_scatter=self.zero_reduce_scatter(),
                    overlap_comm=self.zero_overlap_comm(),
                    offload_optimizer_config=self.zero_offload_optimizer(),
                    offload_param_config=self.zero_offload_param(),
                    sub_group_size=self.zero_sub_group_size(),
                    offload_ratio=self.zero_partial_offload(),
                    mpu=self.mpu,
                    postscale_gradients=self.postscale_gradients(),
                    gradient_predivide_factor=self.gradient_predivide_factor(),
                    gradient_accumulation_steps=self.gradient_accumulation_steps(),
                    aio_config=self.aio_config(),
                    gradient_accumulation_dtype=gradient_accumulation_dtype,
                    communication_data_type=self.communication_data_type,
                    zero_hpz_partition_size=self.zero_hpz_partition_size(),
                    zero_quantized_weights=self.zero_quantized_weights(),
                    zero_quantized_nontrainable_weights=self.zero_quantized_nontrainable_weights(),
                    zero_module_granularity_threshold=self.zero_module_granularity_threshold(),
                    zeropp_loco_param=self.zeropp_loco_param(),
                    log_trace_cache_warnings=self.zero_log_trace_cache_warnings(),
                )

        else:
            raise NotImplementedError("ZeRO stage {} not implemented".format(zero_stage))

        return optimizer

    def _return_mics_optimizer(self, basic_optimizer, timers):
        from deepspeed.runtime.zero.mics import MiCS_Optimizer
        model_dtype, gradient_accumulation_dtype = self.get_data_types()
        optimizer = MiCS_Optimizer(self.module,
                                   basic_optimizer,
                                   timers=timers,
                                   ds_config=self.config,
                                   static_loss_scale=self.loss_scale(),
                                   dynamic_loss_scale=self.dynamic_loss_scale(),
                                   dynamic_loss_args=self.dynamic_loss_scale_args(),
                                   clip_grad=self.gradient_clipping(),
                                   contiguous_gradients=self.zero_contiguous_gradients(),
                                   reduce_bucket_size=self.zero_reduce_bucket_size(),
                                   prefetch_bucket_size=self.zero_prefetch_bucket_size(),
                                   max_reuse_distance=self.zero_max_reuse_distance(),
                                   max_live_parameters=self.zero_max_live_parameters(),
                                   param_persistence_threshold=self.zero_param_persistence_threshold(),
                                   model_persistence_threshold=self.zero_model_persistence_threshold(),
                                   dp_process_group=self.seq_data_parallel_group,
                                   reduce_scatter=self.zero_reduce_scatter(),
                                   overlap_comm=self.zero_overlap_comm(),
                                   offload_optimizer_config=self.zero_offload_optimizer(),
                                   offload_param_config=self.zero_offload_param(),
                                   sub_group_size=self.zero_sub_group_size(),
                                   mpu=self.mpu,
                                   postscale_gradients=self.postscale_gradients(),
                                   gradient_predivide_factor=self.gradient_predivide_factor(),
                                   gradient_accumulation_steps=self.gradient_accumulation_steps(),
                                   aio_config=self.aio_config(),
                                   gradient_accumulation_dtype=gradient_accumulation_dtype,
                                   communication_data_type=self.communication_data_type)
        return optimizer

    def _configure_eigenvalue(self):
        eigenvalue = Eigenvalue(
            verbose=self.eigenvalue_verbose(),
            max_iter=self.eigenvalue_max_iter(),
            tol=self.eigenvalue_tol(),
            stability=self.eigenvalue_stability(),
            gas_boundary_resolution=self.eigenvalue_gas_boundary_resolution(),
            layer_name=self.eigenvalue_layer_name(),
            layer_num=self.eigenvalue_layer_num(),
        )

        return eigenvalue

    def _configure_progressive_layer_drop(self):
        pld = ProgressiveLayerDrop(theta=self.pld_theta(), gamma=self.pld_gamma())

        return pld

    def _configure_curriculum_scheduler_legacy(self):
        scheduler = CurriculumScheduler(self.curriculum_params_legacy())
        return scheduler

    @staticmethod
    def is_map_style_dataset(obj):
        return hasattr(obj, "__getitem__") and hasattr(obj, "__len__")

    @staticmethod
    def is_iterable_style_dataset(obj):
        return isinstance(obj, torch.utils.data.IterableDataset)  # hasattr(obj, "__iter__") should work as well

    def dataloader_drop_last(self):
        return self._config.dataloader_drop_last

    def was_step_applied(self) -> bool:
        """Returns True if the latest ``step()`` produced in parameter updates.
        Note that a ``False`` return is not an error condition. Steps are frequently
        no-ops, such as between gradient accumulation boundaries or when overflows
        occur.
        Returns:
            bool: Whether the latest ``step()`` modified model parameters.
        """
        return self._step_applied

    def deepspeed_io(self,
                     dataset,
                     batch_size=None,
                     route=ROUTE_TRAIN,
                     pin_memory=True,
                     data_sampler=None,
                     collate_fn=None,
                     num_local_io_workers=None):
        if not (self.is_map_style_dataset(dataset) or self.is_iterable_style_dataset(dataset)):
            raise ValueError("Training data must be a torch Dataset")

        if batch_size is None:
            batch_size = self.train_micro_batch_size_per_gpu()

        if collate_fn is None:
            collate_fn = self.collate_fn

        # Currently we only use timer in train route
        deepspeed_io_timer = None
        if route == ROUTE_TRAIN:
            deepspeed_io_timer = self.tput_timer

        # If mpu is provided, forward world size and parallel rank to sampler.
        data_parallel_world_size = self.dp_world_size
        data_parallel_rank = self.global_rank
        if self.mpu is not None:
            data_parallel_world_size = self.mpu.get_data_parallel_world_size()
            data_parallel_rank = self.mpu.get_data_parallel_rank()

        if data_sampler is None and (route == ROUTE_PREDICT or route == ROUTE_EVAL):
            data_sampler = torch.utils.data.DistributedSampler(
                dataset,
                num_replicas=data_parallel_world_size,
                rank=data_parallel_rank,
                shuffle=False,
            )

        deepspeed_dataloader_config = {}
        if self.curriculum_learning_enabled():
            deepspeed_dataloader_config = {
                CURRICULUM_LEARNING: self.curriculum_learning_enabled(),
                DATA_EFFICIENCY: self.data_efficiency_config(),
                DATA_PARALLEL_GROUP: self.data_parallel_group,
                GRADIENT_ACCUMULATION_STEPS: self.gradient_accumulation_steps(),
                GLOBAL_RANK: self.global_rank,
                DATA_SAMPLING_NUM_WORKERS: self.data_sampling_config()[DATA_SAMPLING_NUM_WORKERS]
            }
        return DeepSpeedDataLoader(dataset=dataset,
                                   batch_size=batch_size,
                                   pin_memory=pin_memory,
                                   collate_fn=collate_fn,
                                   local_rank=self.local_rank,
                                   tput_timer=deepspeed_io_timer,
                                   num_local_io_workers=num_local_io_workers,
                                   data_sampler=data_sampler,
                                   data_parallel_world_size=data_parallel_world_size,
                                   data_parallel_rank=data_parallel_rank,
                                   dataloader_drop_last=self.dataloader_drop_last(),
                                   deepspeed_dataloader_config=deepspeed_dataloader_config)

    def train(self, mode=True):
        r""""""

        self.warn_unscaled_loss = True
        self.module.train(mode)

    def eval(self):
        r""""""

        self.warn_unscaled_loss = True
        self.module.train(False)

    def _scale_loss_by_gas(self, prescaled_loss, eval_micro_batches=None):
        # In pipeline evaluation, there is an option to use different micro-bs, which creates different number of
        # micro batches, thus the training gas, is not valid in this case. need to use the number of eval_micro_batches
        scaling_factor = self.gradient_accumulation_steps() if eval_micro_batches is None else eval_micro_batches
        if isinstance(prescaled_loss, torch.Tensor):
            scaled_loss = prescaled_loss / scaling_factor
        elif isinstance(prescaled_loss, tuple) or isinstance(prescaled_loss, list):
            scaled_loss = []
            for l in prescaled_loss:
                if isinstance(l, torch.Tensor):
                    scaled_loss.append(l / scaling_factor)
                else:
                    scaled_loss.append(l)
        else:
            scaled_loss = prescaled_loss
            if self.warn_unscaled_loss:
                logger.warning(f"DeepSpeed unable to scale loss because of type: {type(prescaled_loss)}")
                self.warn_unscaled_loss = False

        return scaled_loss

    def _create_module_forward_pre_hook(self):

        def _module_forward_pre_hook(module, inputs, kwargs):
            return self._forward_prologue(inputs, kwargs)

        return self.module.register_forward_pre_hook(_module_forward_pre_hook, prepend=False, with_kwargs=True)

    def _create_module_forward_post_hook(self):

        def _module_forward_post_hook(module, input, output):
            self._forward_epilogue()

        return self.module.register_forward_hook(_module_forward_post_hook)

    def _forward_prologue(self, inputs, kwargs):
        return_modified = False

        if not self.autotuning_profile_model_info():
            see_memory_usage("Engine before forward", force=self.memory_breakdown())

        flops_profiler_active = (self.flops_profiler_enabled()
                                 and self.global_steps == self.flops_profiler_profile_step() and self.global_rank == 0)

        # used to check quantization happens at step 0!
        if self.global_steps == 0 and hasattr(self, "compression_scheduler"):
            self.compression_scheduler.step(step_zero_check=True)
            if self.quantizer:
                tensor_to_quantize = self.optimizer.bit16_groups if self.zero_optimization_stage(
                ) == 2 else self.optimizer.fp16_groups
                if self.compression_scheduler.weight_quantization_enabled:
                    self.quantizer.quantize(
                        tensor_to_quantize,
                        (self.optimizer.overflow if self.fp16_enabled() else False),
                        self.eigenvalue_enabled(),
                        None,
                    )
                    return_modified = True

        if flops_profiler_active:
            self.flops_profiler.start_profile(ignore_list=None)

        if kwargs is not None:
            if self.module.training:
                if self.progressive_layer_drop:
                    kwargs.update(self.progressive_layer_drop.get_state())

            if self.__class__.__name__ != "PipelineEngine":
                # TODO: The above if condition is a HACK since for PipelineEngine
                # it's difficult to inject argument in forward pass.
                if self.module.training and self.curriculum_enabled_legacy():
                    self.curriculum_scheduler_legacy.update_difficulty(self.global_steps + 1)
                    if self.curriculum_params_legacy()["curriculum_type"] == "seqlen":
                        kwargs.update({"curriculum_seqlen": self.curriculum_scheduler_legacy.get_current_difficulty()})
                        return_modified = True

        if self.module.training and self.random_ltd_enabled():
            self.random_ltd_scheduler.update_seq(self.global_steps)

<<<<<<< HEAD
        if self.zero_optimization_partition_weights() and not self.is_compiled:
=======
        if self.training_dataloader is None:
            self.tput_timer.start()

        self._start_timers(self.engine_timers.forward_timers)

        if self.zero_optimization_partition_weights():
>>>>>>> 29e9fd53
            # Enable automated discovery of external parameters by indicating that
            # we are in a forward pass.
            for module in self.module.modules():
                module._parameters._in_forward = True

        if self.fp16_auto_cast():
            inputs = self._cast_inputs_half(inputs)
            return_modified = True

<<<<<<< HEAD
        if self.is_deepcompile_enabled():
            self.launch_compile_passes(self.global_steps)

        loss = self.module(*inputs, **kwargs)

        if self.zero_optimization_partition_weights() and not self.is_compiled:
=======
        if return_modified:
            return inputs, kwargs

    def _forward_epilogue(self):
        if self.zero_optimization_partition_weights():
>>>>>>> 29e9fd53
            # Disable automated discovery of external parameters
            for module in self.module.modules():
                module._parameters._in_forward = False

        self._stop_timers(self.engine_timers.forward_timers)

        flops_profiler_active = (self.flops_profiler_enabled()
                                 and self.global_steps == self.flops_profiler_profile_step() and self.global_rank == 0)

        if flops_profiler_active:
            self.flops_profiler.stop_profile()

        if not self.autotuning_profile_model_info():
            see_memory_usage("Engine after forward", force=self.memory_breakdown())

    @instrument_w_nvtx
    def forward(self, *inputs, **kwargs):
        r"""Execute forward propagation
        Arguments:
            *inputs: Variable length input list
            **kwargs: variable length keyword arguments
        """
        if self.autotuning_profile_model_info():
            ma = get_ma_status()

        loss = self.module(*inputs, **kwargs)

        if self.autotuning_profile_model_info():
            activation_mem = get_ma_status() - ma
            self.autotuning_model_info["activation_mem_per_gpu"] = activation_mem
            print_json_dist(self.autotuning_model_info, [0], path=self.autotuning_model_info_path())
            exit()

        return loss

    def _cast_inputs_half(self, inputs):
        if isinstance(inputs, (list, tuple)):
            new_inputs = []
            for v in inputs:
                new_inputs.append(self._cast_inputs_half(v))
            return inputs.__class__(new_inputs)
        elif isinstance(inputs, dict):
            new_inputs = {}
            for k, v in inputs.items():
                new_inputs[k] = self._cast_inputs_half(v)
            return new_inputs
        elif hasattr(inputs, 'half') and inputs.is_floating_point():
            return inputs.half()
        else:
            return inputs

    def print_forward_breakdown(self, fwd_time):
        gate_time = 0.0
        moe_time = 0.0
        falltoall = 0.0
        salltoall = 0.0

        for gate in self.gate_modules:
            #logger.info(f"Individual TopK gate time: {gate.gate_time:.2f} ms")
            gate_time += gate.gate_time

        for l in self.moe_layers:
            #logger.info(f"MoE layer; total: {l.time_moe:.2f} ms, first alltoall: {l.time_falltoall:.2f}, second alltoall: {l.time_salltoall:.2f}")
            moe_time += l.time_moe
            falltoall += l.time_falltoall
            salltoall += l.time_salltoall

        # TODO: Allreduce/average them across ranks for more accurate timing.

        # if deepspeed.comm.get_rank() == 0:
        log_dist(
            f"time (ms) | fwd: {fwd_time:.2f} (fwd_moe: {moe_time:.2f}, 1st_a2a: {falltoall:.2f}, 2nd_a2a: {salltoall:.2f}, top_k: {gate_time:.2f})",
            ranks=[0])

    @instrument_w_nvtx
    def allreduce_gradients(self, bucket_size=MEMORY_OPT_ALLREDUCE_SIZE):
        # Pass (PP) gas boundary flag to optimizer (required for zero)
        self.optimizer.is_gradient_accumulation_boundary = self.is_gradient_accumulation_boundary()
        # ZeRO stage >= 2 communicates during non gradient accumulation boundaries as well
        if self.zero_optimization_partition_gradients():
            self.optimizer.overlapping_partition_gradients_reduce_epilogue()

        # Communicate only at gradient accumulation boundaries
        elif self.is_gradient_accumulation_boundary():
            if self.zero_optimization_stage() == ZeroStageEnum.optimizer_states and hasattr(
                    self.optimizer, 'reduce_gradients'):
                self.optimizer.reduce_gradients(pipeline_parallel=self.pipeline_parallelism)
            else:
                grads = None
                self.buffered_allreduce_fallback(grads=grads, elements_per_buffer=bucket_size)

    def _backward_prologue(self, loss, scale_wrt_gas=True):
        see_memory_usage("Engine before backward", force=self.memory_breakdown())
        if self.scale_wrt_gas is not None:
            scale_wrt_gas = self.scale_wrt_gas

<<<<<<< HEAD
        do_gradient_reduction = self.enable_backward_allreduce and not self.inside_no_sync_ctxt and not self.is_deepcompile_enabled(
        )

=======
>>>>>>> 29e9fd53
        # scale loss w.r.t. gradient accumulation if reduction is not disabled
        do_gradient_reduction = self.enable_backward_allreduce and not self.inside_no_sync_ctxt
        if do_gradient_reduction and self.gradient_accumulation_steps() > 1 and scale_wrt_gas:
            loss = self._scale_loss_by_gas(loss.float())

        # Log training loss
        mean_loss = loss.mean().detach()
        self.losses = mean_loss if self.losses is None else self.losses + mean_loss
        if self.monitor.enabled:
            if self.is_gradient_accumulation_boundary():
                if self.global_rank == 0:
                    self.summary_events = [(
                        f"Train/Samples/train_loss",
                        self.losses.item(),
                        self.global_samples,
                    )]
                    self.monitor.write_events(self.summary_events)

        return loss

    def _backward_epilogue(self):
        self._start_timers(self.engine_timers.backward_reduce_timers)
        if self.enable_backward_allreduce and not self.inside_no_sync_ctxt:
            # Traditional code path that allreduces the module parameter grads
            self.allreduce_gradients()
        self._stop_timers(self.engine_timers.backward_reduce_timers)
        see_memory_usage("Engine after backward", force=self.memory_breakdown())

    def _do_optimizer_backward(self, loss, retain_graph):
        self._start_timers(self.engine_timers.backward_inner_timers)
<<<<<<< HEAD

        if self.is_deepcompile_enabled():
            pre_backward(self.is_gradient_accumulation_boundary())

=======
>>>>>>> 29e9fd53
        if self.zero_optimization():
            self.optimizer.is_gradient_accumulation_boundary = self.is_gradient_accumulation_boundary()
            self.optimizer.backward(loss, retain_graph=retain_graph)
        elif self.amp_enabled():
            # AMP requires delaying unscale when inside gradient accumulation boundaries
            # https://nvidia.github.io/apex/advanced.html#gradient-accumulation-across-iterations
            delay_unscale = not self.is_gradient_accumulation_boundary()
            with amp.scale_loss(loss, self.optimizer, delay_unscale=delay_unscale) as scaled_loss:
                scaled_loss.backward(retain_graph=retain_graph)
        elif self.fp16_enabled():
            if self.eigenvalue_enabled():
                self.optimizer.backward(loss, create_graph=True, retain_graph=True)
            else:
                self.optimizer.backward(loss, retain_graph=retain_graph)
        elif self.bfloat16_enabled():
            self.optimizer.backward(loss, retain_graph=retain_graph)
        else:
            if self.eigenvalue_enabled():
                loss.backward(create_graph=True, retain_graph=True)
            else:
                loss.backward(retain_graph=retain_graph)
        self._stop_timers(self.engine_timers.backward_inner_timers)

    @contextmanager
    def no_sync(self):
        r"""
            Context manager to disable gradient reduction during backward pass.
            This context manager has the following effects on other DeepSpeed features:
            1. Incompatible with ZeRO stage 2/3 which rely on reduction for gradient partitioning.
            2. It is illegal to call engine.step() within the context manager.
            3. Tracking of gradient accumulation steps is disabled.
        """
        assert not self.zero_optimization_partition_gradients(), \
        f"no_sync context manager is incompatible with gradient partitioning logic of ZeRO stage {self.zero_optimization_stage()}"

        assert not self.inside_no_sync_ctxt, f"no_sync context manager reentry is unsupported"

        self.inside_no_sync_ctxt = True
        try:
            yield
        finally:
            self.inside_no_sync_ctxt = False

    @instrument_w_nvtx
    def backward(self, loss, retain_graph=False, scale_wrt_gas=True):
        r"""Execute backward pass on the loss
        Arguments:
            loss: Torch tensor on which to execute backward propagation
            retain_graph: bool, default: false
                forward on user defined choice of retain_graph
        """
        assert self.optimizer is not None and not isinstance(self.optimizer, DummyOptim), \
            "must provide optimizer during init in order to use backward"

        self._start_timers(self.engine_timers.backward_timers)
        loss = self._backward_prologue(loss, scale_wrt_gas)
        self._do_optimizer_backward(loss, retain_graph)
        self._backward_epilogue()
        self._stop_timers(self.engine_timers.backward_timers)

        return loss

    def is_gradient_accumulation_boundary(self):
        """
        Query whether the current micro-batch is at the boundary of
        gradient accumulation, and thus will trigger gradient reductions and
        an optimizer step.

        Returns:
            bool: if the current step is a gradient accumulation boundary.

        """
        if self._is_gradient_accumulation_boundary is None:
            return (self.micro_steps + 1) % \
                self.gradient_accumulation_steps() == 0
        else:
            return self._is_gradient_accumulation_boundary

    def set_gradient_accumulation_boundary(self, is_boundary):
        """
        Manually overrides the DeepSpeed engine's gradient accumulation boundary state, this is an optional
        feature and should be used with care. The state should be set before to the intended
        value before each forward/backward. The final forward/backward should have the
        boundary state set to True. This style allows client code to only call engine.step() once after all
        the gradient accumulation passes are complete. See example below:
        .. code-block:: python
        engine.set_gradient_accumulation_boundary(False)
        for _ in range(gradient_accumulation_steps - 1):
            micro_batch = next(data_loader)
            loss = engine(micro_batch)
            engine.backward(loss)
        engine.set_gradient_accumulation_boundary(True)
        micro_batch = next(data_loader)
        loss = engine(micro_batch)
        engine.backward(loss)
        engine.step()
        Arguments:
            is_boundary (bool): are we at a gradient accumulation boundary or not?
        """
        self._is_gradient_accumulation_boundary = is_boundary
        self.optimizer.is_gradient_accumulation_boundary = is_boundary

    def zero_grad(self):
        """
        Zero parameter grads.
        """
        for param_name, param in self.module.named_parameters():
            param.grad = None

    def clip_fp32_gradients(self):
        clip_grad_norm_(parameters=self.module.parameters(), max_norm=self.gradient_clipping(), mpu=self.mpu)

    def _take_model_step(self, lr_kwargs, block_eigenvalue={}):
        if self.gradient_clipping() > 0.0:
            if not (self.fp16_enabled() or self.bfloat16_enabled() or self.amp_enabled() or self.zero_optimization()):
                self.clip_fp32_gradients()
            elif self.amp_enabled():
                # AMP's recommended way of doing clipping
                # https://nvidia.github.io/apex/advanced.html#gradient-clipping
                master_params = amp.master_params(self.optimizer)
                clip_grad_norm_(parameters=master_params, max_norm=self.gradient_clipping(), mpu=self.mpu)
        self.optimizer.step()

        if hasattr(self.optimizer, '_global_grad_norm'):
            self._global_grad_norm = self.optimizer._global_grad_norm

        # Quantize the updated parameter if there is no overflow
        if self.quantizer:
            tensor_to_quantize = self.optimizer.bit16_groups if self.zero_optimization_stage(
            ) == 2 else self.optimizer.fp16_groups
            if self.compression_scheduler.weight_quantization_enabled:
                self.quantizer.quantize(
                    tensor_to_quantize,
                    (self.optimizer.overflow if self.fp16_enabled() else False),
                    self.eigenvalue_enabled(),
                    block_eigenvalue,
                )
        # zero grad in basic optimizer could be unreliable and may not exhibit
        # the behavior that we want
        if self.bfloat16_enabled():
            # TODO: Temporary until bf16_optimizer and zero_optimizer are integrated
            if self.zero_optimization() and hasattr(self.optimizer, "zero_grad"):
                self.optimizer.zero_grad()
            else:
                pass
        elif self.zero_optimization() or self.fp16_enabled() or self.amp_enabled():
            self.optimizer.zero_grad()
        else:
            self.zero_grad()

        # Check overflow here since in DS fp16 optimizer, the overflow is updated in above step() function.
        overflow = False
        if hasattr(self.optimizer, "overflow"):
            overflow = self.optimizer.overflow
        self._step_applied = not overflow

        if overflow:
            self.skipped_steps += 1
        else:
            self.compression_scheduler.step()
            if self.lr_scheduler is not None:
                try:
                    self.lr_scheduler.step(**(lr_kwargs or {}))
                except TypeError:
                    # XXX Hack to work with Megatron 2.0 and DeepSpeed pipelines.
                    # We don't currently have a way to specify lr_kwargs from
                    # pipe_engine.train_batch()
                    self.lr_scheduler.step(self.train_batch_size())

        if self.steps_per_print() is not None:
            report_progress = self.global_rank == 0 if self.global_rank else True
            if report_progress and (self.global_steps + 1) % self.steps_per_print() == 0:
                self._report_progress(self.global_steps + 1)

        self.losses = None
        self.global_steps += 1
        self.global_samples += self.train_batch_size()

    def step(self, lr_kwargs=None):
        r"""Execute the weight update step after forward and backward propagation
        on effective_train_batch.
        """
        assert not self.inside_no_sync_ctxt, \
        "It is illegal to call Engine.step() inside no_sync context manager"

        see_memory_usage("Engine before step", force=self.memory_breakdown())

        # Check early because self.global_steps is incremented at some point here.
        # TODO: Delay self.global_steps increment until very end of this function.
        flops_profiler_active = self.flops_profiler_enabled(
        ) and self.global_steps == self.flops_profiler_profile_step() and self.global_rank == 0

        self._start_timers(self.engine_timers.step_timers)

        assert self.optimizer is not None and not isinstance(self.optimizer, DummyOptim), \
            "must provide optimizer during init in order to use step"

        report_progress = False

        self._step_applied = False  # assume False, will flip to True

        # Update the model when we reach gradient accumulation boundaries
        if self.is_gradient_accumulation_boundary():
            self.gas_boundary_ctr += 1

            if (self.eigenvalue_enabled() and (self.gas_boundary_ctr % self.eigenvalue_gas_boundary_resolution() == 0)
                    and self.quantizer.any_precision_switch()):
                log_dist(f"computing eigenvalue...", ranks=[0])
                self.block_eigenvalue = self.eigenvalue.compute_eigenvalue(self.module, self.device,
                                                                           self.optimizer.cur_scale)

            if self.progressive_layer_drop:
                self.progressive_layer_drop.update_state(self.global_steps)

            if (self.eigenvalue_enabled() and not self.gas_boundary_ctr % self.eigenvalue_gas_boundary_resolution()
                    and self.quantizer.any_precision_switch()):
                self._take_model_step(lr_kwargs, self.block_eigenvalue)
            else:
                self._take_model_step(lr_kwargs)

            report_progress = self.global_rank == 0 if self.global_rank else True

        self.tput_timer.stop(global_step=self.is_gradient_accumulation_boundary(), report_speed=report_progress)

        self._stop_timers(self.engine_timers.step_timers)

        # Log learning rate
        if self.monitor.enabled:
            if self.is_gradient_accumulation_boundary():
                if self.global_rank == 0:
                    self.summary_events = [(f"Train/Samples/lr", self.get_lr()[0], self.global_samples)]

                    if self.fp16_enabled() and hasattr(self.optimizer, "cur_scale"):
                        self.summary_events.append((
                            f"Train/Samples/loss_scale",
                            self.optimizer.cur_scale,
                            self.global_samples,
                        ))

                    if (self.eigenvalue_enabled()
                            and not self.gas_boundary_ctr % self.eigenvalue_gas_boundary_resolution()):
                        ev_values = self.block_eigenvalue.values()
                        for i in range(len(ev_values)):
                            self.summary_events.append((
                                f"Train/Eigenvalues/ModelBlockParam_{i}",
                                self.ev_values[i][0],
                                self.global_samples,
                            ))
                    self.monitor.write_events(self.summary_events)

        # Check flops profiling
        if flops_profiler_active:
            if self.autotuning_enabled():
                self.flops = self.flops_profiler.get_total_flops() * 3
                self.fwd_duration = self.flops_profiler.get_total_duration()
            else:
                self.flops_profiler.print_model_profile(
                    profile_step=self.global_steps,
                    module_depth=self.flops_profiler_module_depth(),
                    top_modules=self.flops_profiler_top_modules(),
                    detailed=self.flops_profiler_detailed(),
                    output_file=self.flops_profiler_output_file(),
                )
            self.flops_profiler.end_profile()

        if self.autotuning_enabled() and self.global_steps == (self.autotuning_end_profile_step() + 1):
            self._autotuning_exit()

        if self.wall_clock_breakdown():
            # Log micro timing and reset
            self.timers.log(names=self.engine_timers.micro_timers, memory_breakdown=self.memory_breakdown())

        if self.wall_clock_breakdown() or self.flops_profiler_enabled():
            # Log global timing and reset
            if self.is_gradient_accumulation_boundary():
                if self.monitor.enabled:
                    self._write_monitor()

                if self.has_moe_layers:
                    fwd_time = self.timers(FORWARD_GLOBAL_TIMER).elapsed(reset=False)
                    self.print_forward_breakdown(fwd_time=fwd_time)

                self.timers.log(self.engine_timers.global_timers)

        self.micro_steps += 1
        see_memory_usage("Engine after step", force=self.memory_breakdown())

    def _start_timers(self, timer_names):
        for name in timer_names:
            self.timers(name).start()

    def _stop_timers(self, timer_names):
        record = self.is_gradient_accumulation_boundary() and \
            self.flops_profiler_enabled() and \
                (self.global_steps >= self.flops_profiler_profile_step())
        for name in timer_names:
            self.timers(name).stop(record=record)

    def _autotuning_exit(self):
        if self.global_rank == 0:
            msg = self.timers.get_mean([
                FORWARD_GLOBAL_TIMER,
                BACKWARD_GLOBAL_TIMER,
                STEP_GLOBAL_TIMER,
            ], reset=False)
            titer = 0.0
            titer += msg[FORWARD_GLOBAL_TIMER] if FORWARD_GLOBAL_TIMER in msg else 0
            titer += msg[BACKWARD_GLOBAL_TIMER] if BACKWARD_GLOBAL_TIMER in msg else 0
            titer += msg[STEP_GLOBAL_TIMER] if STEP_GLOBAL_TIMER in msg else 0
            titer *= self.gradient_accumulation_steps()
            msg["latency"] = titer
            msg["FLOPS_per_gpu"] = self.flops * 1_000_000 * self.gradient_accumulation_steps() / titer
            msg["throughput"] = self.train_batch_size() * 1_000_000 / \
                msg["latency"]
            print_json_dist(msg, [0], path=self.autotuning_metric_path())
            log_dist(
                f"Wrote metrics to {self.autotuning_metric_path()}, {os.path.abspath(self.autotuning_metric_path())}",
                ranks=[0])
            import atexit
            atexit.register(print, "Autotuning: done with running current ds config.")
        exit()

    def _write_monitor(self):
        if self.global_rank == 0:
            self.summary_events = [
                (
                    f"Train/Samples/elapsed_time_ms_forward",
                    self.timers(FORWARD_GLOBAL_TIMER).elapsed(reset=False),
                    self.global_samples,
                ),
                (
                    f"Train/Samples/elapsed_time_ms_backward",
                    self.timers(BACKWARD_GLOBAL_TIMER).elapsed(reset=False),
                    self.global_samples,
                ),
                (
                    f"Train/Samples/elapsed_time_ms_backward_inner",
                    self.timers(BACKWARD_INNER_GLOBAL_TIMER).elapsed(reset=False),
                    self.global_samples,
                ),
                (
                    f"Train/Samples/elapsed_time_ms_backward_allreduce",
                    self.timers(BACKWARD_REDUCE_GLOBAL_TIMER).elapsed(reset=False),
                    self.global_samples,
                ),
                (
                    f"Train/Samples/elapsed_time_ms_step",
                    self.timers(STEP_GLOBAL_TIMER).elapsed(reset=False),
                    self.global_samples,
                ),
            ]
            self.monitor.write_events(self.summary_events)

    def _get_optimizer_param(self, param_name):
        result = []
        if not self.optimizer:
            return result
        for group in self.optimizer.param_groups:
            if param_name in group:
                result.append(group[param_name])
            else:
                result.append(0.0)
        return result

    def get_lr(self):
        return self._get_optimizer_param("lr")

    def get_type(self):
        return self._get_optimizer_param("type")

    def get_mom(self):
        if self.optimizer_name() in ["SGD", "RMSprop"]:
            return self._get_optimizer_param("momentum")
        else:
            return self._get_optimizer_param("betas")

    def get_pld_theta(self):
        if self.progressive_layer_drop:
            return self.progressive_layer_drop.get_theta()
        else:
            return None

    def _report_progress(self, step):
        lr = self.get_lr()
        mom = self.get_mom()
        log_dist(f"step={step}, skipped={self.skipped_steps}, lr={lr}, mom={mom}", ranks=[0])

    def allreduce_bucket(self, bucket, dp_group, dp_world_size=None):
        tensor = self.flatten(bucket)

        tensor_to_allreduce = tensor

        if self.communication_data_type != tensor.dtype:
            tensor_to_allreduce = tensor.to(self.communication_data_type)

        if dp_world_size is None:
            dp_world_size = dist.get_world_size(group=dp_group)
        if self.postscale_gradients():
            if self.gradient_predivide_factor() != 1.0:
                tensor_to_allreduce.mul_(1.0 / self.gradient_predivide_factor())

            dist.all_reduce(tensor_to_allreduce, group=dp_group)
            if self.gradient_average:
                if self.gradient_predivide_factor() != dp_world_size:
                    tensor_to_allreduce.mul_(self.gradient_predivide_factor() / dp_world_size)
        else:
            tensor_to_allreduce.mul_(1. / dp_world_size)
            dist.all_reduce(tensor_to_allreduce, group=dp_group)

        if self.communication_data_type != tensor.dtype and tensor is not tensor_to_allreduce:
            tensor.copy_(tensor_to_allreduce)

        return tensor

    def allreduce_and_copy(self, small_bucket, dp_group, dp_world_size=None):
        allreduced = self.allreduce_bucket(small_bucket, dp_group, dp_world_size)
        for buf, synced in zip(small_bucket, self.unflatten(allreduced, small_bucket)):
            buf.copy_(synced)

    def allreduce_no_retain(self, bucket, dp_group, numel_per_bucket=500000000, dp_world_size=None):
        small_bucket = []
        numel = 0
        for tensor in bucket:
            small_bucket.append(tensor)
            numel = numel + tensor.numel()
            if numel > numel_per_bucket:
                self.allreduce_and_copy(small_bucket, dp_group, dp_world_size)
                small_bucket = []
                numel = 0
        if len(small_bucket) > 0:
            self.allreduce_and_copy(small_bucket, dp_group, dp_world_size)

    def _get_gradients_for_reduction(self):
        non_expert_grads = []
        expert_grads = {}
        if self.has_moe_layers:
            for key in self.expert_data_parallel_group.keys():
                expert_grads[key] = []

        for param_name, param in self.module.named_parameters():
            if not param.requires_grad:
                continue

            if param.grad is None:
                # In cases where there is an imbalance of empty grads across
                # ranks we must create empty grads, this will ensure that every
                # rank is reducing the same size. In some cases it may make
                # sense in the future to support the ability to average not
                # w.r.t. world size but with a different value.
                param.grad = torch.zeros(param.size(), dtype=param.dtype, device=param.device)

            grad_data = param.grad.data
            if param_name in self.sparse_tensor_module_names or grad_data.is_sparse:
                # Call param.grad without data to avoid problem with setting of updated grads
                grad_data = SparseTensor(param.grad)

            if is_moe_param(param):
                expert_grads[param.group_name].append(grad_data)
            else:
                non_expert_grads.append(grad_data)

        return non_expert_grads, expert_grads

    def _reduce_non_expert_gradients(self, grads, elements_per_buffer):
        split_sparse_tensor_buckets, split_dense_tensor_buckets = split_half_float_double_sparse(grads)
        if self.pipeline_parallelism:
            dp_group = self.mpu.get_data_parallel_group()
            dp_world_size = dist.get_world_size(dp_group)
        else:
            dp_group = groups._get_sequence_data_parallel_group()
            dp_world_size = dist.get_world_size(dp_group) / float(self.sequence_parallel_size)
        for _, sparse_bucket_tuple in enumerate(split_sparse_tensor_buckets):
            if sparse_bucket_tuple:
                bucket_type, sparse_bucket = sparse_bucket_tuple
                self.sparse_allreduce_no_retain(sparse_bucket, dp_group=dp_group, dp_world_size=dp_world_size)

        for _, dense_bucket_tuple in enumerate(split_dense_tensor_buckets):
            if dense_bucket_tuple:
                bucket_type, dense_bucket = dense_bucket_tuple
                self.allreduce_no_retain(dense_bucket,
                                         dp_group=dp_group,
                                         numel_per_bucket=elements_per_buffer,
                                         dp_world_size=dp_world_size)

    def _reduce_expert_gradients(self, expert_grads, elements_per_buffer):
        # to maintain the gradients value unaffected by ep_size setting,
        # utilize dp_world_size for allreduce average
        dp_world_size = dist.get_world_size(groups._get_data_parallel_group())
        for ep_name, expert_grads_group in expert_grads.items():
            ep_dp_group = groups._get_expert_data_parallel_group(ep_name)
            split_sparse_tensor_buckets, split_dense_tensor_buckets = split_half_float_double_sparse(
                expert_grads_group)

            for _, sparse_bucket_tuple in enumerate(split_sparse_tensor_buckets):
                if sparse_bucket_tuple:
                    bucket_type, sparse_bucket = sparse_bucket_tuple
                    self.sparse_allreduce_no_retain(sparse_bucket, dp_group=ep_dp_group, dp_world_size=dp_world_size)

            for _, dense_bucket_tuple in enumerate(split_dense_tensor_buckets):
                if dense_bucket_tuple:
                    bucket_type, dense_bucket = dense_bucket_tuple
                    # Separate between diff groups
                    self.allreduce_no_retain(dense_bucket,
                                             dp_group=ep_dp_group,
                                             numel_per_bucket=elements_per_buffer,
                                             dp_world_size=dp_world_size)

    def buffered_allreduce_fallback(self, grads=None, elements_per_buffer=500000000):
        if grads is None:
            if hasattr(self.optimizer, "get_grads_for_reduction"):
                # This is currently for BF16 optimizer
                non_expert_grads, expert_grads = self.optimizer.get_grads_for_reduction()
            else:
                non_expert_grads, expert_grads = self._get_gradients_for_reduction()
        else:
            assert not self.has_moe_layers, "attempting to reduce grads in unsupported way w.r.t. MoE"
            non_expert_grads = grads

        self._reduce_non_expert_gradients(non_expert_grads, elements_per_buffer)

        if self.has_moe_layers:
            self._reduce_expert_gradients(expert_grads, elements_per_buffer)

    def sparse_allreduce_no_retain(self, bucket, dp_group, dp_world_size=None):
        allreduced_sparses = self.sparse_allreduce_bucket(bucket, dp_group, dp_world_size)
        # Densify sparse tensor and copy back to original location
        for tensor in allreduced_sparses:
            if tensor.is_sparse:
                tensor.orig_dense_tensor.data = tensor.to_coo_tensor()
            else:
                tensor.orig_dense_tensor.copy_(tensor.to_dense())

    def sparse_allreduce_bucket(self, bucket, dp_group, dp_world_size=None):
        sparse_list = []
        for sparse in bucket:
            sparse_list.append(self.sparse_allreduce(sparse, dp_group, dp_world_size))
        return sparse_list

    def sparse_allreduce(self, sparse, dp_group, dp_world_size=None):
        original_data_type = sparse.values.dtype
        if self.communication_data_type != sparse.values.dtype:
            if self.communication_data_type in (torch.float16, torch.bfloat16):
                indices = sparse.indices.to(torch.int32)
            else:
                indices = sparse.indices
            values = sparse.values.to(self.communication_data_type)
        else:
            indices = sparse.indices
            values = sparse.values

        if dp_world_size is None:
            dp_world_size = dist.get_world_size(group=dp_group)
        if self.postscale_gradients():
            if self.gradient_average:
                values.mul_(self.gradient_predivide_factor() / (dp_world_size))
        else:
            values.mul_(1. / (dp_world_size))

        indices_device_list = self.sparse_all_gather(indices, dp_group)
        values_device_list = self.sparse_all_gather(values, dp_group)

        sparse.indices = torch.cat(indices_device_list).to(torch.long)
        sparse.values = torch.cat(values_device_list).to(original_data_type)
        return sparse

    def sparse_all_gather(self, value, dp_group):
        my_size = torch.LongTensor([value.size()[0]]).to(self.device)
        all_sizes = self.all_gather_scalar(my_size, dp_group)
        max_size = torch.cat(all_sizes).max()
        fill_size = max_size - my_size

        assert value.dim() in [1, 2]
        if value.dim() == 1:
            if fill_size > 0:
                value = torch.cat([value, value.new_empty(fill_size)])
            tensor_list = [value.new_empty(max_size) for _ in range(dist.get_world_size(group=dp_group))]
        else:
            if fill_size > 0:
                value = torch.cat([value, value.new_empty(fill_size, value.size()[1])])
            tensor_list = [
                value.new_empty(max_size,
                                value.size()[1]) for _ in range(dist.get_world_size(group=dp_group))
            ]

        dist.all_gather(tensor_list, value, group=dp_group)
        tensors = []
        for dev_idx, t in enumerate(tensor_list):
            size = all_sizes[dev_idx][0]
            tensors.append(t.index_select(0, torch.arange(size, dtype=torch.long, device=self.device)))

        return tensors

    def all_gather_scalar(self, value, dp_group):
        tensor_list = [value.new_zeros(value.size()) for _ in range(dist.get_world_size(group=dp_group))]
        dist.all_gather(tensor_list, value, group=dp_group)
        return tensor_list

    def module_state_dict(self, destination=None, prefix="", keep_vars=False, exclude_frozen_parameters=False):
        sd = self.module.state_dict(destination=destination, prefix=prefix, keep_vars=keep_vars)

        # Remove frozen parameter weights from state_dict if specified
        if exclude_frozen_parameters:
            for n, p in self.module.named_parameters():
                if not p.requires_grad and n in sd:
                    del sd[n]

        if self.random_ltd_enabled():
            sd = remove_random_ltd_state_dict(sd)
        return sd

    @staticmethod
    def load_moe_state_dict(checkpoint_path,
                            tag,
                            state_dict,
                            old_moe_load,
                            model=None,
                            mpu=None,
                            num_experts=1,
                            checkpoint_engine=TorchCheckpointEngine()):
        if old_moe_load:
            expp_rank = groups._get_expert_data_parallel_rank(groups._get_max_expert_size_name())

            num_local_experts = max(num_experts) // groups._get_expert_parallel_world_size(
                groups._get_max_expert_size_name())
            for local_expert_id in range(num_local_experts):
                global_expert_id = expp_rank * num_local_experts + local_expert_id
                expert_state_dict = checkpoint_engine.load(
                    DeepSpeedEngine._get_expert_ckpt_name(
                        checkpoint_path,
                        -1,  # -1 means ignore layer_id
                        global_expert_id,
                        tag,
                        mpu),
                    map_location=torch.device('cpu'))

                # Updating global -> local expert ids
                moe_str_prefix = '.deepspeed_moe.experts.deepspeed_experts.'
                for key in list(expert_state_dict.keys()):
                    local_key = key.replace(f'{moe_str_prefix}{global_expert_id}',
                                            f'{moe_str_prefix}{local_expert_id}')
                    expert_state_dict[local_key] = expert_state_dict.pop(key)
                state_dict.update(expert_state_dict)

        else:
            moe_layer_id = 0
            for n_module, module in model.named_modules():
                if isinstance(module, MoE):  # and deepspeed.comm.get_rank() == 0:
                    group_name = module.expert_group_name
                    num_local_experts = module.num_local_experts
                    expp_rank = groups._get_expert_parallel_rank(group_name)
                    # loop all local_experts
                    for local_expert_id in range(num_local_experts):
                        global_expert_id = expp_rank * num_local_experts + local_expert_id
                        expert_state_dict = checkpoint_engine.load(DeepSpeedEngine._get_expert_ckpt_name(
                            checkpoint_path, moe_layer_id, global_expert_id, tag, mpu),
                                                                   map_location=torch.device('cpu'))
                        # print(expert_state_dict.keys())
                        # Updating global -> local expert ids
                        moe_str_prefix = '.deepspeed_moe.experts.deepspeed_experts.'
                        for key in list(expert_state_dict.keys()):
                            local_key = key.replace(f'{moe_str_prefix}{global_expert_id}',
                                                    f'{moe_str_prefix}{local_expert_id}')
                            expert_state_dict[local_key] = expert_state_dict.pop(key)
                        state_dict.update(expert_state_dict)
                    moe_layer_id += 1

    def load_module_state_dict(self, checkpoint, strict=True, custom_load_fn=None, fetch_z3_params=False):
        if fetch_z3_params:
            params_to_fetch = [
                p for p in self.module.parameters()
                if hasattr(p, 'ds_id') and p.ds_status == ZeroParamStatus.NOT_AVAILABLE
            ]
        else:
            params_to_fetch = []

        with deepspeed.zero.GatheredParameters(params_to_fetch, modifier_rank=0):
            module_state_dict = checkpoint['module']
            if custom_load_fn:
                custom_load_fn(src=module_state_dict, dst=self.module)
            else:
                self.module.load_state_dict(
                    module_state_dict,  # TODO
                    strict=strict)

        if checkpoint.get(FROZEN_PARAM_FRAGMENTS, None) is not None:
            saved_frozen_params = checkpoint[FROZEN_PARAM_FRAGMENTS]
            for param in self.module.parameters():
                if param.requires_grad:
                    continue
                if param not in self.param_names:
                    raise ValueError(f"failed to find frozen {param} in named params")
                name = self.param_names[param]
                if hasattr(param, 'ds_id'):
                    param.ds_tensor.data.copy_(saved_frozen_params[name].data)
                else:
                    param.data.copy_(saved_frozen_params[name].data)

    def _get_zero_ckpt_prefix(self, dp_rank, bf16_mode):
        return f'{"bf16_" if bf16_mode else ""}zero_pp_rank_{dp_rank}'

    def _get_rank_zero_ckpt_name(self, checkpoints_path, tag, mp_rank, dp_rank, bf16_mode):
        file_prefix = self._get_zero_ckpt_prefix(dp_rank, bf16_mode=bf16_mode)
        zero_ckpt_name = os.path.join(
            checkpoints_path,
            str(tag),
            f"{file_prefix}_mp_rank_{mp_rank:02d}_optim_states.pt",
        )
        return zero_ckpt_name

    def _get_zero_ckpt_name(self, checkpoints_path, tag):
        mp_rank = 0 if self.mpu is None else self.mpu.get_model_parallel_rank()
        pp_rank = dist.get_rank(group=self.optimizer.dp_process_group)
        bf16_mode = self.bfloat16_enabled()
        return self._get_rank_zero_ckpt_name(checkpoints_path, tag, mp_rank, pp_rank, bf16_mode)

    def _get_ckpt_name(self, checkpoints_path, tag, mp_placeholder=None):
        if mp_placeholder is not None:
            mp_rank_str = mp_placeholder
        else:
            mp_rank = 0 if self.mpu is None else self.mpu.get_model_parallel_rank()
            mp_rank_str = f"{mp_rank:02d}"

        if self.zero_optimization_partition_weights():
            if self.load_universal_checkpoint():
                filename = "zero_pp_rank_0"
            else:
                filename = "zero_pp_rank_{}".format(dist.get_rank(group=self.optimizer.dp_process_group))
            ckpt_name = os.path.join(
                checkpoints_path,
                str(tag),
                f"{filename}_mp_rank_{mp_rank_str}_model_states.pt",
            )
        else:
            ckpt_name = os.path.join(
                checkpoints_path,
                str(tag),
                "mp_rank_" + mp_rank_str + "_model_states.pt",
            )
        return ckpt_name

    def _get_optimizer_ckpt_name(self, checkpoints_path, tag, expp_rank):
        mp_rank = 0 if self.mpu is None else self.mpu.get_model_parallel_rank()
        ckpt_name = os.path.join(checkpoints_path, str(tag),
                                 f'expp_rank_{expp_rank}_mp_rank_{mp_rank:02d}_optim_states.pt')
        return ckpt_name

    @staticmethod
    def _get_expert_ckpt_name(checkpoints_path, layer_id, expert_id, tag, mpu=None):
        mp_rank = 0 if mpu is None else mpu.get_model_parallel_rank()
        if layer_id <= -1:
            # Used to support old checkpoint loading
            ckpt_name = os.path.join(checkpoints_path, '' if tag is None else str(tag),
                                     f'expert_{expert_id}_mp_rank_{mp_rank:02d}_model_states.pt')
        else:
            # Used to support new checkpoint loading
            ckpt_name = os.path.join(checkpoints_path, '' if tag is None else str(tag),
                                     f'layer_{layer_id}_expert_{expert_id}_mp_rank_{mp_rank:02d}_model_states.pt')
        return ckpt_name

    def _get_all_ckpt_names(self, checkpoints_path, tag):
        # It is required that (checkpoints_path, tag) are consistent among all ranks.
        ckpt_file_pattern = self._get_ckpt_name(checkpoints_path, tag, mp_placeholder="*")
        import glob

        ckpt_files = glob.glob(ckpt_file_pattern)
        ckpt_files.sort()
        return ckpt_files

    def load_checkpoint(self,
                        load_dir,
                        tag=None,
                        load_module_strict=True,
                        load_optimizer_states=True,
                        load_lr_scheduler_states=True,
                        load_module_only=False,
                        custom_load_fn=None):
        """
        Load training checkpoint

        Arguments:
            load_dir: Required. Directory to load the checkpoint from
            tag: Checkpoint tag used as a unique identifier for checkpoint, if not provided will attempt to load tag in 'latest' file
            load_module_strict: Optional. Boolean to strictly enforce that the keys in state_dict of module and checkpoint match.
            load_optimizer_states: Optional. Boolean to load the training optimizer states from Checkpoint. Ex. ADAM's momentum and variance
            load_lr_scheduler_states: Optional. Boolean to add the learning rate scheduler states from Checkpoint.
            load_module_only: Optional. Boolean to load only the model weights from the checkpoint. Ex. warmstarting.
            custom_load_fn: Optional. Custom model load function.

        Returns:
            A tuple of ``load_path`` and ``client_state``.
            *``load_path``: Path of the loaded checkpoint. ``None`` if loading the checkpoint failed.
            *``client_state``: State dictionary used for loading required training states in the client code.

        Important: under ZeRO3, one cannot load checkpoint with ``engine.load_checkpoint()`` right
        after ``engine.save_checkpoint()``. It is because ``engine.module`` is partitioned, and
        ``load_checkpoint()`` wants a pristine model. If insisting to do so, please reinitialize engine
        before ``load_checkpoint()``.

        """

        if tag is None:
            latest_tag = "latest_universal" if self.load_universal_checkpoint() else "latest"
            latest_path = os.path.join(load_dir, latest_tag)
            if os.path.isfile(latest_path):
                with open(latest_path, "r") as fd:
                    tag = fd.read().strip()
            else:
                if self.load_universal_checkpoint():
                    raise ValueError(f'Invalid for universal checkpoint: {latest_path} does not exist')
                else:
                    logger.warning(
                        f"Unable to find latest file at {latest_path}, if trying to load latest "
                        "checkpoint please ensure this file exists or pass an explicit checkpoint tag when loading a checkpoint."
                    )
                    return None, None

        if self._optimizer_has_ckpt_event_prologue():
            # Prepare for checkpoint load by ensuring all parameters are partitioned
            self.optimizer.checkpoint_event_prologue()

        load_path, client_states = self._load_checkpoint(load_dir,
                                                         tag,
                                                         load_module_strict=load_module_strict,
                                                         load_optimizer_states=load_optimizer_states,
                                                         load_lr_scheduler_states=load_lr_scheduler_states,
                                                         load_module_only=load_module_only,
                                                         custom_load_fn=custom_load_fn)

        load_zero_checkpoint = load_path is not None and (self.zero_optimization() or self.bfloat16_enabled())
        if load_zero_checkpoint:
            if (load_optimizer_states and not load_module_only) or self.load_universal_checkpoint():
                success = self._load_zero_checkpoint(load_dir, tag, load_optimizer_states=load_optimizer_states)
            else:
                success = False
            if not success:
                self.optimizer._restore_from_bit16_weights()

        if self.zero_nvme_offload_optimizer():
            from shutil import copytree, disk_usage
            offload_dir = self.optimizer.optimizer_swapper.swap_folder
            offload_ckpt_dir = os.path.join(load_dir, tag, "offloaded_tensors")
            _, _, free = disk_usage(offload_dir)
            logger.info(
                f"Copying NVMe offload checkpoint from {offload_ckpt_dir} to {offload_dir}, {free / 1e9:,.2f} GB free on target filesystem..."
            )
            copytree(offload_ckpt_dir, offload_dir, dirs_exist_ok=True)
            _, _, free = disk_usage(offload_dir)
            logger.info(f"Copying complete! {free / 1e9:,.2f} GB free on target filesystem")
            self.optimizer.reset_swap_buffers()

        if self._optimizer_has_ckpt_event_epilogue():
            self.optimizer.checkpoint_event_epilogue()

        if self.load_universal_checkpoint() and not self.zero_optimization_partition_weights():
            self.optimizer.update_lp_params()

        return load_path, client_states

    def _load_checkpoint(self,
                         load_dir,
                         tag,
                         load_module_strict=True,
                         load_optimizer_states=True,
                         load_lr_scheduler_states=True,
                         load_module_only=False,
                         custom_load_fn=None):

        from deepspeed.runtime.state_dict_factory import SDLoaderFactory

        ckpt_list = self._get_all_ckpt_names(load_dir, tag)
        sd_loader = SDLoaderFactory.get_sd_loader(ckpt_list, checkpoint_engine=self.checkpoint_engine)

        is_pipe_parallel = isinstance(self.module, PipelineModule)

        mp_rank = 0 if self.mpu is None else self.mpu.get_model_parallel_rank()
        load_path, checkpoint, _ = sd_loader.load(self.mp_world_size, mp_rank, is_pipe_parallel=is_pipe_parallel)

        if checkpoint is None:
            return None, None

        fetch_z3_params = False
        if self.zero_optimization_partition_weights() and not load_optimizer_states:
            checkpoint['module'] = get_fp32_state_dict_from_zero_checkpoint(load_dir)
            fetch_z3_params = True

        if is_pipe_parallel:
            # Pipeline parallelism uses this to load its own checkpoint files.
            self._curr_ckpt_path = os.path.join(load_dir, tag)

        if self.has_moe_layers:
            # print(checkpoint.keys())
            old_moe_load = False
            if not isinstance(checkpoint['num_experts'], list):
                old_moe_load = True
            DeepSpeedEngine.load_moe_state_dict(load_dir,
                                                tag,
                                                state_dict=checkpoint['module'],
                                                old_moe_load=old_moe_load,
                                                model=self.module,
                                                mpu=self.mpu,
                                                num_experts=self.num_experts,
                                                checkpoint_engine=self.checkpoint_engine)
        if not self.load_universal_checkpoint():
            self.load_module_state_dict(checkpoint=checkpoint,
                                        strict=load_module_strict,
                                        custom_load_fn=custom_load_fn,
                                        fetch_z3_params=fetch_z3_params)

        self.loaded_checkpoint_dp_world_size = checkpoint['dp_world_size']

        optim_checkpoint = None
        if load_module_only:
            deepspeed_states = ['module']
            if self.optimizer is not None and hasattr(self.optimizer, 'refresh_fp32_params'):
                self.optimizer.refresh_fp32_params()
        else:
            has_zero_optimizer_state = self.zero_optimization() or self.bfloat16_enabled()
            if load_optimizer_states and self.optimizer is not None and not has_zero_optimizer_state:
                if self.has_moe_layers:
                    largest_group_name = groups._get_max_expert_size_name()
                    expp_rank = groups._get_expert_parallel_rank(largest_group_name)
                    optim_load_path = self._get_optimizer_ckpt_name(load_dir, tag, expp_rank)
                    optim_checkpoint = self.checkpoint_engine.load(optim_load_path, map_location=torch.device('cpu'))
                else:
                    optim_checkpoint = checkpoint

                if self.fp16_enabled() or self.bfloat16_enabled():
                    self.optimizer.load_state_dict(optim_checkpoint['optimizer'],
                                                   load_optimizer_states=load_optimizer_states)
                else:
                    optim_checkpoint = checkpoint

                self.optimizer.load_state_dict(optim_checkpoint['optimizer'])

            if load_lr_scheduler_states and self.lr_scheduler is not None:
                self.lr_scheduler.load_state_dict(checkpoint['lr_scheduler'])

            if self.random_ltd_enabled() and self.random_ltd_scheduler is not None and 'random_ltd' in checkpoint:
                self.random_ltd_scheduler.load_state_dict(checkpoint['random_ltd'])

            if self.training_dataloader is not None and self.curriculum_learning_enabled(
            ) and 'data_sampler' in checkpoint:
                self.training_dataloader.data_sampler.load_state_dict(checkpoint['data_sampler'])

            def get_sparse_tensor_module_names(original_set, loaded_set, original_parameters, loaded_parameters):
                result = set()

                for name in original_set:
                    if name in loaded_parameters and name not in loaded_set:
                        continue  # parameter existed in previous model and was not sparse
                    result.add(name)

                for name in loaded_set:
                    if name in original_parameters:
                        result.add(name)  # parameter exists in both configs and it was sparse

                return result

            if 'sparse_tensor_module_names' in checkpoint:
                sparse_tensor_module_names = checkpoint['sparse_tensor_module_names']
            elif 'csr_tensor_module_names' in checkpoint:
                sparse_tensor_module_names = checkpoint['csr_tensor_module_names']
            else:
                sparse_tensor_module_names = None
            if sparse_tensor_module_names is not None:
                if load_module_strict:
                    self.sparse_tensor_module_names = sparse_tensor_module_names
                else:
                    self.sparse_tensor_module_names = get_sparse_tensor_module_names(
                        self.sparse_tensor_module_names, sparse_tensor_module_names,
                        dict(self.module.named_parameters()), checkpoint["module"])

            self.global_steps = checkpoint['global_steps']
            self.global_samples = checkpoint.get('global_samples', self.global_steps * self.train_batch_size())
            self.skipped_steps = checkpoint['skipped_steps']
            self.loaded_checkpoint_mp_world_size = checkpoint['mp_world_size']
            deepspeed_states = [
                'module', 'sparse_tensor_module_names', 'skipped_steps', 'global_steps', 'dp_world_size',
                'mp_world_size', 'data_sampler', 'random_ltd'
            ]
        client_state = {}

        if load_lr_scheduler_states:
            deepspeed_states.append('lr_scheduler')
        if load_optimizer_states:
            deepspeed_states.append('optimizer')

        client_state = {key: value for key, value in checkpoint.items() if not key in deepspeed_states}

        if optim_checkpoint is not None:
            client_state['optimizer'] = optim_checkpoint['optimizer']

        return load_path, client_state

    def _load_zero_checkpoint(self, load_dir, tag, load_optimizer_states=True):

        load_serial = None
        # When use loading checkpoint serial, checkpoint loading start from local rank 0,
        # all other local rank would be paused, waiting for its rank-1 peer ready and its notification.
        if self._config.zero_config.pipeline_loading_checkpoint:
            assert self.zero_optimization_stage(
            ) == ZeroStageEnum.weights, "Only stage3 support for pipeline checkpoint loading"
            load_serial = torch.zeros(1).to(self.device)
            if dist.get_local_rank() != 0:
                dist.recv(tensor=load_serial, src=dist.get_rank() - 1)
        if self.load_universal_checkpoint():
            zero_sd_list = None
            checkpoint_folder = f'{os.path.join(load_dir, tag)}'
        else:
            if load_optimizer_states and self.seq_dp_world_size != self.loaded_checkpoint_dp_world_size:
                raise ZeRORuntimeException("The checkpoint being loaded used a DP " \
                    f"world size of {self.loaded_checkpoint_dp_world_size} but the " \
                    f"current world size is {self.seq_dp_world_size}. Automatic adjustment " \
                    "of ZeRO's optimizer state partitioning with a new world size is not " \
                    "currently supported.")
            checkpoint_folder = None
            zero_sd_list = self._get_all_zero_checkpoints(load_dir, tag)
            if zero_sd_list is None:
                return False

        param_shapes = self._get_zero_param_shapes()
        self.optimizer.load_state_dict(state_dict_list=zero_sd_list,
                                       load_optimizer_states=load_optimizer_states,
                                       load_from_fp32_weights=self.zero_load_from_fp32_weights(),
                                       checkpoint_folder=checkpoint_folder,
                                       load_serial=load_serial,
                                       param_shapes=param_shapes)

        if self.load_universal_checkpoint():
            logger.info(f'loaded universal zero checkpoints from {checkpoint_folder} for rank {self.global_rank}')
        else:
            logger.info(f"loading {len(zero_sd_list)} zero partition checkpoints for rank {self.global_rank}")
        return True

    def _get_mp_rank_zero_checkpoint_names(self, load_dir, tag, mp_rank, dp_world_size, bf16_mode):
        zero_ckpt_names = []
        for dp_rank in range(dp_world_size):
            ckpt_name = self._get_rank_zero_ckpt_name(checkpoints_path=load_dir,
                                                      tag=tag,
                                                      mp_rank=mp_rank,
                                                      dp_rank=dp_rank,
                                                      bf16_mode=bf16_mode)
            zero_ckpt_names.append(ckpt_name)

        return zero_ckpt_names

    def _get_all_zero_checkpoint_names(self, load_dir, tag, bf16_mode):
        mp_rank = 0 if self.mpu is None else self.mpu.get_model_parallel_rank()
        zero_ckpt_names = self._get_mp_rank_zero_checkpoint_names(load_dir=load_dir,
                                                                  tag=tag,
                                                                  mp_rank=mp_rank,
                                                                  dp_world_size=self.loaded_checkpoint_dp_world_size,
                                                                  bf16_mode=bf16_mode)
        for i, ckpt_name in enumerate(zero_ckpt_names):
            if not os.path.exists(ckpt_name):
                # transparently handle the old file pattern for optim_states
                if "optim_states.pt" in ckpt_name:
                    ckpt_name_try = ckpt_name.replace("_optim_states.pt", "optim_states.pt")
                    if os.path.exists(ckpt_name_try):
                        zero_ckpt_names[i] = ckpt_name_try
                        continue

        return zero_ckpt_names

    def _get_all_zero_checkpoint_state_dicts(self, zero_ckpt_names):
        zero_sd_list = []
        for i, ckpt_name in enumerate(zero_ckpt_names):
            _state = None
            if ckpt_name is None:
                _state = {OPTIMIZER_STATE_DICT: None}
            # Fully load state for current rank
            elif self.zero_elastic_checkpoint() or dist.get_rank(group=self.optimizer.dp_process_group) == i:
                _state = self.checkpoint_engine.load(
                    ckpt_name,
                    map_location='cpu',
                )
            else:
                _state = {OPTIMIZER_STATE_DICT: None}
            zero_sd_list.append(_state)

        zero_optimizer_sd = [sd[OPTIMIZER_STATE_DICT] for sd in zero_sd_list]
        logger.info(f"successfully read {len(zero_optimizer_sd)} ZeRO state_dicts for rank {self.global_rank}")
        return zero_optimizer_sd

    def _get_all_zero_checkpoints(self, load_dir, tag):
        for bf16_mode in [self.bfloat16_enabled(), not self.bfloat16_enabled()]:
            zero_ckpt_names = self._get_all_zero_checkpoint_names(load_dir, tag, bf16_mode)
            if zero_ckpt_names is not None:
                # Warn if loading checkpoint of different bit16 type
                if bf16_mode is not self.bfloat16_enabled():
                    checkpoint_bit16 = BFLOAT16 if bf16_mode else FP16
                    engine_bit16 = BFLOAT16 if self.bfloat16_enabled() else FP16
                    logger.warning(f'Loading {checkpoint_bit16} zero checkpoints into {engine_bit16} training engine')
                return self._get_all_zero_checkpoint_state_dicts(zero_ckpt_names)

        return None

    def _checkpoint_tag_validation(self, tag):
        if self.checkpoint_tag_validation_enabled():
            s_hash = hashlib.sha1(tag.encode())
            bhash = torch.ByteTensor([s_hash.digest()]).flatten().to(self.device)
            max_bhash = bhash.clone()
            min_bhash = bhash.clone()
            dist.all_reduce(max_bhash, op=dist.ReduceOp.MAX)
            dist.all_reduce(min_bhash, op=dist.ReduceOp.MIN)
            valid = all(min_bhash == bhash) and all(max_bhash == bhash)
            msg = (f"[rank={dist.get_rank()}] The checkpoint tag name '{tag}' is not consistent across "
                   "all ranks. Including rank unique information in checkpoint tag could cause issues when "
                   "restoring with different world sizes.")
            if self.checkpoint_tag_validation_fail():
                assert valid, msg
            elif not valid:
                logger.warning(msg)

    def save_checkpoint(self, save_dir, tag=None, client_state={}, save_latest=True, exclude_frozen_parameters=False):
        """Save training checkpoint

        Arguments:
            save_dir: Required. Directory for saving the checkpoint
            tag: Optional. Checkpoint tag used as a unique identifier for the checkpoint, global step is
                used if not provided. Tag name must be the same across all ranks.
            client_state: Optional. State dictionary used for saving required training states in the client code.
            save_latest: Optional. Save a file 'latest' pointing to the latest saved checkpoint.
            exclude_frozen_parameters: Optional. Exclude frozen parameters from checkpointed state.
        Important: all processes must call this method and not just the process with rank 0. It is
        because each process needs to save its master weights and scheduler+optimizer states. This
        method will hang waiting to synchronize with other processes if it's called just for the
        process with rank 0.

        """
        if self._optimizer_has_ckpt_event_prologue():
            # Custom preparation for checkpoint save, if applicable
            self.optimizer.checkpoint_event_prologue()

        rank = self.local_rank if self.use_node_local_storage() else self.global_rank

        # This is to make sure the checkpoint names are created without collision
        # There seems to be issue creating them in parallel

        # Ensure save_dir directory exists
        if rank == 0:
            self.checkpoint_engine.makedirs(save_dir, exist_ok=True)
        dist.barrier()

        if tag is None:
            tag = f"global_step{self.global_steps}"

        # Ensure tag is a string
        tag = str(tag)
        self.checkpoint_engine.create(tag)

        # Ensure checkpoint tag is consistent across ranks
        self._checkpoint_tag_validation(tag)

        if self.has_moe_layers:
            self.save_non_zero_checkpoint = False
            self._create_checkpoint_file(save_dir, tag, False)
            self._save_moe_checkpoint(save_dir,
                                      tag,
                                      client_state=client_state,
                                      exclude_frozen_parameters=exclude_frozen_parameters)

        # We distribute the task of saving layer checkpoint files among
        # data parallel instances, so all procs should call _save_checkpoint.
        # All procs then call module_state_dict(), but only procs of data
        # parallel rank 0 save the general model params.
        if not self.has_moe_layers:
            self._create_checkpoint_file(save_dir, tag, False)
            self._save_checkpoint(save_dir,
                                  tag,
                                  client_state=client_state,
                                  exclude_frozen_parameters=exclude_frozen_parameters)

        if self.save_zero_checkpoint:
            self._create_zero_checkpoint_files(save_dir, tag)
            self._save_zero_checkpoint(save_dir, tag)

        if self.zero_nvme_offload_optimizer():
            from shutil import copytree, disk_usage
            offload_dir = self.optimizer.optimizer_swapper.swap_folder
            offload_ckpt_dir = os.path.join(save_dir, tag, "offloaded_tensors")
            _, _, free = disk_usage(save_dir)
            logger.info(
                f"Copying NVMe offload files from {offload_dir} to {offload_ckpt_dir}, {free / 1e9:,.2f} GB free on target filesystem..."
            )
            copytree(offload_dir,
                     offload_ckpt_dir,
                     ignore=lambda _, dir_list: list(filter(lambda x: 'gradient' in x, dir_list)),
                     dirs_exist_ok=False)
            _, _, free = disk_usage(save_dir)
            logger.info(f"Copying complete! {free / 1e9:,.2f} GB free on target filesystem")

        if self._optimizer_has_ckpt_event_epilogue():
            self.optimizer.checkpoint_event_epilogue()

        # Save latest checkpoint tag
        self.checkpoint_engine.commit(tag)
        if save_latest and rank == 0:
            with open(os.path.join(save_dir, 'latest'), 'w') as fd:
                fd.write(tag)

        dist.barrier()

        return True

    def _get_non_moe_state_dict(self, full_state_dict):
        """
            Get the state dict of the non-moe layers
        """
        for key in list(full_state_dict.keys()):
            if 'expert' in key and 'moe.gate.wg.weight' not in key:
                full_state_dict.pop(key)

        return full_state_dict

    def _save_moe_checkpoint(self, save_dir, tag, client_state={}, exclude_frozen_parameters=False):
        save_path = self._get_ckpt_name(save_dir, tag)
        # A hack to save the checkpointing directory. Pipeline parallelism overrides
        # module_state_dict() and uses this path to save the model. module_state_dict()
        # then instead just returns None.

        # Using layer_#_export_# to save the model's expert state_dict
        moe_layer_id = 0
        for n_module, module in self.module.named_modules():
            if isinstance(module, MoE):  # and deepspeed.comm.get_rank() == 0:
                group_name = module.expert_group_name
                num_local_experts = module.num_local_experts
                expp_rank = groups._get_expert_parallel_rank(group_name)
                exp_dp_rank = groups._get_expert_data_parallel_rank(group_name)
                # print(expp_rank, exp_dp_rank)
                if exp_dp_rank != 0:
                    moe_layer_id += 1
                    continue

                # get all moe parameters
                moe_state_dict = {}
                for n, p in module.state_dict().items():
                    if 'expert' in n and 'moe.gate.wg.weight' not in n:
                        moe_state_dict[n_module + '.' + n] = p
                moe_str_prefix = '.deepspeed_moe.experts.deepspeed_experts.'
                # print(moe_state_dict.keys()) # until now, everything is fine. So the bug happens at next few lines
                # Reorder the moe name rank, so that each checkpoint only has one expert
                experts_state_dict = defaultdict(dict)
                for key in list(moe_state_dict.keys()):
                    m = re.match(f".*{moe_str_prefix}([0-9]+).*", key)

                    local_expert_id = None
                    if not m:
                        logger.warning(f'No expert found in key {key}.')
                    else:
                        local_expert_id = m.group(1)

                    global_expert_id = expp_rank * \
                        num_local_experts + int(local_expert_id)
                    expert_key = key.replace(f'{moe_str_prefix}{local_expert_id}',
                                             f'{moe_str_prefix}{global_expert_id}')
                    # truncating extra tensor (shared) storage
                    truncated = moe_state_dict.pop(key).clone().detach()
                    experts_state_dict[str(global_expert_id)][expert_key] = truncated

                # let save the moe parameters
                for global_expert_id, expert_state_dict in experts_state_dict.items():
                    # save the moe parameters
                    moe_save_path = self._get_expert_ckpt_name(save_dir, moe_layer_id, global_expert_id, tag, self.mpu)
                    if self.random_ltd_enabled():
                        expert_state_dict = remove_random_ltd_state_dict(expert_state_dict)
                    self.checkpoint_engine.save(expert_state_dict, moe_save_path)
                moe_layer_id += 1

        self._curr_ckpt_path = os.path.join(save_dir, tag)

        largest_group_name = groups._get_max_expert_size_name()
        expp_rank = groups._get_expert_parallel_rank(largest_group_name)
        exp_dp_rank = groups._get_expert_data_parallel_rank(largest_group_name)

        # In the case of E + D parallelism, only the
        # first expert parallel group should save the expert weights
        # since each expert parallel group is a copy of the model's experts
        if exp_dp_rank == 0:
            # Save optimizer states. They are different across each exp parallel rank.
            optimizer_state = {
                'optimizer': self.optimizer.state_dict() if self.optimizer and not self.zero_optimization() else None
            }
            # TODO: why use BufferedWriter not the path
            file_path = self._get_optimizer_ckpt_name(save_dir, tag, expp_rank)
            self.checkpoint_engine.save(optimizer_state, file_path)

        # Load flow uses below saved file for model parameters, RNG and more
        if groups._get_data_parallel_rank() == 0:
            # Get non-moe parameters
            # Classes DeepSpeedEngine and PipelineEngine have different behavior for method module_state_dict.
            # DeepSpeedEngine returns the state dict, where PipelineEngine saves the state dict and returns None.
            # We need to get the state dict, therefore, call to DeepSpeedEngine (base class for PipelineEngine)
            model_state_dict = self._get_non_moe_state_dict(
                DeepSpeedEngine.module_state_dict(self, exclude_frozen_parameters=exclude_frozen_parameters))

            # TODO: update num experts info,.. in checkpoint
            state = {
                'module':
                model_state_dict,
                'lr_scheduler':
                self.lr_scheduler.state_dict() if self.lr_scheduler is not None else None,
                'data_sampler':
                self.training_dataloader.data_sampler.state_dict() if
                (self.training_dataloader is not None and self.curriculum_learning_enabled()) else None,
                'random_ltd':
                self.random_ltd_scheduler.state_dict() if self.random_ltd_enabled() else None,
                'sparse_tensor_module_names':
                self.sparse_tensor_module_names,
                'skipped_steps':
                self.skipped_steps,
                'global_steps':
                self.global_steps,
                'global_samples':
                self.global_samples,
                'dp_world_size':
                self.dp_world_size,
                'mp_world_size':
                self.mp_world_size,
                'num_experts':
                self.num_experts
            }
            state.update(client_state)
            logger.info(f'Saving model checkpoint: {save_path}')
            self.checkpoint_engine.save(state, save_path)

    def _create_checkpoint_file(self, save_dir, tag, zero_checkpoint):
        name_function = (self._get_zero_ckpt_name if zero_checkpoint else self._get_ckpt_name)
        try:
            checkpoint_name = name_function(save_dir, tag)
            path = os.path.dirname(checkpoint_name)
            self.checkpoint_engine.makedirs(path, exist_ok=True)
        except:
            logger.error(f"Failed saving model checkpoint to {save_dir} with tag {tag}")
            return False

        return True

    def _create_zero_checkpoint_files(self, save_dir, tag):
        success = True
        # zero checkpoint files are created sequentially
        for rank in range(dist.get_world_size(self.optimizer.dp_process_group)):
            if rank == self.global_rank:
                success = self._create_checkpoint_file(save_dir, tag, True)

            dist.barrier(group=self.optimizer.dp_process_group)

        return success

    def _save_checkpoint(self, save_dir, tag, client_state={}, exclude_frozen_parameters=False):

        save_path = self._get_ckpt_name(save_dir, tag)

        zero_optimizer_state = self.zero_optimization() or self.bfloat16_enabled()

        save_frozen_param = self.zero_optimization_partition_gradients() and not exclude_frozen_parameters

        # A hack to save the checkpointing directory. Pipeline parallelism overrides
        # module_state_dict() and uses this path to save the model. module_state_dict()
        # then instead just returns None.  The module_state_dict() implementation in
        # PipelineEngine expects the save path to be set in self._curr_ckpt_path.
        self._curr_ckpt_path = os.path.join(save_dir, tag)
        module = self.module_state_dict(exclude_frozen_parameters=exclude_frozen_parameters)
        self._curr_ckpt_path = None

        state = dict(module=module,
                     buffer_names=self._get_buffer_names(),
                     optimizer=self.optimizer.state_dict() if self.optimizer and not zero_optimizer_state else None,
                     param_shapes=self._get_zero_param_shapes() if self.optimizer and zero_optimizer_state else None,
                     frozen_param_shapes=self._get_zero_frozen_param_attributes(self._get_param_shape_func)
                     if save_frozen_param else None,
                     shared_params=self._get_shared_params() if self.optimizer and zero_optimizer_state else None,
                     frozen_param_fragments=self._get_zero_frozen_param_attributes(self._get_param_fragment_func)
                     if save_frozen_param else None,
                     lr_scheduler=self.lr_scheduler.state_dict() if self.lr_scheduler is not None else None,
                     data_sampler=self.training_dataloader.data_sampler.state_dict() if
                     (self.training_dataloader is not None and self.curriculum_learning_enabled()) else None,
                     random_ltd=self.random_ltd_scheduler.state_dict() if self.random_ltd_enabled() else None,
                     sparse_tensor_module_names=self.sparse_tensor_module_names,
                     skipped_steps=self.skipped_steps,
                     global_steps=self.global_steps,
                     global_samples=self.global_samples,
                     dp_world_size=self.seq_dp_world_size,
                     mp_world_size=self.mp_world_size,
                     ds_config=self.config,
                     ds_version=version)
        state.update(client_state)

        if self.save_non_zero_checkpoint:
            log_dist(message=f'Saving model checkpoint: {save_path}', ranks=[0, 1])
            self.checkpoint_engine.save(state, save_path)

    def _get_buffer_names(self):
        buffer_names = []

        # we save buffer names so that we could extract later the real buffers from the saved
        # state_dict["module"] in the non-zero checkpoint - the buffers are already there but they
        # are intermixed with param placeholders

        # have to traverse the tree to be able to skip non-persistent buffers
        def get_layer_named_buffers(module, prefix=""):
            for name, buf in module.named_buffers(recurse=False):
                if buf is not None and name not in module._non_persistent_buffers_set:
                    buffer_names.append(prefix + name)

            for name, child in module.named_children():
                if child is not None:
                    get_layer_named_buffers(child, prefix + name + ".")

        get_layer_named_buffers(self.module, prefix="")

        return buffer_names

    def _get_param_shape_func(self, param):
        return param.ds_shape if hasattr(param, 'ds_id') else param.shape

    def _get_param_fragment_func(self, param):
        return param.ds_tensor.detach().cpu() if hasattr(param, 'ds_id') else param.detach().cpu()

    def _get_zero_frozen_param_attributes(self, attr_func):
        frozen_param_fragments = OrderedDict()

        for param in self.module.parameters():
            if param.requires_grad:
                continue
            if param not in self.param_names:
                raise ValueError(f"failed to find frozen {param} in named params")
            name = self.param_names[param]
            frozen_param_fragments[name] = attr_func(param)

        return frozen_param_fragments

    def _get_zero_param_shapes(self):
        """Returns a dict of name to shape mapping, only for the flattened fp32 weights saved by the
        optimizer. the names are exactly as in state_dict. The order is absolutely important, since
        the saved data is just flattened data with no identifiers and requires reconstruction in the
        same order it was saved.
        We can't rely on self.module.named_parameters() to get the saved tensors, as some params
        will be missing and others unsaved and then it'd be impossible to reconstruct state_dict
        from the flattened weights.
        optimizer.bit16_groups seems to be the easiest to use as it's in all zeroX versions.
        """
        param_group_shapes = []
        cnt = 0
        numel = 0

        # zero2 started using a round_robin_bit16_groups which is a shuffled version of bit16_groups -
        # if we don't use it, we get parameters ordered incorrectly
        if hasattr(self.optimizer, "round_robin_bit16_groups"):
            bit16_groups = self.optimizer.round_robin_bit16_groups
        elif self.bfloat16_enabled() and hasattr(self.optimizer, "bf16_groups"):
            bit16_groups = self.optimizer.bf16_groups
        else:
            bit16_groups = self.optimizer.bit16_groups if self.zero_optimization_stage(
            ) == 2 else self.optimizer.fp16_groups

        for bit16_group in bit16_groups:
            param_shapes = OrderedDict()
            for param in bit16_group:
                cnt += 1
                numel += param.ds_numel if hasattr(param, "ds_numel") else param.numel()
                shape = param.ds_shape if hasattr(param, "ds_shape") else param.shape
                if param not in self.param_names:
                    raise ValueError(f"failed to find optimizer param in named params")
                name = self.param_names[param]
                param_shapes[name] = shape

                # uncomment to debug zero_to_fp32.py problems
                # if self.global_rank == 0: print(f"saving param {name} {shape} (numel={shape.numel()})")
            param_group_shapes.append(param_shapes)
        # if self.global_rank == 0: print(f"Total saved {numel} numels in {cnt} params")

        return param_group_shapes

    def _get_shared_params(self):
        """
        Returns a dict of shared params, which can later be used to reconstruct the original state dict,
        e.g. in `zero_to_fp32`. Each dict entry is a pair of param names, where the key is the name
        of the variable that isn't stored and the value is the actual param holding data.
        """
        shared_index = {}
        shared_params_by_full_name = {}

        is_zero3_model = (self.zero_optimization_partition_weights()
                          and any(hasattr(param, "ds_id") for param in self.module.parameters()))

        def get_layer_state_dict(module, prefix=""):
            # handle params
            for name, param in module.named_parameters(recurse=False):
                if param is None or (is_zero3_model and not hasattr(param, "ds_id")):
                    continue
                key = prefix + name

                # When weights are manged by stage 3, we can't rely on param.data_ptr() as it will be reused
                # as weights get gathered and reduced, but param.ds_id is unique across all zero weights
                # (and shared params will have the same param.ds_id)
                param_id = param.ds_id if is_zero3_model else param.data_ptr()

                if param_id in shared_index:
                    # shared weights
                    #print(f"`{key}` is shared with `{shared_index[param_id]}`")
                    shared_params_by_full_name[key] = shared_index[param_id]
                else:
                    shared_index[param_id] = key

            for name, child in module.named_children():
                if child is not None:
                    get_layer_state_dict(child, prefix + name + ".")

        if dist.get_rank() == 0:
            get_layer_state_dict(self.module, prefix="")

        return shared_params_by_full_name

    def _copy_recovery_script(self, save_path):
        base_dir = os.path.dirname(os.path.dirname(__file__))
        script = "zero_to_fp32.py"
        src = os.path.join(base_dir, "utils", script)
        dst = os.path.join(save_path, script)
        #logger.info(f"creating recovery script {dst}")
        copyfile(src, dst)
        self._change_recovery_script_permissions(dst)

    def _change_recovery_script_permissions(self, dst):
        # make executable (safeguard for file shares - Azure as example)
        try:
            os.chmod(dst, os.stat(dst).st_mode | stat.S_IEXEC)
        except (FileNotFoundError, PermissionError) as e:
            #this message is used in unit test TestZeRONonDistributed
            logger.info(
                f'Warning: Could not change permissions for {dst} due to error: {e}. Continuing without changing permissions.'
            )

    def _save_zero_checkpoint(self, save_path, tag):
        zero_checkpoint_name = self._get_zero_ckpt_name(save_path, tag)
        zero_sd = dict(optimizer_state_dict=self.optimizer.state_dict(), ds_config=self.config, ds_version=version)
        self.checkpoint_engine.save(zero_sd, zero_checkpoint_name)

        if self.global_rank == 0:
            self._copy_recovery_script(save_path)
        ckpt_type = 'zero' if self.zero_optimization() else 'bf16_zero'
        logger.info(f'{ckpt_type} checkpoint saved {zero_checkpoint_name}')

    def _replace_module_consolidated_state_dict(self):
        """
        Get a full non-partitioned state_dict with fp16 weights on cpu.
        Important: this function must be called on all ranks and not just rank 0.
        This is similar to nn.Module.state_dict (modelled after _save_to_state_dict)
        This method is used for tensor parallel training.

        Returns:
        OrderedDict: The consolidated state dictionary if the current process rank is 0, otherwise None.
        """
        #TODO: If we use both Zero3 and tensor parallel simultaneously
        # we need to consolidate the gather mechanisms of both.
        state_dict = OrderedDict() if dist.get_rank() == 0 else None

        def get_layer_state_dict(module, prefix=""):
            with GatherReplacedLayerParams(list(module.parameters(recurse=False)), module, enabled=True):
                for name, param in module.named_parameters(recurse=False):
                    if param is None:
                        continue
                    key = prefix + name
                    if (dist.get_rank() == 0):
                        state_dict[key] = param.detach().cpu()
                        # print(key,module, param.detach().cpu().shape)

            for name, child in module.named_children():
                if child is not None:
                    get_layer_state_dict(child, prefix + name + ".")

        get_layer_state_dict(self.module, prefix="")

        # ensure that all GPU communication tasks are completed before the process exits
        get_accelerator().synchronize()
        return state_dict

    def _consolidated_16bit_state_dict(self, exclude_frozen_parameters=False):
        """
        Consolidate the 16-bit state dictionary.
        """
        if self.zero_optimization_stage() == ZeroStageEnum.weights:
            return self._zero3_consolidated_16bit_state_dict(exclude_frozen_parameters)
        elif self.autotp_size() > 1:
            return self._replace_module_consolidated_state_dict()

        raise ValueError("consolidated_16bit_state_dict is only applicable to cases where weights are partitioned, "
                         "including Zero Stage 3 and tensor parallelism.")

    def _zero3_consolidated_16bit_state_dict(self, exclude_frozen_parameters=False):
        """
        Get a full non-partitioned state_dict with fp16 weights on cpu.
        Important: this function must be called on all ranks and not just rank 0.
        This is similar to nn.Module.state_dict (modelled after _save_to_state_dict), but:
        1. consolidates the weights from different partitions on gpu0
        2. works on one layer at a time to require as little gpu0 memory as possible, by
        moving the already consolidated weights to cpu
        3. takes care to keep the shared params shared when gradually copying the params to cpu
        Returns:
            a consolidated fp16 ``state_dict`` on cpu on rank 0, ``None`` on other ranks
        """
        if not self.zero_optimization_partition_weights():
            raise ValueError("this function requires ZeRO-3 mode")

        state_dict = OrderedDict() if dist.get_rank() == 0 else None
        shared_params = {}

        def get_layer_state_dict(module, prefix=""):
            # gather one layer at a time to be memory-efficient
            # must use modifier_rank=0 to release GPU memory after each layer gathered
            #see_memory_usage("before GatheredParameters", force=True)
            with deepspeed.zero.GatheredParameters(list(module.parameters(recurse=False)), modifier_rank=0):
                if dist.get_rank() == 0:
                    # handle params
                    for name, param in module.named_parameters(recurse=False):
                        if param is None or (exclude_frozen_parameters and not param.requires_grad):
                            continue
                        key = prefix + name
                        # can't rely on param.data_ptr() as it will be reused as weights gets
                        # gathered and reduced, but param.ds_id is unique across all zero weights
                        # (and shared params will have the same param.ds_id)
                        if param.ds_id in shared_params:
                            # shared weights
                            #print(f"`{key}` is shared with `{shared_params[param.ds_id]}`")
                            state_dict[key] = state_dict[shared_params[param.ds_id]]
                        else:
                            state_dict[key] = param.detach().cpu()
                            shared_params[param.ds_id] = key
                        #print(f"param {param.ds_id} {param.shape} {key} ")

                    # now buffers - not sure if need to take care of potentially shared weights here
                    for name, buf in module.named_buffers(recurse=False):
                        if (buf is not None and name not in module._non_persistent_buffers_set):
                            state_dict[prefix + name] = buf.detach().cpu()
            #see_memory_usage("after GatheredParameters", force=True)

            for name, child in module.named_children():
                if child is not None:
                    get_layer_state_dict(child, prefix + name + ".")

        # Prepare for checkpoint save by ensuring all parameters are partitioned
        if self._optimizer_has_ckpt_event_prologue():
            self.optimizer.checkpoint_event_prologue()

        see_memory_usage("before get_layer_state_dict", force=False)
        get_layer_state_dict(self.module, prefix="")
        see_memory_usage("after get_layer_state_dict", force=False)

        if self._optimizer_has_ckpt_event_epilogue():
            self.optimizer.checkpoint_event_epilogue()

        return state_dict

    def save_fp16_model(self, save_dir, save_filename="pytorch_model.bin"):
        """has been renamed to save_16bit_model, keeping this around for backwards
        compatibility"""
        return self.save_16bit_model(save_dir, save_filename)

    def save_16bit_model(self, save_dir, save_filename="pytorch_model.bin", exclude_frozen_parameters=False):
        """
        Save 16bit model weights

        This method saves the 16bit model weights at the desired destination.

        Arguments:
            save_dir: Required. Directory for saving the model
            save_filename: Optional. Filename to save to. Defaults to ``pytorch_model.bin``
            exclude_frozen_parameters: Optional. Exclude frozen parameters from checkpointed state.

        Returns:
            ``True`` when a model has been saved, ``False`` otherwise. It will not be saved if
            stage3_gather_16bit_weights_on_model_save is ``False``.

        Important: all processes must call this method and not just the process with rank 0. It is
        because the processes need to work in sync to gather the weights. This method will hang
        waiting to synchronize with other processes if it's called just for the process with rank 0.

        """

        path = os.path.join(save_dir, save_filename)

        if self.zero_optimization_partition_weights():
            if self.zero_gather_16bit_weights_on_model_save():
                # consolidation is expensive in time and memory and therefore isn't a default
                state_dict = self._zero3_consolidated_16bit_state_dict(
                    exclude_frozen_parameters=exclude_frozen_parameters)
            else:
                # the model will be bogus if not consolidated so don't confuse the user by saving it
                logger.info(
                    f"Did not save the model {path} because stage3_gather_16bit_weights_on_model_save is False")
                return False
        else:
            state_dict = self.module_state_dict(exclude_frozen_parameters=exclude_frozen_parameters)

        tag = f"global_step{self.global_steps}"
        tag = str(tag)
        self.checkpoint_engine.create(tag)

        if dist.get_rank() == 0:
            self.checkpoint_engine.makedirs(save_dir, exist_ok=True)
            logger.info(f"Saving model weights to {path}, tag: {tag}")
            self.checkpoint_engine.save(state_dict, path)

        self.checkpoint_engine.commit(tag)

        return True

    def empty_partition_cache(self):
        """
        Release GPU memory consumed by offloaded model parameters.
        """
        if hasattr(self.optimizer, 'empty_partition_cache'):
            self.optimizer.empty_partition_cache()
            gc.collect()
            get_accelerator().empty_cache()

    def compile(self, backend=get_accelerator().get_compile_backend(), compile_kwargs={}, schedule=None) -> None:
        """Compile the module using the specified backend and kwargs.
        If a compiler_fn is set, it will be used instead of torch.compile().
        """
        # Avoid graph breaks
        deepspeed.utils.nvtx.enable_nvtx = False

        if not is_compile_supported():
            raise RuntimeError("compile is not supported in your version of PyTorch.")

        if self.is_compiled:
            return

        if 'backend' in compile_kwargs:
            logger.warning("The `backend` in `compile_kwargs` will be overridden. Use the `backend` argument instead.")

        print(f"Compiling deepcompile={self.is_deepcompile_enabled()} backend={backend}")

        if self.is_deepcompile_enabled():
            assert self.zero_optimization_stage() == ZeroStageEnum.optimizer_states \
                or self.zero_optimization_stage() == ZeroStageEnum.weights \
                , "Currently DeepCompile supports stage 1 or 3 only."

            if schedule is not None:

                def passes_name_to_fn(passes):
                    for p in passes:
                        assert callable(p) or p in opt_passes, f"Unknown pass {p}"
                    return [p if callable(p) else opt_passes[p] for p in passes]

                schedule = [(step, passes_name_to_fn(passes)) for step, passes in schedule]

            assert backend in ['inductor', 'eager'], f"Backend {backend} is not supported for DeepCompile."

            compile_config = self._config.compile_config
            if (("zero_optimization" in self.config and "offload_optimizer" in self.config["zero_optimization"]
                 and "offload_param" in self.config["zero_optimization"])
                    and self._config.zero_config.offload_param.device == "cpu"
                    and self._config.zero_config.offload_optimizer.device == "cpu"):
                compile_config.offload_parameters = True
            if self.zero_optimization_stage() == ZeroStageEnum.optimizer_states:
                backend = init_z1(self, backend, compile_config, compile_kwargs, schedule)
            elif self.zero_optimization_stage() == ZeroStageEnum.weights:
                backend = init_z3(self, backend, compile_config, compile_kwargs, schedule)

        # create new dict to avoid modifying original dict
        self.module.compile(**{**compile_kwargs, 'backend': backend})

        self._is_compiled = True

    def get_compile_time(self):
        from deepspeed.compile.backend import opt_pass_times
        return opt_pass_times

    def register_compile_pass(self, pass_name: str, pass_fn: Callable) -> None:
        register_compile_pass(pass_name, pass_fn)

    def is_deepcompile_enabled(self):
        return self._config.compile_config.deepcompile

    @property
    def is_compiled(self) -> bool:
        return self._is_compiled

    def offload_states(self,
                       include: Container[OffloadStateTypeEnum] = None,
                       device: OffloadDeviceEnum = OffloadDeviceEnum.cpu,
                       pin_memory: bool = True,
                       non_blocking: bool = False) -> None:
        """Offload the engine's states to the specified device.

        Arguments:
            include: Optional. The set of states to offload. If not provided, all states are offloaded.
            device: Optional. The device to move the ZeRO optimizer buffers to. Currently only `OffloadDeviceEnum.cpu` is supported.
            pin_memory: Optional. Whether to pin the memory of the offloaded states.
            non_blocking: Optional. Whether to offload the states asynchronously.
        """
        assert self.zero_optimization_stage(
        ) == ZeroStageEnum.weights, "Moving buffers across devices is supported only for ZeRO stage 3."

        opt_offload_config = self.zero_offload_optimizer()
        assert opt_offload_config is None or opt_offload_config.device == OffloadDeviceEnum.none, "Moving states across devices is not supported for offloaded optimizer states."
        param_offload_config = self.zero_offload_param()
        assert param_offload_config is None or param_offload_config.device == OffloadDeviceEnum.none, "Moving states across devices is not supported for offloaded parameters."

        assert not self.zero_offload_param(), "Moving states across devices is not supported for offloaded parameters."

        if device == OffloadDeviceEnum.none:
            logger.warning("No device specified for offloading states.")
            return

        if device == OffloadDeviceEnum.nvme:
            raise ValueError("NVMe offload is not supported for offloading states.")

        self.optimizer.offload_states(include=include, device=device, pin_memory=pin_memory, non_blocking=non_blocking)

    def reload_states(self, non_blocking: bool = False) -> None:
        """Reload the engine states to the original device.

        Arguments:
            non_blocking: Optional. Whether to offload the states asynchronously.
        """
        assert self.zero_optimization_stage(
        ) == ZeroStageEnum.weights, "Moving buffers back is supported only for ZeRO stage 3."
        self.optimizer.reload_states(non_blocking=non_blocking)<|MERGE_RESOLUTION|>--- conflicted
+++ resolved
@@ -108,7 +108,7 @@
 
 from deepspeed.runtime.config import DtypeEnum
 
-from deepspeed.compile.util import is_deepcompile_supported, get_deepcompile_handle, pre_backward
+from deepspeed.compile.util import is_deepcompile_supported, get_deepcompile_handle, deepcompile_backward_prologue
 from deepspeed.compile.backend import register_compile_pass, opt_passes
 from deepspeed.compile.passes import zero3_compile, prefetch, selective_gather
 from deepspeed.compile.init_z1 import init_z1
@@ -278,8 +278,9 @@
         # Configure distributed model
         self._configure_distributed_model(model)
 
-        self.module_forward_pre_hook = self._create_module_forward_pre_hook()
-        self.module_forward_post_hook = self._create_module_forward_post_hook()
+        if not self.is_deepcompile_enabled():
+            self.module_forward_pre_hook = self._create_module_forward_pre_hook()
+            self.module_forward_post_hook = self._create_module_forward_post_hook()
 
         # needed for zero_to_fp32 weights reconstruction to remap nameless data to state_dict
         self.param_names = {param: name for name, param in model.named_parameters()}
@@ -1995,16 +1996,12 @@
         if self.module.training and self.random_ltd_enabled():
             self.random_ltd_scheduler.update_seq(self.global_steps)
 
-<<<<<<< HEAD
-        if self.zero_optimization_partition_weights() and not self.is_compiled:
-=======
         if self.training_dataloader is None:
             self.tput_timer.start()
 
         self._start_timers(self.engine_timers.forward_timers)
 
         if self.zero_optimization_partition_weights():
->>>>>>> 29e9fd53
             # Enable automated discovery of external parameters by indicating that
             # we are in a forward pass.
             for module in self.module.modules():
@@ -2014,20 +2011,11 @@
             inputs = self._cast_inputs_half(inputs)
             return_modified = True
 
-<<<<<<< HEAD
-        if self.is_deepcompile_enabled():
-            self.launch_compile_passes(self.global_steps)
-
-        loss = self.module(*inputs, **kwargs)
-
-        if self.zero_optimization_partition_weights() and not self.is_compiled:
-=======
         if return_modified:
             return inputs, kwargs
 
     def _forward_epilogue(self):
         if self.zero_optimization_partition_weights():
->>>>>>> 29e9fd53
             # Disable automated discovery of external parameters
             for module in self.module.modules():
                 module._parameters._in_forward = False
@@ -2052,6 +2040,10 @@
         """
         if self.autotuning_profile_model_info():
             ma = get_ma_status()
+
+        if self.is_deepcompile_enabled():
+            # We can't have this in forward prologue as the compiler compiles hooks including the forward prologue.
+            self.launch_compile_passes(self.global_steps)
 
         loss = self.module(*inputs, **kwargs)
 
@@ -2124,14 +2116,9 @@
         if self.scale_wrt_gas is not None:
             scale_wrt_gas = self.scale_wrt_gas
 
-<<<<<<< HEAD
+        # scale loss w.r.t. gradient accumulation if reduction is not disabled
         do_gradient_reduction = self.enable_backward_allreduce and not self.inside_no_sync_ctxt and not self.is_deepcompile_enabled(
         )
-
-=======
->>>>>>> 29e9fd53
-        # scale loss w.r.t. gradient accumulation if reduction is not disabled
-        do_gradient_reduction = self.enable_backward_allreduce and not self.inside_no_sync_ctxt
         if do_gradient_reduction and self.gradient_accumulation_steps() > 1 and scale_wrt_gas:
             loss = self._scale_loss_by_gas(loss.float())
 
@@ -2148,6 +2135,9 @@
                     )]
                     self.monitor.write_events(self.summary_events)
 
+        if self.is_deepcompile_enabled():
+            deepcompile_backward_prologue(self.is_gradient_accumulation_boundary())
+
         return loss
 
     def _backward_epilogue(self):
@@ -2155,18 +2145,12 @@
         if self.enable_backward_allreduce and not self.inside_no_sync_ctxt:
             # Traditional code path that allreduces the module parameter grads
             self.allreduce_gradients()
+
         self._stop_timers(self.engine_timers.backward_reduce_timers)
         see_memory_usage("Engine after backward", force=self.memory_breakdown())
 
     def _do_optimizer_backward(self, loss, retain_graph):
         self._start_timers(self.engine_timers.backward_inner_timers)
-<<<<<<< HEAD
-
-        if self.is_deepcompile_enabled():
-            pre_backward(self.is_gradient_accumulation_boundary())
-
-=======
->>>>>>> 29e9fd53
         if self.zero_optimization():
             self.optimizer.is_gradient_accumulation_boundary = self.is_gradient_accumulation_boundary()
             self.optimizer.backward(loss, retain_graph=retain_graph)
