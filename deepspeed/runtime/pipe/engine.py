--- conflicted
+++ resolved
@@ -779,10 +779,6 @@
                 loaded = batch[0].clone().to(self.device).detach()
                 loaded.requires_grad = loaded.is_floating_point()
             else:
-<<<<<<< HEAD
-                # XXX: torch 1.6.0 DataLoader will auto convert tuple to list
-=======
->>>>>>> 0b7a760c
                 assert isinstance(batch[0], (tuple, list))
                 # Assume list or tuple
                 loaded = []
