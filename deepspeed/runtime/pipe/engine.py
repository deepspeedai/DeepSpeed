--- conflicted
+++ resolved
@@ -973,11 +973,7 @@
             if isinstance(inputs, tuple):
                 first_input = inputs[0]
                 assert all([torch.is_tensor(elt) for elt in inputs[1:]])
-<<<<<<< HEAD
                 inputs_grad_tail = [elt.grad for elt in inputs[1:]]
-=======
-                inputs_grad_tail = [elt.grad for elt in inputs[1:] if elt.grad is not None]
->>>>>>> 6c684e12
             elif torch.is_tensor(inputs):
                 first_input = inputs
                 inputs_grad_tail = []
