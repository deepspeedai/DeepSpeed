# Copyright (c) Microsoft Corporation.
# SPDX-License-Identifier: Apache-2.0

# DeepSpeed Team

from types import MethodType

import torch
from deepspeed import comm as dist

from deepspeed.utils import logger
from deepspeed.utils.timer import ThroughputTimer
from deepspeed.accelerator import get_accelerator

from ..engine import DeepSpeedEngine, MEMORY_OPT_ALLREDUCE_SIZE
from ..utils import PartitionedTensor
from ..dataloader import RepeatingLoader
<<<<<<< HEAD
from ..zero.config import ZeroStageEnum
=======
from ..activation_checkpointing import checkpointing as ds_checkpointing
>>>>>>> b4b63f52

from .module import PipelineModule, PipelineError
from . import p2p
from . import schedule

TARGET_ID = -2
LOG_STAGE = -2
DATA_PARALLEL_ID = -2


def is_even(number):
    return number % 2 == 0


mem_alloced = 0
mem_cached = 0


def _tensor_bytes(tensor):
    return tensor.numel() * tensor.element_size()


class PipelineEngine(DeepSpeedEngine):
    """ A training engine hybrid pipeline, data, and model parallel training.

    This engine is created by ``deepspeed.initialize()`` when a :class:`PipelineModule`
    is provided.
    """
    ID_TO_DTYPE = [
        torch.float32, torch.float64, torch.complex64, torch.complex128, torch.float16, torch.bfloat16, torch.uint8,
        torch.int8, torch.int16, torch.int32, torch.int64, torch.bool
    ]
    DTYPE_TO_ID = {dtype: id_ for id_, dtype in enumerate(ID_TO_DTYPE)}

    def __init__(self, has_bool_tensors=False, *super_args, **super_kwargs):
        super().__init__(*super_args, **super_kwargs)
        assert isinstance(self.module, PipelineModule), "model must base PipelineModule"

        assert self.zero_optimization_stage() < 2, "ZeRO-2 and ZeRO-3 are incompatible with pipeline parallelism"

        # We schedule the all-reduces, so disable it in super().backward()
        self.enable_backward_allreduce = False
        self.has_bool_tensors = has_bool_tensors
        self.eval_return_logits = False
        self.outputs = None

        # used to disable the pipeline all-reduce when used with 1-bit Adam/1-bit LAMB
        self.pipeline_enable_backward_allreduce = True

        if self.elasticity_enabled():
            if not self.is_elastic_model_parallel_supported():
                assert not self.elasticity_enabled(), "Elasticity is not currently supported" \
                " with pipeline parallelism."

        # pipeline step for logging
        self.log_batch_step_id = -1

        self.micro_batch_size = self.train_micro_batch_size_per_gpu()
        self.micro_batches = self.gradient_accumulation_steps()

        # Set Grid and Communication Groups
        self.grid = self.module._grid
        if self.grid.get_global_rank() == 0:
            logger.info(f'CONFIG: micro_batches={self.micro_batches} '
                        f'micro_batch_size={self.micro_batch_size}')

        self.global_rank = self.grid.get_global_rank()

        assert self.dp_world_size == self.grid.data_parallel_size
        assert self.train_batch_size() == \
            self.micro_batch_size * self.micro_batches * self.grid.data_parallel_size

        #  Set Stage Inf
        self.num_stages = self.grid.pipe_parallel_size
        self.stage_id = self.grid.get_stage_id()
        self.prev_stage = self.stage_id - 1
        self.next_stage = self.stage_id + 1

        self.data_iterator = None
        self.batch_fn = None

        self._force_grad_boundary = False

        self.batch_timer = ThroughputTimer(batch_size=self.train_batch_size(),
                                           logging_fn=self.tput_log,
                                           monitor_memory=False,
                                           steps_per_output=self.steps_per_print())

        # PipelineEngine needs to handle data loading specially due to only the first
        # and last stages loading inputs/labels. We construct a sampler that uses
        if self.training_data:
            self._build_data_iter(self.training_data)

        self.is_pipe_parallel = self.grid.pipe_parallel_size > 1
        self.is_data_parallel = self.grid.data_parallel_size > 1
        self.is_model_parallel = self.grid.model_parallel_size > 1

        # Partition input/output buffers
        # XXX temporarily disable while I revert some partition hacks.
        self.is_pipe_partitioned = self.is_model_parallel
        self.is_grad_partitioned = self.is_model_parallel

        model_parameters = filter(lambda p: p.requires_grad, self.module.parameters())
        num_params = sum([p.numel() for p in model_parameters])
        unique_params = num_params
        # Subtract tied parameters if we don't own them
        if self.module.tied_comms:
            tied_params = 0
            for key, d in self.module.tied_comms.items():
                if self.global_rank != min(d['ranks']):
                    tied_params += sum(p.numel() for p in d['module'].parameters())
            unique_params -= tied_params
        params_tensor = torch.LongTensor(data=[num_params, unique_params]).to(self.device)
        dist.all_reduce(params_tensor, group=self.grid.get_model_parallel_group())
        params_tensor = params_tensor.tolist()
        total_params = params_tensor[0]
        unique_params = params_tensor[1]
        if self.grid.data_parallel_id == 0:
            logger.info(f'RANK={self.global_rank} '
                        f'STAGE={self.stage_id} '
                        f'LAYERS={self.module._local_stop - self.module._local_start} '
                        f'[{self.module._local_start}, {self.module._local_stop}) '
                        f'STAGE_PARAMS={num_params} ({num_params/1e6:0.3f}M) '
                        f'TOTAL_PARAMS={total_params} ({total_params/1e6:0.3f}M) '
                        f'UNIQUE_PARAMS={unique_params} ({unique_params/1e6:0.3f}M)')

        #initialize peer-2-peer communication and allreduce groups
        if self.is_pipe_parallel:
            p2p.init_process_groups(self.grid)

        # Pipeline buffers
        self.num_pipe_buffers = 0
        self.pipe_buffers = {
            'inputs': [],  # batch input and received activations
            'labels': [],  # labels from batch input
            'outputs': [],  # activations
            'output_tensors': [],  # tensor object to preserve backward graph
        }
        self.pipe_recv_buf = None
        self.grad_layer = None

        self.meta_buffer = None

        self.first_output_send = True
        self.first_gradient_send = True

        #stores the loss for the current micro batch being processed
        self.loss = torch.tensor(0.0).to(self.device)

        #stores the loss for the entire batch
        self.total_loss = None
        self.agg_loss = torch.tensor(0.0, requires_grad=False).to(self.device)
        self.dp_group_loss = torch.tensor(0.0, requires_grad=False).to(self.device)

        if self._config.pipeline['activation_checkpoint_interval'] > 0:
            self.module.activation_checkpoint_interval = self._config.pipeline['activation_checkpoint_interval']

        self.module.checkpoint_parallel_write_pipeline = self._config.checkpoint_parallel_write_pipeline

        if self.is_last_stage():
            self.loss_model = self.module.loss_fn

        self.has_attention_mask = self.module.__class__.__name__ == 'GPT2ModelPipe'
        # Initialize pipeline communicators. Just send a 0.
        if is_even(self.stage_id):
            if not self.is_last_stage():
                p2p.send(self.loss, self.next_stage)
            if not self.is_first_stage():
                p2p.recv(self.loss, self.prev_stage)
        else:
            if not self.is_first_stage():
                p2p.recv(self.loss, self.prev_stage)
            if not self.is_last_stage():
                p2p.send(self.loss, self.next_stage)

        # XXX look into timer reporting timing
        # Initialize some timers because of early weirdness.
        if self.wall_clock_breakdown():
            self.timers('forward_microstep').start()
            self.timers('forward_microstep').stop()
            self.timers('backward_microstep').start()
            self.timers('backward_microstep').stop()
            self.timers('backward_inner_microstep').start()
            self.timers('backward_inner_microstep').stop()
            self.timers('backward_allreduce_microstep').start()
            self.timers('backward_allreduce_microstep').stop()
            self.timers('backward_allreduce').start()
            self.timers('backward_allreduce').stop()
            self.timers('step_microstep').start()
            self.timers('step_microstep').stop()

    def set_has_attention_mask(self, value):
        assert isinstance(value, bool)
        self.has_attention_mask = value

    def _build_data_iter(self, dataset):
        sampler = torch.utils.data.distributed.DistributedSampler(dataset,
                                                                  num_replicas=self.dp_world_size,
                                                                  rank=self.mpu.get_data_parallel_rank(),
                                                                  shuffle=False)
        # Build a loader and make it repeating.
        pipe_dataloader = self.deepspeed_io(dataset, data_sampler=sampler)
        pipe_dataloader = RepeatingLoader(pipe_dataloader)
        self.set_dataloader(pipe_dataloader)

    def _exec_reduce_tied_grads(self):
        # We need to run this first to write to self.averaged_gradients;
        # since this class turns `enable_backward_allreduce` off,
        # `self.overlapping_partition_gradients_reduce_epilogue()` defined in the DeepSpeedEngine
        # never actually runs. I suspect this is because of efficiency problems; get_flat_partition in
        # stage2.py might do something expensive; someone will have to look into that later. But
        # in the meantime, this fixes ZeRO2 + Pipelining enough to run a demo. Further profiling
        # needed to decide if it actually breaks everything.
        # (see https://github.com/EleutherAI/gpt-neox/issues/62#issuecomment-761471944)
        if self.zero_optimization_partition_gradients():
            self.optimizer.overlapping_partition_gradients_reduce_epilogue()

        weight_group_list = self.module.get_tied_weights_and_groups()
        for weight, group in weight_group_list:
            grad = weight._hp_grad if self.bfloat16_enabled() else weight.grad
            dist.all_reduce(grad, group=group)

    def _exec_reduce_grads(self):
        self._force_grad_boundary = True
        if self.pipeline_enable_backward_allreduce:
            if self.bfloat16_enabled():
                if self.zero_optimization_stage() < ZeroStageEnum().gradients:
                    self._bf16_reduce_grads()
                else:
                    raise NotImplementedError("PP+BF16 only work for ZeRO Stage 1")
            else:
                self.allreduce_gradients(bucket_size=MEMORY_OPT_ALLREDUCE_SIZE)
        self._force_grad_boundary = False

    def _bf16_reduce_grads(self):
        # Make our own list of gradients from the optimizer's FP32 grads
        grads = []
        self.buffered_allreduce_fallback(grads=self.optimizer.get_grads_for_reduction(),
                                         elements_per_buffer=MEMORY_OPT_ALLREDUCE_SIZE)

    def _reserve_pipe_buffers(self, num_buffers):
        """Ensure that each pipeline buffer has at least ``num_buffers`` slots.

        This method only reserves slots and does not allocate tensors.

        Args:
            num_buffers (int): The number of buffers to reserve.
        """
        if self.num_pipe_buffers >= num_buffers:
            return

        num_added = num_buffers - self.num_pipe_buffers
        for key in self.pipe_buffers:
            self.pipe_buffers[key].extend([None] * num_added)
        self.num_pipe_buffers = num_buffers

    def reset_activation_shape(self):
        """Reset the buffers when the shape of activation and gradient change.
        For example, for curriculum learning that changes the seqlen of each
        sample, we need to call this whenever the seqlen is going to change.
        """
        self.first_output_send = True
        self.pipe_recv_buf = None
        self.grad_layer = None
        self.meta_buffer = None

    def train_batch(self, data_iter=None):
        """Progress the pipeline to train the next batch of data. The engine will ingest
        ``self.train_batch_size()`` total samples collectively across all workers.


        An iterator that over training data should be provided as an argument
        unless ``deepspeed.initialize()`` was provided a training set. In that event,
        the training data will automatically be read.


        .. warning::
            A total of ``self.gradient_accumulation_steps()`` entries will be pulled
            from ``data_iter`` by each pipeline. There must be sufficient
            data left in ``data_iter`` or else a ``StopIteration`` will halt training.

            DeepSpeed provides a convenience class :class:`deepspeed.utils.RepeatingLoader`
            that wraps data loaders to automatically restart upon a ``StopIteration``.

        Args:
            data_iter (Iterator, optional): Iterator of training data.

        Returns:
            The arithmetic mean of the losses computed this batch.
        """
        if not torch._C.is_grad_enabled():
            raise RuntimeError(f'train_batch() requires gradients enabled. Use eval_batch() instead.')

        # Curriculum learning could change activation shape
        if self.curriculum_enabled_legacy():
            new_difficulty = self.curriculum_scheduler_legacy.update_difficulty( \
                self.global_steps + 1)
            if self.global_steps == 0 or self.curriculum_scheduler_legacy.first_step:
                self.reset_activation_shape()
                self.curriculum_scheduler_legacy.first_step = False
            elif new_difficulty != self.curriculum_scheduler_legacy.get_difficulty( \
                self.global_steps):
                self.reset_activation_shape()

        if data_iter:
            self.set_dataiterator(data_iter)

        self.module.train()
        self.total_loss = None
        self._compute_loss = True

        # Do the work
        self.timers('train_batch').start()
        sched = schedule.TrainSchedule(micro_batches=self.micro_batches,
                                       stages=self.num_stages,
                                       stage_id=self.stage_id)
        self._exec_schedule(sched)
        self.agg_train_loss = self._aggregate_total_loss()

        self.timers('train_batch').stop()

        if self.global_steps % self.steps_per_print() == 0:
            if self.global_rank == 0:
                elapsed = self.timers('train_batch').elapsed(reset=True) / 1000.0
                iter_time = elapsed / self.steps_per_print()
                tput = self.train_batch_size() / iter_time
                print(f'steps: {self.global_steps} '
                      f'loss: {self.agg_train_loss:0.4f} '
                      f'iter time (s): {iter_time:0.3f} '
                      f'samples/sec: {tput:0.3f}')

        # Monitoring
        if self.global_rank == 0 and self.monitor.enabled:
            self.summary_events = [(f'Train/Samples/train_loss', self.agg_train_loss.mean().item(),
                                    self.global_samples)]
            self.monitor.write_events(self.summary_events)

        if self.wall_clock_breakdown() and self.global_steps % self.steps_per_print() == 0:
            self.timers.log(['pipe_send_output', 'pipe_send_grad', 'pipe_recv_input', 'pipe_recv_grad'])

        # TODO: should return precisely what loss returned and allow others to be queried?
        return self.agg_train_loss

    def eval_batch(self, data_iter, return_logits=False, compute_loss=True, reduce_output='avg'):
        """Evaluate the pipeline on a batch of data from ``data_iter``. The
        engine will evaluate ``self.train_batch_size()`` total samples
        collectively across all workers.

        This method is equivalent to:

        .. code-block:: python

            module.eval()
            with torch.no_grad():
                output = module(batch)

        .. warning::
            A total of ``self.gradient_accumulation_steps()`` entries will be pulled
            from ``data_iter`` by each pipeline. There must be sufficient
            data left in ``data_iter`` or else a ``StopIteration`` will halt training.

            DeepSpeed provides a convenience class :class:`deepspeed.utils.RepeatingLoader`
            that wraps data loaders to automatically restart upon a ``StopIteration``.

        Args:
            data_iter (Iterator): Iterator of data to evaluate.

        Returns:
            The arithmetic mean of the losses computed this batch.
        """
        self.eval_return_logits = return_logits
        self.module.eval()

        # Curriculum learning could change activation shape
        if self.curriculum_enabled_legacy():
            new_difficulty = self.curriculum_scheduler_legacy.update_difficulty( \
                self.global_steps + 1)
            if self.global_steps == 0 or self.curriculum_scheduler_legacy.first_step:
                self.reset_activation_shape()
                self.curriculum_scheduler_legacy.first_step = False
            elif new_difficulty != self.curriculum_scheduler_legacy.get_difficulty( \
                self.global_steps):
                self.reset_activation_shape()

        eval_output = None

        self._compute_loss = compute_loss

        # Use the provided data iterator
        train_iterator = self.data_iterator
        self.set_dataiterator(data_iter)

        # Do the work
        sched = schedule.InferenceSchedule(micro_batches=self.micro_batches,
                                           stages=self.num_stages,
                                           stage_id=self.stage_id)

        # prevent dead-lock with multiple evals sequence
        dist.barrier()

        with torch.no_grad():
            self._exec_schedule(sched)

        if self.is_last_stage():
            eval_output = self._reduce_outputs(self.fwd_outputs, reduce=reduce_output)

        if compute_loss:
            eval_output = self._bcast_pipe_scalar(eval_output)

        if self.global_rank == 0 and self.monitor.enabled:
            self.summary_events = [(f'Train/Samples/eval_loss', eval_output.mean().item(), self.global_samples)]
            self.monitor.write_events(self.summary_events)

        # Restore the training iterator
        self.set_dataiterator(train_iterator)

        # Reset any buffers that may have been populated during the forward passes.
        #ds_checkpointing.reset()
        self.eval_return_logits = False
        if return_logits:
            outputs = self.outputs
            self.outputs = None
            return eval_output, outputs
        return eval_output

    def set_train_batch_size(self, train_batch_size):
        """Adjust the global batch size by increasing or decreasing the number of
        micro-batches (i.e., gradient accumulation steps). The size of each micro-batch
        (i.e., ``train_micro_batch_size_per_gpu``) is not changed.
        Args:
            train_batch_size (int): The new global batch size for training.
        Raises:
            ValueError: if ``train_batch_size`` is not divisible by the
                configured micro-batch size and data parallelism.
        """
        super().set_train_batch_size(train_batch_size)
        self.micro_batches = self.gradient_accumulation_steps()

    def is_first_stage(self):
        """True if this process is in the first stage in the pipeline."""
        return self.stage_id == 0

    def is_last_stage(self):
        """True if this process is in the last stage in the pipeline."""
        return self.stage_id == self.num_stages - 1

    def _reduce_outputs(self, outputs, reduce='avg', reduce_dp=True):
        if reduce is None:
            return outputs

        if reduce.lower() == 'avg':
            # first sum over all microbatches
            if torch.is_tensor(outputs[0]):
                reduced = sum(outputs)
            else:
                assert isinstance(outputs, (list, tuple))
                reduced = [torch.zeros_like(o) for o in outputs[0]]
                for idx, out in outputs:
                    reduced[idx] += out

            # Average over the microbatches
            reduced = self._scale_loss_by_gas(reduced)

            # Average over DP groups
            if reduce_dp and self.is_data_parallel:
                if torch.is_tensor(reduced):
                    dist.all_reduce(reduced, group=self.mpu.get_data_parallel_group())
                    reduced /= self.dp_world_size
                else:
                    for idx in range(len(reduced)):
                        dist.all_reduce(reduced[idx], group=self.mpu.get_data_parallel_group())
                        reduced[idx] /= self.dp_world_size

            return reduced
        else:
            raise NotImplementedError(f'reduction type {reduce} not supported.')

    def _bcast_pipe_scalar(self, data, src_rank=None, dtype=torch.float32):
        # Default to last stage (e.g., for broadcasting loss)
        if src_rank is None:
            src_rank = self.grid.stage_to_global(self.num_stages - 1)
        assert src_rank in self.grid.pp_group

        if self.global_rank == src_rank:
            result = data.clone().detach()
        else:
            result = torch.Tensor([0.]).type(dtype).to(self.device)

        dist.broadcast(tensor=result, src=src_rank, group=self.mpu.get_pipe_parallel_group())

        return result

    def _aggregate_total_loss(self):
        # Scale loss, average among DP ranks, and bcast loss to the rest of my DP group
        if self.is_last_stage():
            loss = self._scale_loss_by_gas(self.total_loss)
            self.dp_group_loss = loss.clone().detach()

            ## Average loss across all data-parallel groups
            agg_loss = self.dp_group_loss.clone().detach()
            #print(f'RANK={self.global_rank} bcast SENDER src={self.global_rank} group={self.grid.pp_group}', flush=True)
            if self.is_data_parallel:
                dist.all_reduce(agg_loss, group=self.mpu.get_data_parallel_group())
                agg_loss /= self.dp_world_size

            assert self.global_rank in self.grid.pp_group
            losses = torch.Tensor([self.dp_group_loss, agg_loss]).to(self.device)
            dist.broadcast(tensor=losses, src=self.global_rank, group=self.mpu.get_pipe_parallel_group())

        else:
            # Get loss from last stage
            src_rank = self.grid.stage_to_global(self.num_stages - 1)
            assert src_rank in self.grid.pp_group
            losses = torch.Tensor([0., 0.]).to(self.device)
            dist.broadcast(tensor=losses, src=src_rank, group=self.grid.get_pipe_parallel_group())
            self.dp_group_loss = losses[0].clone().detach()
            agg_loss = losses[1].clone().detach()

        return agg_loss

    def set_dataloader(self, loader):
        """"""
        if self.is_first_stage() or self.is_last_stage():
            self.training_dataloader = loader
            self.data_iterator = iter(self.training_dataloader)

    def set_dataiterator(self, iterator):
        """ Store an iterator to sample for training data. """
        if self.is_first_stage() or self.is_last_stage():
            self.training_dataloader = None
            self.data_iterator = iterator

    def set_batch_fn(self, fn):
        """Execute a post-processing function on input data.

        Args:
            fn (function): The function to run.
        """
        self.batch_fn = fn

    def is_gradient_accumulation_boundary(self):
        """True if the engine is executing a gradient reduction or optimizer step instruction.

        This is overridden from :class:`DeepSpeedEngine` to force reductions
        and steps when the pipeline engine is instructed to do so.

        Returns:
            bool: whether reductions and optimizer steps should occur.
        """
        return self._force_grad_boundary

    def log_for_device(self, *msg):
        if LOG_STAGE == self.stage_id or LOG_STAGE == -1:
            if DATA_PARALLEL_ID == self.grid.data_parallel_id or DATA_PARALLEL_ID == -1:
                print(
                    f'RANK={dist.get_rank()} '
                    f'PIPE-ID={self.stage_id} '
                    f'DATA-ID={self.grid.data_parallel_id} '
                    f'MBATCH-ID={self.microbatch_id} '
                    f'STEP-ID={self.log_batch_step_id} '
                    '::',
                    *msg,
                    flush=True)

    def tput_log(self, *msg):
        if self.global_rank == 0 and self.global_steps % self.steps_per_print() == 0:
            print(*msg)

    def _next_batch(self):
        # If using 3D parallelism, only some first-stage ranks may do IO
        batch = None
        if self.data_iterator is not None:
            batch = next(self.data_iterator)

        # Any post-processing, like broadcasting across a slice-parallel group.
        if self.batch_fn:
            batch = self.batch_fn(batch)

        return batch

    def _exec_forward_pass(self, buffer_id):
        self.tput_timer.start()
        self.mem_status('BEFORE FWD', reset_max=True)

        if isinstance(self.pipe_buffers['inputs'][buffer_id], tuple):
            inputs = tuple(t.clone() for t in self.pipe_buffers['inputs'][buffer_id])
        else:
            inputs = self.pipe_buffers['inputs'][buffer_id].clone()

        # collect the partitioned input from the previous stage
        if self.is_pipe_partitioned and not self.is_first_stage():
            part_input = PartitionedTensor.from_meta(meta=inputs[0],
                                                     local_part=inputs[1],
                                                     group=self.grid.get_slice_parallel_group())

            inputs = (part_input.full(), *inputs[2:])
            inputs[0].requires_grad = True
            # skip mask
            #inputs[1].requires_grad = True
            part_input = None
            inputs = inputs[0] if len(inputs) == 1 else inputs
            self.pipe_buffers['inputs'][buffer_id] = inputs

        # Zero out the gradients each time we use the tensor because only the data in
        # tensor changes across batches
        self._zero_grads(inputs)

        outputs = super().forward(inputs)

        # Reset activation checkpointing buffers.
        # Need to call this between evaluation iterations
        if not self.module.training:
            ds_checkpointing.reset()

        # Partition the outputs if we are not the last stage
        if self.is_pipe_partitioned and not self.is_last_stage():
            if isinstance(outputs, tuple):
                first_output = outputs[0]
                # TODO: Improve pipe partitioning to pass multiple tensors that require grads
                assert all([torch.is_tensor(elt) and elt.requires_grad is False for elt in outputs[1:]])
                outputs_tail = outputs[1:]
            elif torch.is_tensor(outputs):
                first_output = outputs
                outputs_tail = []
            else:
                raise ValueError("expecting a tensor or a tuple of tensors")
            part = PartitionedTensor(tensor=first_output, group=self.grid.get_slice_parallel_group())
            # Clear the large output data, but save the computation graph
            first_output.data = torch.zeros(1)
            self.pipe_buffers['output_tensors'][buffer_id] = first_output
            # Inject the partitioned tensor into the output before sending
            outputs = (part.to_meta(), part.data(), *outputs_tail)
            part = None

        self.pipe_buffers['outputs'][buffer_id] = outputs

        # Optionally compute loss on the last device
        if self.is_last_stage():
            if self._compute_loss and self.module.loss_fn is not None:
                labels = self.pipe_buffers['labels'][buffer_id]
                self.loss = self.module.loss_fn(outputs, labels)
            else:
                # Some models just return loss from forward()
                self.loss = outputs
            if self.eval_return_logits:
                self.outputs = outputs
            if isinstance(self.loss, torch.Tensor):
                self.fwd_outputs.append(self.loss.detach())

                if self.total_loss is None:
                    self.total_loss = torch.zeros_like(self.loss)
                self.total_loss += self.loss.detach()
            else:
                self.fwd_outputs.append([l.detach() for l in self.loss])

                if self.total_loss is None:
                    self.total_loss = [torch.zeros_like(l) for l in self.loss]
                for idx, l in enumerate(self.loss):
                    self.total_loss[idx] += l.detach()

    def _exec_backward_pass(self, buffer_id):
        assert self.optimizer is not None, "must provide optimizer during " \
                                           "init in order to use backward"

        self.mem_status('BEFORE BWD', reset_max=True)

        # The last stage just runs backward on the loss using DeepSpeed's typical
        # mechanisms.
        if self.is_last_stage():
            super().backward(self.loss)
            self.mem_status('AFTER BWD')
            return

        outputs = self.pipe_buffers['outputs'][buffer_id]

        if self.wall_clock_breakdown():
            self.timers('backward_microstep').start()
            self.timers('backward').start()
            self.timers('backward_inner_microstep').start()
            self.timers('backward_inner').start()

        # Reconstruct if we previously partitioned the output. We must be
        # careful to also restore the computational graph of the tensors we partitioned.
        if self.is_pipe_partitioned:
            if self.is_grad_partitioned:
                part_output = PartitionedTensor.from_meta(meta=outputs[0],
                                                          local_part=outputs[1],
                                                          group=self.grid.get_slice_parallel_group())
                self.pipe_buffers['output_tensors'][buffer_id].data = part_output.full()
                outputs = (self.pipe_buffers['output_tensors'][buffer_id], *outputs[2:])
            else:
                # Already restored from partition
                self.pipe_buffers['output_tensors'][buffer_id].data = outputs[0]
                outputs = (self.pipe_buffers['output_tensors'][buffer_id], *outputs[1:])

        grad_tensors = self.grad_layer
        if self.is_grad_partitioned:
            #print(f'RANK={self.global_rank} BEFORE-BWD restoring grad={self.grad_layer[0].size()} {self.grad_layer[1].size()}')
            part_grad = PartitionedTensor.from_meta(meta=self.grad_layer[0],
                                                    local_part=self.grad_layer[1],
                                                    group=self.grid.get_slice_parallel_group())
            grad_tensors = (part_grad.full(), *grad_tensors[2:])
            part_grad = None
            #print(f'RANK={self.global_rank} BEFORE-BWD restored grad={self.grad_layer[0].size()} {self.grad_layer[1].size()}')

        if self.bfloat16_enabled() and not self.is_last_stage():
            # manually call because we don't call optimizer.backward()
            self.optimizer.clear_lp_grads()

        # This handles either a single tensor or tuple of tensors.
        if isinstance(outputs, tuple):
            out_tensors = [t for t in outputs if t.is_floating_point()]
            assert len(out_tensors) == len(grad_tensors)
            torch.autograd.backward(tensors=out_tensors, grad_tensors=grad_tensors)
        else:
            torch.autograd.backward(tensors=(outputs, ), grad_tensors=(grad_tensors, ))

        if self.bfloat16_enabled() and not self.is_last_stage():
            # manually call because we don't call optimizer.backward()
            self.optimizer.update_hp_grads(clear_lp_grads=False)

        # Free up the memory from the output of forward()
        self.pipe_buffers['output_tensors'][buffer_id] = None
        self.pipe_buffers['outputs'][buffer_id] = None
        grad_tensors = None

        if self.wall_clock_breakdown():
            self.timers('backward_inner').stop()
            self.timers('backward_inner_microstep').stop()
            self.timers('backward').stop()
            self.timers('backward_microstep').stop()

        self.mem_status('AFTER BWD')

    def _exec_load_micro_batch(self, buffer_id):
        if self.wall_clock_breakdown():
            self.timers('batch_input').start()

        batch = self._next_batch()

        if self.is_first_stage():
            loaded = None
            if torch.is_tensor(batch[0]):
                loaded = batch[0].clone().to(self.device).detach()
                loaded.requires_grad = loaded.is_floating_point()
            else:
                assert isinstance(batch[0], (tuple, list))
                # Assume list or tuple
                loaded = []
                for x in batch[0]:
                    assert torch.is_tensor(x)
                    mine = x.clone().detach().to(self.device)
                    mine.requires_grad = mine.is_floating_point()
                    loaded.append(mine)
                loaded = tuple(loaded)

            self.pipe_buffers['inputs'][buffer_id] = loaded

        if self.is_last_stage():
            loaded = batch[1]
            if torch.is_tensor(batch[1]):
                loaded = batch[1].to(self.device)
            elif isinstance(batch[1], tuple):
                loaded = []
                for x in batch[1]:
                    assert torch.is_tensor(x)
                    x = x.to(self.device).detach()
                    loaded.append(x)
                loaded = tuple(loaded)

            self.pipe_buffers['labels'][buffer_id] = loaded

        if self.wall_clock_breakdown():
            self.timers('batch_input').stop()

    def _send_tensor_meta(self, buffer, recv_stage):
        """ Communicate metadata about upcoming p2p transfers.

        Metadata is communicated in this order:
            * type (0: tensor, 1: list)
            * num_tensors if type=list
            foreach tensor in buffer:
                * ndims
                * shape
        """
        send_bytes = 0
        if isinstance(buffer, torch.Tensor):
            type_tensor = torch.LongTensor(data=[0]).to(self.device)
            p2p.send(type_tensor, recv_stage)
            send_shape = torch.LongTensor(data=buffer.size()).to(self.device)
            send_ndims = torch.LongTensor(data=[len(buffer.size())]).to(self.device)
            p2p.send(send_ndims, recv_stage)
            p2p.send(send_shape, recv_stage)
            send_bytes += _tensor_bytes(buffer)
        elif isinstance(buffer, list):
            assert (False)
            type_tensor = torch.LongTensor(data=[1]).to(self.device)
            p2p.send(type_tensor, recv_stage)
            count_tensor = torch.LongTensor(data=[len(buffer)]).to(self.device)
            p2p.send(count_tensor, recv_stage)
            for tensor in buffer:
                assert isinstance(tensor, torch.Tensor)
                send_shape = torch.LongTensor(data=tensor.size()).to(self.device)
                send_ndims = torch.LongTensor(data=[len(tensor.size())]).to(self.device)
                p2p.send(send_ndims, recv_stage)
                p2p.send(send_shape, recv_stage)
                send_bytes += _tensor_bytes(tensor)
        elif isinstance(buffer, tuple):
            type_tensor = torch.LongTensor(data=[2]).to(self.device)
            p2p.send(type_tensor, recv_stage)
            count_tensor = torch.LongTensor(data=[len(buffer)]).to(self.device)
            p2p.send(count_tensor, recv_stage)
            for idx, tensor in enumerate(buffer):
                assert isinstance(tensor, torch.Tensor)
                send_shape = torch.LongTensor(data=tensor.size()).to(self.device)
                send_ndims = torch.LongTensor(data=[len(tensor.size())]).to(self.device)
                send_dtype = torch.LongTensor(data=[self.DTYPE_TO_ID[tensor.dtype]]).to(self.device)
                p2p.send(send_dtype, recv_stage)
                p2p.send(send_ndims, recv_stage)
                p2p.send(send_shape, recv_stage)
                # Useful for performance debugging.
                '''
                new_bytes = _tensor_bytes(tensor)
                send_bytes += _tensor_bytes(tensor)
                # Useful for performance debugging.
                if self.grid.data_parallel_id == 0:
                    print(
                        f'STAGE={self.stage_id} pipe-send-volume[{idx}]: shape={send_shape} {new_bytes/1024**2:0.2f}MB'
                    )
                '''
        else:
            raise NotImplementedError(f'Could not send meta type {type(buffer)}')

        # Useful for performance debugging.
        '''
        if self.grid.data_parallel_id == 0:
            print(f'STAGE={self.stage_id} pipe-send-volume: {send_bytes/1024**2:0.2f}MB')
        '''

    def _recv_tensor_meta(self, send_stage):
        """Receive metadata about upcoming p2p transfers and return allocated buffers.

        Metadata is communicated in this order:
            * type (0: tensor, 1: list)
            * num_tensors if type=list
            foreach tensor in buffer:
                * ndims
                * shape

        Returns:
            Allocated buffer for receiving from send_stage.
        """

        type_tensor = torch.LongTensor(data=[0]).to(self.device)
        p2p.recv(type_tensor, send_stage)
        recv_type = type_tensor.item()

        # A single tensor will be sent.
        if recv_type == 0:
            recv_ndims = torch.LongTensor(data=[0]).to(self.device)
            p2p.recv(recv_ndims, send_stage)
            recv_ndims = recv_ndims.item()
            recv_shape = torch.LongTensor([1] * recv_ndims).to(self.device)
            p2p.recv(recv_shape, send_stage)
            recv_shape = recv_shape.tolist()
            return self._allocate_buffer(recv_shape, num_buffers=1)[0]

        # List or tuple of tensors
        elif recv_type == 1 or recv_type == 2:
            count_tensor = torch.LongTensor(data=[0]).to(self.device)
            p2p.recv(count_tensor, send_stage)
            num_tensors = count_tensor.item()
            recv_shapes_and_dtypes = []
            for idx in range(num_tensors):
                recv_dtype = torch.LongTensor(data=[0]).to(self.device)
                p2p.recv(recv_dtype, send_stage)
                recv_dtype = self.ID_TO_DTYPE[recv_dtype.item()]
                recv_ndims = torch.LongTensor(data=[0]).to(self.device)
                p2p.recv(recv_ndims, send_stage)
                recv_ndims = recv_ndims.item()
                recv_shape = torch.LongTensor([1] * recv_ndims).to(self.device)
                p2p.recv(recv_shape, send_stage)
                recv_shapes_and_dtypes.append((recv_shape.tolist(), recv_dtype))

            buffers = self._allocate_buffers(recv_shapes_and_dtypes, num_buffers=1)[0]
            # Convert to tuples if requested.
            if recv_type == 2:
                buffers = tuple(buffers)
            return buffers

        else:
            raise NotImplementedError(f'Could not receive type {type(recv_type)}')

    def _exec_send_activations(self, buffer_id):
        if self.wall_clock_breakdown():
            self.timers('pipe_send_output').start()

        outputs = self.pipe_buffers['outputs'][buffer_id]

        # NCCL does not like to send torch.BoolTensor types, so cast the mask to half().
        # We could do char, but with half() we can eventually flatten with other fp16
        # messages (TODO)
        if self.has_attention_mask or self.has_bool_tensors:
            outputs = list(outputs)
            outputs[-1] = outputs[-1].half()
            outputs = tuple(outputs)

        if self.first_output_send:
            self.first_output_send = False
            self._send_tensor_meta(outputs, self.next_stage)

        if isinstance(outputs, torch.Tensor):
            p2p.send(outputs, self.next_stage)
        elif isinstance(outputs, tuple):
            for idx, buffer in enumerate(outputs):
                p2p.send(buffer, self.next_stage)
        else:
            raise NotImplementedError('Could not send output of type '
                                      f'{type(outputs)}')

        # Restore the boolean tensor
        if self.has_attention_mask or self.has_bool_tensors:
            outputs = list(outputs)
            outputs[-1] = outputs[-1].bool()
            outputs = tuple(outputs)

        if self.wall_clock_breakdown():
            self.timers('pipe_send_output').stop()

    def _exec_send_grads(self, buffer_id):
        if self.wall_clock_breakdown():
            self.timers('pipe_send_grad').start()

        inputs = self.pipe_buffers['inputs'][buffer_id]

        # Partition the gradient
        if self.is_grad_partitioned:
            if isinstance(inputs, tuple):
                first_input = inputs[0]
                assert all([torch.is_tensor(elt) for elt in inputs[1:]])
                inputs_grad_tail = [elt.grad for elt in inputs[1:] if elt.grad is not None]
            elif torch.is_tensor(inputs):
                first_input = inputs
                inputs_grad_tail = []
            else:
                raise ValueError("expecting a tensor or a tuple of tensors")
            assert torch.is_tensor(first_input)
            part = PartitionedTensor(tensor=first_input.grad, group=self.grid.get_slice_parallel_group())

            inputs = (part.to_meta(), part.data(), *inputs_grad_tail)

        # XXX Terrible hack
        # Drop the attention mask from the input buffer here. It does not have
        # a grad that needs to be communicated. We free the buffer immediately
        # after, so no need to restore it. The receiver also has a hack that skips
        # the recv. This is because NCCL does not let us send torch.BoolTensor :-(.
        if self.has_attention_mask or self.has_bool_tensors:
            inputs = list(inputs)
            inputs.pop()
            inputs = tuple(inputs)

        if isinstance(inputs, torch.Tensor):
            assert inputs.grad is not None
            p2p.send(inputs.grad, self.prev_stage)
        else:
            # XXX terrible hacky branch
            if self.is_grad_partitioned:
                # First two sends are partitioned gradient
                p2p.send(inputs[0], self.prev_stage)
                p2p.send(inputs[1], self.prev_stage)
            else:
                for idx, buffer in enumerate(inputs):
                    # Skip tensors that will not produce a grad
                    if not buffer.is_floating_point():
                        assert buffer.grad is None
                        continue
                    assert buffer.grad is not None
                    p2p.send(buffer.grad, self.prev_stage)

        # We can free up the input buffer now
        self.pipe_buffers['inputs'][buffer_id] = None

        if self.wall_clock_breakdown():
            self.timers('pipe_send_grad').stop()

    def _exec_recv_activations(self, buffer_id):
        if self.wall_clock_breakdown():
            self.timers('pipe_recv_input').start()

        recvd = None

        # Allocate the buffer if necessary
        if self.pipe_recv_buf is None:
            self.pipe_recv_buf = self._recv_tensor_meta(self.prev_stage)

        if isinstance(self.pipe_recv_buf, torch.Tensor):
            p2p.recv(self.pipe_recv_buf, self.prev_stage)
            recvd = self.pipe_recv_buf.clone().detach()
            recvd.requires_grad = recvd.is_floating_point()
        else:
            assert isinstance(self.pipe_recv_buf, tuple)
            recvd = [None] * len(self.pipe_recv_buf)
            for idx, buffer in enumerate(self.pipe_recv_buf):
                assert torch.is_tensor(buffer)
                # XXX hardcode meta type
                if self.is_pipe_partitioned and idx == 0 and buffer.dtype != torch.long:
                    if self.meta_buffer is None:
                        self.meta_buffer = torch.zeros(buffer.size(), dtype=torch.long, device=self.device)
                    buffer = self.meta_buffer

                p2p.recv(buffer, self.prev_stage)
                recvd[idx] = buffer.clone().detach()

            # NCCL does not like to send torch.BoolTensor types, so un-cast the
            # attention mask
            if self.has_attention_mask or self.has_bool_tensors:
                recvd[-1] = recvd[-1].bool()

            recvd = tuple(recvd)

            for buffer in recvd:
                buffer.requires_grad = buffer.is_floating_point()

        self.pipe_buffers['inputs'][buffer_id] = recvd

        if self.wall_clock_breakdown():
            self.timers('pipe_recv_input').stop()

    def _exec_recv_grads(self, buffer_id):
        if self.wall_clock_breakdown():
            self.timers('pipe_recv_grad').start()

        outputs = self.pipe_buffers['outputs'][buffer_id]
        # XXX these shapes are hardcoded for Megatron
        # Restore partitioned output if it was partitioned and we are sending full gradients
        if self.is_pipe_partitioned and not self.is_grad_partitioned:
            part_output = PartitionedTensor.from_meta(meta=outputs[0],
                                                      local_part=outputs[1],
                                                      group=self.grid.get_slice_parallel_group())
            outputs[0].data = part_output.full()
            outputs = (outputs[0], *outputs[2:])
            # save for backward
            self.pipe_buffers['outputs'][buffer_id] = outputs

        # Allocate gradient if necessary
        if self.grad_layer is None:
            if isinstance(outputs, torch.Tensor):
                s = list(outputs.size())
                self.grad_layer = self._allocate_buffer(s, dtype=outputs.dtype, num_buffers=1)[0]
            else:
                # XXX This is a HACK
                # When we exchange activations/gradients, the two pipe stages
                # need to issue the send/recv with the same buffer sizes or
                # else there is a deadlock. The is_floating_point() filter is
                # used to avoid sending gradients for tensors that do not
                # produce gradients. When TP>1, we partition the first
                # activations/gradients across TP ranks to save communication
                # volume and memory. That partitioned tensor is represented as
                # two tensors: a 1/TPth chunk of the original data and also a
                # small LongTensor storing the metadata used to reconstruct on
                # the other side. When combined, the floating point filter also
                # filtered out the metadata tensor. This quick (hacky) fix just
                # branches on is_grad_partitioned so we don't filter out the
                # metadata tensor.
                if self.is_grad_partitioned:
                    sizes_and_dtypes = [(list(t.size()), t.dtype)
                                        for t in outputs[:2]] + [(list(t.size()), t.dtype)
                                                                 for t in outputs[2:] if t.is_floating_point()]
                else:
                    sizes_and_dtypes = [(list(t.size()), t.dtype) for t in outputs if t.is_floating_point()]
                self.grad_layer = self._allocate_buffers(sizes_and_dtypes, num_buffers=1)[0]

        if isinstance(self.grad_layer, torch.Tensor):
            p2p.recv(self.grad_layer, self.next_stage)
        else:
            assert isinstance(outputs, tuple)
            for idx, buffer in enumerate(self.grad_layer):
                # XXX GPT-2 hack
                if self.is_grad_partitioned and idx == 0 and buffer.dtype != torch.long:
                    buffer.data = torch.zeros(buffer.size(), dtype=torch.long, device=self.device)
                p2p.recv(buffer, self.next_stage)

        if self.wall_clock_breakdown():
            self.timers('pipe_recv_grad').stop()

    def _exec_optimizer_step(self, lr_kwargs=None):
        if self.wall_clock_breakdown():
            self.timers('step_microstep').start()
            self.timers('step').start()
        self.mem_status('BEFORE STEP', reset_max=True)

        self._force_grad_boundary = True
        self._take_model_step(lr_kwargs)
        self._force_grad_boundary = False

        self.mem_status('AFTER STEP')

        if self.global_rank == 0 and self.monitor.enabled:
            self.summary_events = [(f'Train/Samples/lr', self.get_lr()[0], self.global_samples)]
            if self.fp16_enabled() and hasattr(self.optimizer, 'cur_scale'):
                self.summary_events.append(
                    (f'Train/Samples/loss_scale', self.optimizer.cur_scale, self.global_samples))
            self.monitor.write_events(self.summary_events)

        if self.wall_clock_breakdown():
            self.timers('step_microstep').stop()
            self.timers('step').stop()
            if self.global_steps % self.steps_per_print() == 0:
                self.timers.log([
                    'batch_input', 'forward_microstep', 'backward_microstep', 'backward_inner_microstep',
                    'backward_allreduce_microstep', 'backward_tied_allreduce_microstep', 'step_microstep'
                ])
            if self.global_steps % self.steps_per_print() == 0:
                self.timers.log(['forward', 'backward', 'backward_inner', 'backward_allreduce', 'step'])

    def _zero_grads(self, inputs):
        if isinstance(inputs, torch.Tensor):
            if inputs.grad is not None:
                inputs.grad.data.zero_()
        else:
            for t in inputs:
                if t.grad is not None:
                    t.grad.data.zero_()

    def _allocate_zeros(self, shape, **kwargs):
        """ Allocate a tensor of zeros on the engine's device.

        Arguments:
            shape: the shape of the tensor to allocate
            kwargs: passed to torch.zeros()

        Returns:
            A tensor from torch.zeros() allocated on self.device.
        """
        if "dtype" not in kwargs:
            if self.fp16_enabled():
                kwargs["dtype"] = torch.half
            if self.bfloat16_enabled():
                kwargs["dtype"] = torch.bfloat16

        return torch.zeros(shape, device=self.device, **kwargs)

    def _allocate_buffer(self, shape, num_buffers=-1, **kwargs):
        buffers = []
        if num_buffers == -1:
            num_buffers = self.num_pipe_buffers
        for count in range(num_buffers):
            buffers.append(self._allocate_zeros(shape, **kwargs))
        return buffers

    def _allocate_buffers(self, shapes_and_dtypes, requires_grad=False, num_buffers=-1):
        buffers = []
        if num_buffers == -1:
            num_buffers = self.num_pipe_buffers
        for count in range(num_buffers):
            buffer = []
            for shape, dtype in shapes_and_dtypes:
                buffer.append(self._allocate_zeros(shape, dtype=dtype, requires_grad=requires_grad))
            buffers.append(buffer)
        return buffers

    def forward(self, *args, **kwargs):
        """Disabled for pipeline parallel training. See ``train_batch()``. """
        raise PipelineError("Only train_batch() is accessible in pipeline mode.")

    def backward(self, *args, **kwargs):
        """Disabled for pipeline parallel training. See ``train_batch()``. """
        raise PipelineError("Only train_batch() is accessible in pipeline mode.")

    def step(self, *args, **kwargs):
        """Disabled for pipeline parallel training. See ``train_batch()``. """
        raise PipelineError("Only train_batch() is accessible in pipeline mode.")

    def mem_status(self, msg, print_rank=-1, reset_max=False):
        return
        global mem_alloced, mem_cached
        if not self.global_steps == 0 or not self.global_steps == 9:
            #return
            pass
        if self.mpu.get_data_parallel_rank() != 0:
            return

        if self.global_rank != 0:
            return

        rank = self.global_rank
        if print_rank != -1 and rank != print_rank:
            return

        get_accelerator().synchronize()

        if reset_max:
            get_accelerator().reset_max_memory_cached()
            get_accelerator().reset_max_memory_allocated()

        new_alloced = get_accelerator().memory_allocated()
        new_cached = get_accelerator().memory_cached()

        delta_alloced = new_alloced - mem_alloced
        delta_cached = new_cached - mem_cached

        mem_cached = new_cached
        mem_alloced = new_alloced

        max_alloced = get_accelerator().max_memory_allocated()
        max_cached = get_accelerator().max_memory_cached()

        # convert to GB for printing
        new_alloced /= 1024**3
        new_cached /= 1024**3
        delta_alloced /= 1024**3
        delta_cached /= 1024**3
        max_alloced /= 1024**3
        max_cached /= 1024**3

        print(
            f'RANK={rank} STAGE={self.stage_id} STEP={self.global_steps} MEMSTATS', msg,
            f'current alloc={new_alloced:0.4f}GB (delta={delta_alloced:0.4f}GB max={max_alloced:0.4f}GB) '
            f'current cache={new_cached:0.4f}GB (delta={delta_cached:0.4f}GB max={max_cached:0.4f}GB)')

    def module_state_dict(self):
        """Override hack to save a pipe model and return the directory path of the save.

        This method should only be called by DeepSpeed's ``save_checkpoint()``. The
        recommended way of saving a ``PipelineModule`` outside of ``save_checkpoint()``
        is ``save_state_dict()``.

        Returns:
            None
        """
        assert isinstance(self.module, PipelineModule)
        assert self._curr_ckpt_path is not None, \
            "PipelineEngine expects module_state_dict() to be called from save_checkpoint()"

        self.module.save_state_dict(self._curr_ckpt_path, checkpoint_engine=self.checkpoint_engine)
        return None

    def load_module_state_dict(self, checkpoint, strict=True, custom_load_fn=None):
        """Override hack to instead use a directory path.

        This is important because pipeline models checkpoint by layer instead of rank.

        If ``state_dict`` is not ``None`` or a ``str``, we revert to ``super()`` expecting a ``dict``.

        Args:
            state_dict (str, None): unused
            strict (bool, optional): Strict state loading. Defaults to True.
        """
        assert custom_load_fn is None, "custom_load_fn not supported w. pipeline parallelism"
        state_dict = checkpoint['module']
        if (state_dict is not None) and (not isinstance(state_dict, str)):
            super().load_module_state_dict(state_dict, strict)
            return

        self.module.load_state_dir(load_dir=self._curr_ckpt_path,
                                   strict=strict,
                                   checkpoint_engine=self.checkpoint_engine)

    # A map of PipeInstruction types to methods. Each method will be executed with the
    # kwargs provided to the PipeInstruction from the scheduler.
    _INSTRUCTION_MAP = {
        schedule.OptimizerStep: _exec_optimizer_step,
        schedule.ReduceGrads: _exec_reduce_grads,
        schedule.ReduceTiedGrads: _exec_reduce_tied_grads,
        schedule.LoadMicroBatch: _exec_load_micro_batch,
        schedule.ForwardPass: _exec_forward_pass,
        schedule.BackwardPass: _exec_backward_pass,
        schedule.SendActivation: _exec_send_activations,
        schedule.RecvActivation: _exec_recv_activations,
        schedule.SendGrad: _exec_send_grads,
        schedule.RecvGrad: _exec_recv_grads,
    }

    def _exec_schedule(self, pipe_schedule):
        # Reserve and reset buffers.
        self._reserve_pipe_buffers(pipe_schedule.num_pipe_buffers())
        self.fwd_outputs = []

        # For each step in the schedule
        for step_cmds in pipe_schedule:
            # For each instruction in the step
            for cmd in step_cmds:
                if type(cmd) not in self._INSTRUCTION_MAP:
                    raise RuntimeError(f'{self.__class__.__name__} does not understand instruction {repr(cmd)}')

                # Equivalent to: self._exec_forward_pass(buffer_id=0)
                self._exec_instr = MethodType(self._INSTRUCTION_MAP[type(cmd)], self)
                self._exec_instr(**cmd.kwargs)<|MERGE_RESOLUTION|>--- conflicted
+++ resolved
@@ -15,11 +15,8 @@
 from ..engine import DeepSpeedEngine, MEMORY_OPT_ALLREDUCE_SIZE
 from ..utils import PartitionedTensor
 from ..dataloader import RepeatingLoader
-<<<<<<< HEAD
 from ..zero.config import ZeroStageEnum
-=======
 from ..activation_checkpointing import checkpointing as ds_checkpointing
->>>>>>> b4b63f52
 
 from .module import PipelineModule, PipelineError
 from . import p2p
