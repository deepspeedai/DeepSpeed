--- conflicted
+++ resolved
@@ -586,15 +586,9 @@
         self._data_file.write(np_array.tobytes(order='C'))
         self._sizes.append(np_array.size)
 
-<<<<<<< HEAD
-    def add_items(self, tensor_list):
-        """ write a list of tensors to the file and update their sizes in the index"""
-        np_arrays = [np.array(t.numpy(), dtype=self._dtype) for t in tensor_list]
-=======
     def add_items(self, arr_list):
         """ write a list of arrays to the file and update their sizes in the index"""
         np_arrays = [arr.astype(self._dtype) for arr in arr_list]
->>>>>>> 458210bc
         self._data_file.writelines([arr.tobytes(order='C') for arr in np_arrays])
         for arr in np_arrays:
             self._sizes.append(arr.size)
