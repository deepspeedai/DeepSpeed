--- conflicted
+++ resolved
@@ -82,11 +82,8 @@
                 metric_results.append({"metric_value": metric_value, "metric_value_fname": metric_value_fname})
         return metric_results
 
-<<<<<<< HEAD
-    def update_metric_results(self, data, metric_types, metric_functions, metric_results, batch_start_idx=0):
-=======
-    def update_metric_results(self, data, metric_types, metric_dtypes, metric_functions, metric_results):
->>>>>>> 2b411103
+
+    def update_metric_results(self, data, metric_types, metric_dtypes, metric_functions, metric_results, batch_start_idx=0):
         for m_idx in range(len(metric_types)):
             metric_type, metric_dtype, metric_function, metric_result = metric_types[m_idx], \
                 metric_dtypes[m_idx], metric_functions[m_idx], metric_results[m_idx]
@@ -164,19 +161,11 @@
                 data = next(iterator)
                 batch_start_idx = start_idx + processed_sample
                 if self.custom_map_update is None:
-<<<<<<< HEAD
-                    self.update_metric_results(data, self.metric_types, self.metric_functions, metric_results,
-                                               batch_start_idx)
-                else:
-                    self.custom_map_update(data, self.metric_types, self.metric_functions, metric_results,
-                                           batch_start_idx)
-=======
                     self.update_metric_results(data, self.metric_types, self.metric_dtypes, self.metric_functions,
-                                               metric_results)
+                                               metric_results, batch_start_idx)
                 else:
                     self.custom_map_update(data, self.metric_types, self.metric_dtypes, self.metric_functions,
-                                           metric_results)
->>>>>>> 2b411103
+                                           metric_results, batch_start_idx)
                 processed_sample += self.batch_size
                 duration = (time.time() - start) / 3600.0
                 remain_duration = duration * total_sample / processed_sample - duration
