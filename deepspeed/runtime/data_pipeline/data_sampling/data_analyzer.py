--- conflicted
+++ resolved
@@ -13,10 +13,6 @@
 import torch
 from torch.utils.data import BatchSampler, SequentialSampler, DataLoader, Subset
 
-<<<<<<< HEAD
-from deepspeed.utils import logger
-=======
->>>>>>> 458210bc
 import deepspeed.comm as dist
 from deepspeed.utils import logger
 from deepspeed.runtime.data_pipeline.data_sampling.indexed_dataset import MMapIndexedDataset, valid_dtypes
@@ -494,11 +490,6 @@
 
         if self.worker_id == 0:
             logger.info(f"Distributed data analyzer initialized with {self.num_workers} workers.")
-<<<<<<< HEAD
-
-    def run_map_reduce(self):
-=======
->>>>>>> 458210bc
 
     def run_map_helper(self, thread_id=0, metric_queues=None):
         thread_start_idx, thread_end_idx = self.thread_splits[thread_id][0], self.thread_splits[thread_id][1]
@@ -696,19 +687,6 @@
         def write_buffer_to_file(buff, src, builder):
             assert self.worker_id == 0, "only rank 0 can write to file"
 
-<<<<<<< HEAD
-            # # write one buffer at a time
-            # for row_len in row_lens[src]:
-            #     builder.add_item(buff[:row_len].cpu())
-            #     buff = buff[row_len:]
-
-            # collect all buffers and write them all at once
-            buffer_list = []
-            for row_len in row_lens[src]:
-                buffer_list.append(buff[:row_len].cpu())
-                buff = buff[row_len:]
-            builder.add_items(buffer_list)
-=======
             # collect all buffers and write them at once
             buff = buff.cpu().detach().numpy()
             row_offsets = np.cumsum([0] + row_lens[src].tolist())
@@ -716,7 +694,6 @@
             for i in range(len(row_lens[src])):
                 arr_list.append(buff[row_offsets[i]:row_offsets[i + 1]])
             builder.add_items(arr_list)
->>>>>>> 458210bc
 
         # 5. rank 0 prepares output folder and file
         if self.worker_id == 0:
@@ -972,10 +949,6 @@
     kwargs = dict(
         dataset=dataset,
         batch_size=2**10,
-<<<<<<< HEAD
-        batch_size=3,
-=======
->>>>>>> 458210bc
         worker_id=int(os.environ['RANK']),
         num_workers=int(os.environ['WORLD_SIZE']),
         metric_names=["mod", "batch_sum"],
@@ -1061,13 +1034,8 @@
 
     class TestDataset(torch.utils.data.Dataset):
 
-<<<<<<< HEAD
-        def __init__(self, size=20000):
-            self.values = [1001 + x % 37 for x in range(size)]
-=======
         def __init__(self, size=10_000_000):
             self.values = [(x + 7) % 10_000 for x in range(size)]
->>>>>>> 458210bc
             self.size = size
 
         __len__ = lambda self: self.size
