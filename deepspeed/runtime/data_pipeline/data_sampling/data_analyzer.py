--- conflicted
+++ resolved
@@ -13,10 +13,6 @@
 import torch
 from torch.utils.data import BatchSampler, SequentialSampler, DataLoader, Subset
 
-<<<<<<< HEAD
-=======
-from deepspeed.utils import logger
->>>>>>> 3dd3d514
 import deepspeed.comm as dist
 from deepspeed.utils import logger
 from deepspeed.runtime.data_pipeline.data_sampling.indexed_dataset import MMapIndexedDataset, valid_dtypes
@@ -501,11 +497,7 @@
 
         if self.worker_id == 0:
             logger.info(f"Distributed data analyzer initialized with {self.num_workers} workers.")
-<<<<<<< HEAD
-=======
-
-    def run_map_reduce(self):
->>>>>>> 3dd3d514
+
 
     def run_map_helper(self, thread_id=0, metric_queues=None):
         thread_start_idx, thread_end_idx = self.thread_splits[thread_id][0], self.thread_splits[thread_id][1]
