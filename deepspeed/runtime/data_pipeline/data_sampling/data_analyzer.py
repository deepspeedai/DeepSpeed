--- conflicted
+++ resolved
@@ -13,12 +13,8 @@
 from torch.utils.data import BatchSampler, SequentialSampler, DataLoader, Subset
 
 from deepspeed.utils import logger
-<<<<<<< HEAD
 import deepspeed.comm as dist
-from .indexed_dataset import MMapIndexedDataset
-=======
 from .indexed_dataset import MMapIndexedDataset, valid_dtypes
->>>>>>> 39f6ee59
 from .utils import split_dataset, split_index, create_mmap_dataset_builder, close_mmap_dataset_builder, find_fit_int_dtype
 
 
@@ -42,11 +38,7 @@
                  custom_map_update=None,
                  custom_map_finalize=None,
                  custom_reduce=None,
-<<<<<<< HEAD
-                 comm_group=None):
-=======
                  sample_indices=None):
->>>>>>> 39f6ee59
         super().__init__()
         self.dataset = dataset
         self.num_workers = num_workers
@@ -65,11 +57,7 @@
         self.custom_map_update = custom_map_update
         self.custom_map_finalize = custom_map_finalize
         self.custom_reduce = custom_reduce
-<<<<<<< HEAD
-        self.comm_group = comm_group
-=======
         self.sample_indices = sample_indices
->>>>>>> 39f6ee59
 
     def init_metric_results(self, thread_id, metric_names, metric_types, metric_dtypes, save_path, worker_id):
         metric_results = []
