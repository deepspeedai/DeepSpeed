--- conflicted
+++ resolved
@@ -80,7 +80,6 @@
     return torch_is_compiling()
 
 
-<<<<<<< HEAD
 @contextlib.contextmanager
 def compiled_autograd(enabled, kwargs):
     try:
@@ -91,7 +90,8 @@
             yield
     finally:
         pass
-=======
+
+
 def dummy_decorator(func):
     return func
 
@@ -101,5 +101,4 @@
     if hasattr(torch, "compile"):
         return torch.compile
     else:
-        return dummy_decorator
->>>>>>> 7f2f4232
+        return dummy_decorator