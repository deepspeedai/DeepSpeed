# Copyright (c) Microsoft Corporation.
# SPDX-License-Identifier: Apache-2.0

# DeepSpeed Team

import torch
from deepspeed.inference.config import DeepSpeedInferenceConfig
from deepspeed.module_inject.replace_policy import replace_policies
from deepspeed.module_inject.utils import policy_to_ds_container
from .engine import DeepSpeedEngine
from .utils import TLinear, get_inactive_params
from deepspeed.runtime.zero import GatheredParameters
import time
import gc
import math
from deepspeed import comm as dist
from deepspeed.accelerator import get_accelerator
from torch import nn
from deepspeed.utils import logger

from deepspeed.ops.op_builder import InferenceBuilder

from deepspeed.module_inject.layers import LinearLayer, Normalize, EmbeddingLayer, OPTEmbedding
try:
    import transformers
    OPTLearnedPositionalEmbedding = transformers.models.opt.modeling_opt.OPTLearnedPositionalEmbedding
except:
    OPTLearnedPositionalEmbedding = None
inference_cuda_module = None


class DeepSpeedHybridEngine(DeepSpeedEngine):
    r"""DeepSpeed engine for training and inference."""
    inference_mp_group = None

    def __init__(self, args, model, **kwargs):

        super().__init__(args, model, **kwargs)

        # synch seed between all GPUs
        _rng_state = get_accelerator().get_rng_state().to(get_accelerator().current_device_name())
        dist.broadcast(_rng_state, 0)
        get_accelerator().set_rng_state(_rng_state.cpu())

        self.Z3_enabled = (self._config.zero_config.stage == 3)
        self.gather_all_layers = self._config.hybrid_engine.pin_parameters

        # inference containers / fwds
        self._inference_containers = []
        self._orig_modules = []
        self._orig_fwds = []
        self.create_inference_module()

        # Performance stats
        self._t_start = None
        self._total_latency = 0
        self._iters = 0
        self._training_start_time = None
        self._generate_latency = 0
        self._training_latency = 0
        self._total_batch_size = None
        self._gather_latency = 0

        global inference_cuda_module
        if inference_cuda_module is None:
            builder = InferenceBuilder()
            inference_cuda_module = builder.load()

        self.is_lora_fused = False

    def convert_to_linear_transposed(self, model):

        def _replace_linear_layer(r_module, parent_type=None, prev_type=None):
            for name, child in r_module.named_children():
                if child.__class__ in [torch.nn.Linear] and \
                    (parent_type is torch.nn.ModuleList or prev_type is torch.nn.ModuleList):
                    setattr(r_module, name, TLinear(child, name))
                else:
                    _replace_linear_layer(child, type(r_module), prev_type=parent_type)
            return r_module

        _replace_linear_layer(model)

    def new_inference_container(self, orig_layer, policy_cls, layer_id):
        policy = policy_cls(orig_layer, inference=True)
        _container = policy_to_ds_container(
            policy=policy,
            config=DeepSpeedInferenceConfig(set_empty_params=True,
                                            max_out_tokens=self._config.hybrid_engine.max_out_tokens,
                                            min_out_tokens=self._config.hybrid_engine.max_out_tokens,
                                            transposed_mode=True),
            model_config=self.module.config if hasattr(self.module, 'config') else None,
            layer_id=layer_id,
            child=orig_layer)
        _container.set_dtype(self._config.fp16_enabled)

        if self.mpu is not None:
            if hasattr(self.mpu, 'get_model_parallel_world_size'):
                _container.set_tensor_parallel_config(self.mpu.get_model_parallel_world_size(),
                                                      self.mpu.get_model_parallel_group())
            else:
                _container.set_tensor_parallel_config(self.mpu.get_tensor_model_parallel_world_size(),
                                                      self.mpu.get_tensor_model_parallel_group())
        else:
            _container.set_tensor_parallel_config(self._config.hybrid_engine.inference_tp_size, self.mp_group)
        _container.initialize_tensors(enable_training=True)
        _container.create_ds_model_config()
        _container.create_module()
        _container.set_params_wo_copy(Z3_enabled=self.Z3_enabled)
        return _container

    def populate_all_inference_policies(self):
        self.inference_policies = {}
        for plcy in replace_policies:
            _ = plcy(None)
            if isinstance(plcy._orig_layer_class, list):
                for orig_layer_class in plcy._orig_layer_class:
                    self.inference_policies.update({orig_layer_class: (self.new_inference_container, plcy)})
            elif plcy._orig_layer_class is not None:
                self.inference_policies.update({plcy._orig_layer_class: (self.new_inference_container, plcy)})
        self.inference_policies.update({
            nn.Linear: (LinearLayer, ),
            nn.Embedding: (EmbeddingLayer, ),
            nn.LayerNorm: (Normalize, ),
            OPTLearnedPositionalEmbedding: (OPTEmbedding, )
        })

    def _fuse_lora(self, params, lora_params):
        maybe_has_lora_params = [p for p in params if len(p.shape) > 1]
        for lora_param, weight in zip(lora_params, maybe_has_lora_params):
            if len(lora_param) == 3:
                lora_right_weight, \
                lora_left_weight, \
                lora_scaling = lora_param
                weight.data += lora_scaling * torch.matmul(lora_left_weight.t(), lora_right_weight.t())

    def fuse_lora_weight(self):
        for layer_id in range(len(self.layer_params)):
            self._fuse_lora(self.layer_params[layer_id], self.lora_params[layer_id])

    def _unfuse_lora(self, params, lora_params):
        maybe_has_lora_params = [p for p in params if len(p.shape) > 1]
        for lora_param, weight in zip(lora_params, maybe_has_lora_params):
            if len(lora_param) == 3:
                lora_right_weight, \
                lora_left_weight, \
                lora_scaling = lora_param
                weight.data -= lora_scaling * torch.matmul(lora_left_weight.t(), lora_right_weight.t())

    def unfuse_lora_weight(self):
        for layer_id in range(len(self.layer_params)):
            self._unfuse_lora(self.layer_params[layer_id], self.lora_params[layer_id])

    def unfuse_lora_weight_non_pinned(self):
        for layer_id in range(len(self.layer_params)):
            non_active_params = get_inactive_params(self.layer_params[layer_id])
            non_active_lora_params = get_inactive_params(self.layer_lora_params[layer_id])
            non_active_params.extend(non_active_lora_params)

            with GatheredParameters(non_active_params):
                self._unfuse_lora(self.layer_params[layer_id], self.lora_params[layer_id])

    def retake_inference_cache(self):
        if self._config.hybrid_engine.release_inference_cache:
            retake_success = inference_cuda_module.retake_workspace()

            if not retake_success:
                logger.warning("Unable to acquire workspace on first attempt, emtpying cache and retrying.")
                gc.collect()
                get_accelerator().empty_cache()
                retake_success = inference_cuda_module.retake_workspace()

                if not retake_success:
                    raise RuntimeError("Unable to retake inference workspace.")

    def generate(self, *inputs, **kwargs):
        if self._total_batch_size is None:
            bsz = inputs[0].shape[0] if len(inputs) > 0 else \
                kwargs['input_ids'].shape[0]
            self._total_batch_size = bsz * dist.get_world_size()

        self._t0 = time.time()

        if self.Z3_enabled and self.gather_all_layers:
            if self._config.hybrid_engine.inference_tp_size > 1:
                non_tp_params = []
                for other_layer in self._other_layers:
                    non_tp_params.extend(list(other_layer.parameters()))

                partition_size = self._config.hybrid_engine.tp_gather_partition_size

                layer_groups = math.ceil(len(self.layer_params) / partition_size)
                for lg in range(layer_groups):
                    non_active_params = []
                    non_active_lora_params = []
                    for layer_id in range(lg * partition_size, min(len(self.layer_params), (lg + 1) * partition_size),
                                          1):
                        non_tp_params.extend(self.layer_params[layer_id][:4])
                        non_active_params.extend(get_inactive_params(self.layer_params[layer_id]))
                        non_active_params.extend(get_inactive_params(self.layer_lora_params[layer_id]))
                    with GatheredParameters(non_active_params):
                        for layer_id in range(lg * partition_size,
                                              min(len(self.layer_params), (lg + 1) * partition_size), 1):
                            if len(self.all_lora_params) > 0:
                                self._fuse_lora(self.layer_params[layer_id], self.lora_params[layer_id])
<<<<<<< HEAD
                            self._inference_containers[layer_id].apply_tensor_parallelism(self.mp_replace,
                                                                                          reversed_dim=True)
=======

                            if self.mpu is not None:
                                self._inference_containers[layer_id].apply_tensor_parallelism(
                                    mp_group=self.mp_group, tp_size=self._config.hybrid_engine.inference_tp_size)
>>>>>>> 3e856464

                # TODO(cmikeh2) Evaluate if this can be deferred when release_inference_cache
                # is enabled.
                gc.collect()
                get_accelerator().empty_cache()

                self._gather_latency = time.time() - self._t0

                input_shape = inputs[0].shape if len(inputs) > 0 else \
                                kwargs['input_ids'].shape
                output = torch.zeros(
                    (input_shape[0] * self._config.hybrid_engine.inference_tp_size, ) + input_shape[1:],
                    dtype=inputs[0].dtype if len(inputs) > 0 else kwargs['input_ids'].dtype,
                    device=inputs[0].device if len(inputs) > 0 else kwargs['input_ids'].device)
                input_cont = inputs[0].contiguous() if len(inputs) > 0 else kwargs['input_ids'].contiguous()
                dist.all_gather_into_tensor(output, input_cont, group=self.mp_group)

                if len(inputs) > 0:
                    inputs = (output, )
                else:
                    kwargs['input_ids'] = output

                self.retake_inference_cache()

                non_active_params = get_inactive_params(non_tp_params)
                with GatheredParameters(non_active_params):
                    generate_ret_vals = self._generate(*inputs, **kwargs)

                for layer_id in range(len(self.layer_params)):
                    self._inference_containers[layer_id].release_memory()

                rank = dist.get_rank(group=self.mp_group)
                generate_ret_vals = generate_ret_vals[input_shape[0] * rank:input_shape[0] * (rank + 1)]

            else:
                non_active_layers = get_inactive_params(self.all_layers_params)
                non_active_lora_params = get_inactive_params(self.all_lora_params)
                non_active_layers.extend(non_active_lora_params)
                with GatheredParameters(non_active_layers):
                    self._gather_latency = time.time() - self._t0

                    if len(self.all_lora_params) > 0:
                        self.fuse_lora_weight()

                    self.retake_inference_cache()
                    generate_ret_vals = self._generate(*inputs, **kwargs)

                    if len(self.all_lora_params) > 0:
                        self.unfuse_lora_weight()
        else:
            if len(self.all_lora_params) > 0 and (not self.Z3_enabled):
                self.fuse_lora_weight()

            self.retake_inference_cache()
            generate_ret_vals = self._generate(*inputs, **kwargs)

            if len(self.all_lora_params) > 0:
                if (not self.Z3_enabled):
                    self.unfuse_lora_weight()
                else:
                    self.unfuse_lora_weight_non_pinned()
                self.is_lora_fused = False

        if self._config.hybrid_engine.release_inference_cache:
            inference_cuda_module.release_workspace()
            gc.collect()
            get_accelerator().empty_cache()

        self._generate_latency = time.time() - self._t0 - self._gather_latency

        return generate_ret_vals

    def create_inference_containers(self, module, layer_id=0):
        for name, child in module.named_children():
            if child.__class__ in self.inference_policies:
                if self.inference_policies[child.__class__][0] == self.new_inference_container:
                    self._inference_containers.append(self.inference_policies[child.__class__][0](
                        child, self.inference_policies[child.__class__][-1], layer_id))
                    self._orig_modules.append(child)
                    self._orig_fwds.append(child.forward)

                    self.layer_params.append(self._inference_containers[layer_id].get_all_params())

                    self.lora_params.append(self._inference_containers[layer_id].get_lora_params())
                    self.layer_lora_params.append([])
                    for lora_param in self.lora_params[layer_id]:
                        self.layer_lora_params[layer_id].extend(lora_param[:-1])
                        self.all_lora_params.extend(lora_param[:-1])

                    layer_id += 1
                else:
                    self._other_layers.append(self.inference_policies[child.__class__][0](
                        weight=child.weight, bias=child.bias if hasattr(child, 'bias') else None))
                    self._orig_modules_others.append(child)
                    self._orig_fwds_others.append(child.forward)
            else:
                self.create_inference_containers(child, layer_id=layer_id)

    def create_inference_module(self):
        self.layer_params = []
        self.layer_lora_params = []
        self.lora_params = []
        self.all_lora_params = []

        self._other_layers = []
        self._orig_modules_others = []
        self._orig_fwds_others = []

        if self._config.hybrid_engine.inference_tp_size > 1:
<<<<<<< HEAD
            global_rank = dist.get_rank()
            world_size = dist.get_world_size()
            mp_group_id = global_rank // self._config.hybrid_engine.inference_tp_size
            num_mp_groups = world_size // self._config.hybrid_engine.inference_tp_size
            for mp_group_id in range(num_mp_groups):
                ranks = list(
                    range(mp_group_id * self._config.hybrid_engine.inference_tp_size, \
                          (mp_group_id + 1) * self._config.hybrid_engine.inference_tp_size, \
                          1)
                )
                mp_group = dist.new_group(ranks)
                if global_rank in ranks:
                    # mp_group is used for broader collective
                    self.mp_group = mp_group

                    # mp_replace is used for container tensor slicing
                    from deepseed.module_inject import ReplaceWithTensorSlicing
                    self.mp_replace = ReplaceWithTensorSlicing(mp_group=self.mp_group,
                                                               mp_size=self._config.hybrid_engine.inference_tp_size,
                                                               out_dim=0,
                                                               in_dim=1)

=======
            if self.mpu is not None:
                global_rank = dist.get_rank()
                world_size = dist.get_world_size()
                mp_group_id = global_rank // self._config.hybrid_engine.inference_tp_size
                num_mp_groups = world_size // self._config.hybrid_engine.inference_tp_size
                for mp_group_id in range(num_mp_groups):
                    ranks = list(
                        range(mp_group_id * self._config.hybrid_engine.inference_tp_size, \
                            (mp_group_id + 1) * self._config.hybrid_engine.inference_tp_size, \
                            1)
                    )
                    mp_group = dist.new_group(ranks)
                    if global_rank in ranks:
                        self.mp_group = mp_group
            else:
                self.mp_group = self.mpu.get_model_parallel_group() if hasattr(self.mpu, 'get_model_parallel_group') else \
                    self.mpu.get_tensor_model_parallel_group()
>>>>>>> 3e856464
        else:
            self.mp_group = None
            self.mp_replace = None
        self.populate_all_inference_policies()
        self.all_layers_params = list(self.module.parameters())
        self.create_inference_containers(self.module)

        if len(self._inference_containers) > 0:
            self._generate = self.module.generate
            self.module.generate = self.generate

        self._t0 = time.time()

    def _zero3_forward(self, layer_id):

        def run_forward(*inputs, **kwargs):
            non_active_params = get_inactive_params(self.layer_params[layer_id])
            non_active_lora_params = get_inactive_params(self.layer_lora_params[layer_id])
            non_active_params.extend(non_active_lora_params)

            with GatheredParameters(non_active_params):
                if len(self.all_lora_params) > 0:
                    # Use the is_lora_fused flag to prevent multiple fusion in Z3 with non-pinned memory
                    if not self.is_lora_fused:
                        self._fuse_lora(self.layer_params[layer_id], self.lora_params[layer_id])
                    # Set the is_lora_fused to true when reaching the last layer
                    if layer_id == len(self.layer_params) - 1:
                        self.is_lora_fused = True
                return self._inference_containers[layer_id].module.forward(*inputs, **kwargs)

        return run_forward

    def eval(self):
        if self._t_start is not None:
            latency = time.time() - self._t_start
            self._total_latency = self._total_latency + latency
            self._iters = self._iters + 1
            if not dist.is_initialized() or dist.get_rank() == 0:
                others = latency - (self._generate_latency + self._training_latency)
                print(f'|E2E latency={(latency):.2f}s ' + \
                      f'|Gather latency={self._gather_latency:.2f}s ({(self._gather_latency / latency * 100):.2f}%) '
                      f'|Generate time={(self._generate_latency):.2f}s ({(self._generate_latency / latency * 100):.2f}%) ' + \
                      f'|Training time={(self._training_latency):.2f}s ({(self._training_latency / latency * 100):.2f}%) ' + \
                      f'|Others={others:.2f} ({(others / latency * 100):.2f}%)'
                      f'|CurSamplesPerSec={(1 / latency * self._total_batch_size):.2f} ' + \
                      f'|AvgSamplesPerSec={(1 / (self._total_latency / self._iters) * self._total_batch_size):.2f}')
            self._t_start = time.time()
        self._training_latency = 0
        super().eval()
        if len(self._inference_containers) > 0:
            for i, (orig_module, inference_container) in enumerate(zip(self._orig_modules,
                                                                       self._inference_containers)):
                if self.Z3_enabled and not self.gather_all_layers:
                    orig_module.forward = self._zero3_forward(i)
                else:
                    orig_module.forward = inference_container.module.forward

                inference_container.align_merged_qkv()

            if not self.Z3_enabled or self.gather_all_layers:
                for orig_module, inference_layer in zip(self._orig_modules_others, self._other_layers):
                    orig_module.forward = inference_layer.forward
        if self.Z3_enabled:
            gc.collect()
            get_accelerator().empty_cache()
        if self._t_start is None:
            self._t_start = time.time()

    def train(self, mode=True):
        if mode and len(self._orig_modules) > 0:
            for inference_container, orig_module, orig_fwd in zip(self._inference_containers, self._orig_modules,
                                                                  self._orig_fwds):
                inference_container.partition_merged_qkv()
                orig_module.forward = orig_fwd
            for orig_module, orig_fwd in zip(self._orig_modules_others, self._orig_fwds_others):
                orig_module.forward = orig_fwd
        super().train(mode)
        if mode:
            self._training_start_time = time.time()

    def step(self, lr_kwargs=None):
        super().step(lr_kwargs=lr_kwargs)
<<<<<<< HEAD
        if(self._inference_containers[0].module.attention.attn_qkvw is not None and \
            self._inference_containers[0].q_k_v is not None):
            for inference_container in self._inference_containers:
                inference_container.reset_params()
=======

        if len(self._inference_containers) > 0:
            if(self._inference_containers[0].module.attention.attn_qkvw is not None and \
                self._inference_containers[0].q_k_v is not None):
                for inference_container in self._inference_containers:
                    inference_container.reset_qkv()

>>>>>>> 3e856464
        if self._training_start_time is not None:
            self._training_latency += (time.time() - self._training_start_time)
            self._training_start_time = time.time()<|MERGE_RESOLUTION|>--- conflicted
+++ resolved
@@ -203,15 +203,10 @@
                                               min(len(self.layer_params), (lg + 1) * partition_size), 1):
                             if len(self.all_lora_params) > 0:
                                 self._fuse_lora(self.layer_params[layer_id], self.lora_params[layer_id])
-<<<<<<< HEAD
-                            self._inference_containers[layer_id].apply_tensor_parallelism(self.mp_replace,
-                                                                                          reversed_dim=True)
-=======
 
                             if self.mpu is not None:
-                                self._inference_containers[layer_id].apply_tensor_parallelism(
-                                    mp_group=self.mp_group, tp_size=self._config.hybrid_engine.inference_tp_size)
->>>>>>> 3e856464
+                                self._inference_containers[layer_id].apply_tensor_parallelism(self.mp_replace,
+                                                                                              reversed_dim=True)
 
                 # TODO(cmikeh2) Evaluate if this can be deferred when release_inference_cache
                 # is enabled.
@@ -321,30 +316,6 @@
         self._orig_fwds_others = []
 
         if self._config.hybrid_engine.inference_tp_size > 1:
-<<<<<<< HEAD
-            global_rank = dist.get_rank()
-            world_size = dist.get_world_size()
-            mp_group_id = global_rank // self._config.hybrid_engine.inference_tp_size
-            num_mp_groups = world_size // self._config.hybrid_engine.inference_tp_size
-            for mp_group_id in range(num_mp_groups):
-                ranks = list(
-                    range(mp_group_id * self._config.hybrid_engine.inference_tp_size, \
-                          (mp_group_id + 1) * self._config.hybrid_engine.inference_tp_size, \
-                          1)
-                )
-                mp_group = dist.new_group(ranks)
-                if global_rank in ranks:
-                    # mp_group is used for broader collective
-                    self.mp_group = mp_group
-
-                    # mp_replace is used for container tensor slicing
-                    from deepseed.module_inject import ReplaceWithTensorSlicing
-                    self.mp_replace = ReplaceWithTensorSlicing(mp_group=self.mp_group,
-                                                               mp_size=self._config.hybrid_engine.inference_tp_size,
-                                                               out_dim=0,
-                                                               in_dim=1)
-
-=======
             if self.mpu is not None:
                 global_rank = dist.get_rank()
                 world_size = dist.get_world_size()
@@ -358,11 +329,26 @@
                     )
                     mp_group = dist.new_group(ranks)
                     if global_rank in ranks:
+                        # mp_group is used for broader collective
                         self.mp_group = mp_group
+
+                        # mp_replace is used for container tensor slicing
+                        from deepseed.module_inject import ReplaceWithTensorSlicing
+                        self.mp_replace = ReplaceWithTensorSlicing(
+                            mp_group=self.mp_group,
+                            mp_size=self._config.hybrid_engine.inference_tp_size,
+                            out_dim=0,
+                            in_dim=1)
+
             else:
                 self.mp_group = self.mpu.get_model_parallel_group() if hasattr(self.mpu, 'get_model_parallel_group') else \
                     self.mpu.get_tensor_model_parallel_group()
->>>>>>> 3e856464
+
+                from deepseed.module_inject import ReplaceWithTensorSlicing
+                self.mp_replace = ReplaceWithTensorSlicing(mp_group=self.mp_group,
+                                                           mp_size=self._config.hybrid_engine.inference_tp_size,
+                                                           out_dim=0,
+                                                           in_dim=1)
         else:
             self.mp_group = None
             self.mp_replace = None
@@ -445,20 +431,13 @@
 
     def step(self, lr_kwargs=None):
         super().step(lr_kwargs=lr_kwargs)
-<<<<<<< HEAD
-        if(self._inference_containers[0].module.attention.attn_qkvw is not None and \
-            self._inference_containers[0].q_k_v is not None):
-            for inference_container in self._inference_containers:
-                inference_container.reset_params()
-=======
 
         if len(self._inference_containers) > 0:
             if(self._inference_containers[0].module.attention.attn_qkvw is not None and \
                 self._inference_containers[0].q_k_v is not None):
                 for inference_container in self._inference_containers:
-                    inference_container.reset_qkv()
-
->>>>>>> 3e856464
+                    inference_container.reset_params()
+
         if self._training_start_time is not None:
             self._training_latency += (time.time() - self._training_start_time)
             self._training_start_time = time.time()