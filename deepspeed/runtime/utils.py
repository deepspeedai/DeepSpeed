--- conflicted
+++ resolved
@@ -64,16 +64,11 @@
 
 class CheckOverflow(object):
     '''Checks for overflow in gradient across parallel process'''
-<<<<<<< HEAD
-
-    def __init__(self, param_groups=None, mpu=None, zero_reduce_scatter=False):
-=======
     def __init__(self,
                  param_groups=None,
                  mpu=None,
                  zero_reduce_scatter=False,
                  deepspeed=None):
->>>>>>> 669028f0
         self.mpu = mpu
         self.params = [] if param_groups else None
         self.zero_reduce_scatter = zero_reduce_scatter
