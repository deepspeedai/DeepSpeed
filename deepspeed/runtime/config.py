"""
Copyright (c) Microsoft Corporation
Licensed under the MIT license.
"""
import os
from typing import Union

import torch
import json
import copy

from .constants import *
from .fp16.loss_scaler import (
    INITIAL_LOSS_SCALE,
    SCALE_WINDOW,
    DELAYED_SHIFT,
    MIN_LOSS_SCALE,
)
from .config_utils import (
    get_scalar_param,
    dict_raise_error_on_duplicate_keys,
    ScientificNotationEncoder,
)
from .zero.config import DeepSpeedZeroConfig
from .zero.constants import *
from .activation_checkpointing.config import DeepSpeedActivationCheckpointingConfig
<<<<<<< HEAD
from ..comm.config import DeepSpeedCommsConfig
=======
from ..monitor.config import DeepSpeedMonitorConfig
>>>>>>> 7bae53d1

from deepspeed import comm as dist

from ..git_version_info import version as __version__
from ..utils import logger

from ..elasticity import (
    elasticity_enabled,
    compute_elastic_config,
    ensure_immutable_elastic_config,
)
from ..elasticity.config import ElasticityConfigError
from ..elasticity.constants import (
    ELASTICITY,
    IGNORE_NON_ELASTIC_BATCH_INFO,
    IGNORE_NON_ELASTIC_BATCH_INFO_DEFAULT,
)

from ..profiling.config import DeepSpeedFlopsProfilerConfig
from ..autotuning.config import DeepSpeedAutotuningConfig

from .swap_tensor.aio_config import get_aio_config

TENSOR_CORE_ALIGN_SIZE = 8

ADAGRAD_OPTIMIZER = 'adagrad'
ADAM_OPTIMIZER = 'adam'
ADAMW_OPTIMIZER = 'adamw'
LAMB_OPTIMIZER = 'lamb'
ONEBIT_ADAM_OPTIMIZER = 'onebitadam'
ZERO_ONE_ADAM_OPTIMIZER = 'zerooneadam'
ONEBIT_LAMB_OPTIMIZER = 'onebitlamb'
DEEPSPEED_OPTIMIZERS = [
    ADAGRAD_OPTIMIZER,
    ADAM_OPTIMIZER,
    ADAMW_OPTIMIZER,
    LAMB_OPTIMIZER,
    ONEBIT_ADAM_OPTIMIZER,
    ONEBIT_LAMB_OPTIMIZER,
    ZERO_ONE_ADAM_OPTIMIZER
]

# extra optimizer parameters for adam/adamw
TORCH_ADAM_PARAM = "torch_adam"

# default to adamw logic for adam/adamw optimizers unless user explicitly opts out
ADAM_W_MODE = "adam_w_mode"
ADAM_W_MODE_DEFAULT = True


class DeepSpeedConfigError(Exception):
    pass


def get_curriculum_enabled(param_dict):
    if CURRICULUM_LEARNING in param_dict.keys():
        return get_scalar_param(param_dict[CURRICULUM_LEARNING],
                                CURRICULUM_ENABLED,
                                CURRICULUM_ENABLED_DEFAULT)
    else:
        return False


def get_curriculum_params(param_dict):
    if CURRICULUM_LEARNING in param_dict.keys():
        curriculum_params = copy.copy(param_dict[CURRICULUM_LEARNING])
        curriculum_params.pop(CURRICULUM_ENABLED)
        return curriculum_params
    else:
        return False


def get_pld_enabled(param_dict):
    if PROGRESSIVE_LAYER_DROP in param_dict.keys():
        return get_scalar_param(param_dict[PROGRESSIVE_LAYER_DROP],
                                PLD_ENABLED,
                                PLD_ENABLED_DEFAULT)
    else:
        return False


def get_pld_params(param_dict):
    if PROGRESSIVE_LAYER_DROP in param_dict.keys():
        pld_params = copy.copy(param_dict[PROGRESSIVE_LAYER_DROP])
        pld_params.pop(PLD_ENABLED)
        return pld_params
    else:
        return False


def get_amp_enabled(param_dict):
    if AMP in param_dict.keys():
        return get_scalar_param(param_dict[AMP], AMP_ENABLED, AMP_ENABLED_DEFAULT)
    else:
        return False


def get_amp_params(param_dict):
    if AMP in param_dict.keys():
        amp_params = copy.copy(param_dict[AMP])
        amp_params.pop(AMP_ENABLED)
        return amp_params
    else:
        return False


def get_fp16_enabled(param_dict):
    if FP16 in param_dict.keys():
        return get_scalar_param(param_dict[FP16], FP16_ENABLED, FP16_ENABLED_DEFAULT)
    else:
        return False


def get_bfloat16_enabled(param_dict):
    for key in [BFLOAT16, BFLOAT16_OLD]:
        if key in param_dict.keys():
            return get_scalar_param(param_dict[key],
                                    BFLOAT16_ENABLED,
                                    BFLOAT16_ENABLED_DEFAULT)
    return False


def get_fp16_master_weights_and_grads_enabled(param_dict):
    if get_fp16_enabled(param_dict):
        return get_scalar_param(param_dict[FP16],
                                FP16_MASTER_WEIGHTS_AND_GRADS,
                                FP16_MASTER_WEIGHTS_AND_GRADS_DEFAULT)
    else:
        return False


def get_loss_scale(param_dict):
    if get_fp16_enabled(param_dict):
        return get_scalar_param(param_dict[FP16],
                                FP16_LOSS_SCALE,
                                FP16_LOSS_SCALE_DEFAULT)
    elif get_bfloat16_enabled(param_dict):
        return 1.0
    else:
        return FP16_LOSS_SCALE_DEFAULT


def get_initial_dynamic_scale(param_dict):
    if get_fp16_enabled(param_dict):
        initial_scale_power = get_scalar_param(param_dict[FP16],
                                               FP16_INITIAL_SCALE_POWER,
                                               FP16_INITIAL_SCALE_POWER_DEFAULT)
    elif get_bfloat16_enabled(param_dict):
        initial_scale_power = 0
    else:
        initial_scale_power = FP16_INITIAL_SCALE_POWER_DEFAULT

    return 2**initial_scale_power


def get_dynamic_loss_scale_args(param_dict):
    loss_scale_args = None
    if get_fp16_enabled(param_dict):
        fp16_dict = param_dict[FP16]
        dynamic_loss_args = [
            FP16_INITIAL_SCALE_POWER,
            FP16_LOSS_SCALE_WINDOW,
            FP16_MIN_LOSS_SCALE,
            FP16_HYSTERESIS,
        ]
        if any(arg in list(fp16_dict.keys()) for arg in dynamic_loss_args):
            init_scale = get_scalar_param(fp16_dict,
                                          FP16_INITIAL_SCALE_POWER,
                                          FP16_INITIAL_SCALE_POWER_DEFAULT)
            scale_window = get_scalar_param(fp16_dict,
                                            FP16_LOSS_SCALE_WINDOW,
                                            FP16_LOSS_SCALE_WINDOW_DEFAULT)
            delayed_shift = get_scalar_param(fp16_dict,
                                             FP16_HYSTERESIS,
                                             FP16_HYSTERESIS_DEFAULT)
            min_loss_scale = get_scalar_param(fp16_dict,
                                              FP16_MIN_LOSS_SCALE,
                                              FP16_MIN_LOSS_SCALE_DEFAULT)
            loss_scale_args = {
                INITIAL_LOSS_SCALE: 2**init_scale,
                SCALE_WINDOW: scale_window,
                DELAYED_SHIFT: delayed_shift,
                MIN_LOSS_SCALE: min_loss_scale,
            }

    return loss_scale_args


def get_gradient_accumulation_steps(param_dict):
    return get_scalar_param(param_dict,
                            GRADIENT_ACCUMULATION_STEPS,
                            GRADIENT_ACCUMULATION_STEPS_DEFAULT)


def get_sparse_gradients_enabled(param_dict):
    return get_scalar_param(param_dict, SPARSE_GRADIENTS, SPARSE_GRADIENTS_DEFAULT)


def get_zero_optimization(param_dict):
    return get_scalar_param(param_dict, ZERO_OPTIMIZATION, ZERO_OPTIMIZATION_DEFAULT)


def get_zero_reduce_scatter(param_dict):
    return get_scalar_param(
        param_dict,
        ZERO_OPTIMIZATION_REDUCE_SCATTER,
        ZERO_OPTIMIZATION_REDUCE_SCATTER_DEFAULT,
    )


def get_communication_data_type(param_dict):
    val = get_scalar_param(param_dict,
                           COMMUNICATION_DATA_TYPE,
                           COMMUNICATION_DATA_TYPE_DEFAULT)
    val = val.lower() if val is not None else val
    if val is None:
        return val  # we must determine it by other parameters
    elif val == "fp32":
        return torch.float32
    elif val == "fp16":
        return torch.float16
    elif val == "bfp16":
        return torch.bfloat16

    raise ValueError(
        f"Invalid communication_data_type. Supported data types: ['fp16', 'bfp16', 'fp32']. Got: {val}"
    )


def get_prescale_gradients(param_dict):
    return get_scalar_param(param_dict, PRESCALE_GRADIENTS, PRESCALE_GRADIENTS_DEFAULT)


def get_gradient_predivide_factor(param_dict):
    return get_scalar_param(param_dict,
                            GRADIENT_PREDIVIDE_FACTOR,
                            GRADIENT_PREDIVIDE_FACTOR_DEFAULT)


def get_quantize_enabled(param_dict):
    if QUANTIZE_TRAINING in param_dict.keys():
        return get_scalar_param(
            param_dict[QUANTIZE_TRAINING],
            QUANTIZE_TRAINING_ENABLED,
            QUANTIZE_TRAINING_ENABLED_DEFAULT,
        )
    else:
        return False


def get_quantize_training(param_dict):
    if QUANTIZE_TRAINING in param_dict.keys():
        return (
            (param_dict[QUANTIZE_TRAINING][QUANTIZE_BITS][TARGET_BITS]),
            (param_dict[QUANTIZE_TRAINING][QUANTIZE_BITS][START_BITS]
             if START_BITS in param_dict[QUANTIZE_TRAINING][QUANTIZE_BITS].keys() else
             QUANTIZE_START_BITS_DEFAULT),
            (param_dict[QUANTIZE_TRAINING][QUANTIZE_SCHEDULE][QUANTIZE_PERIOD]
             if QUANTIZE_SCHEDULE in param_dict[QUANTIZE_TRAINING].keys() else
             QUANTIZE_PERIOD_DEFAULT),
            (param_dict[QUANTIZE_TRAINING][QUANTIZE_SCHEDULE][SCHEDULE_OFFSET]
             if QUANTIZE_SCHEDULE in param_dict[QUANTIZE_TRAINING].keys() and
             SCHEDULE_OFFSET in param_dict[QUANTIZE_TRAINING][QUANTIZE_SCHEDULE].keys()
             else QUANTIZE_OFFSET_DEFAULT),
            (param_dict[QUANTIZE_TRAINING][QUANTIZE_GROUPS] if QUANTIZE_GROUPS
             in param_dict[QUANTIZE_TRAINING].keys() else QUANTIZE_GROUPS_DEFAULT),
            (param_dict[QUANTIZE_TRAINING][FP16_MIXED_QUANTIZE]
             [FP16_MIXED_QUANTIZE_ENABLED]
             if FP16_MIXED_QUANTIZE in param_dict[QUANTIZE_TRAINING].keys()
             and FP16_MIXED_QUANTIZE_ENABLED
             in param_dict[QUANTIZE_TRAINING][FP16_MIXED_QUANTIZE].keys() else
             FP16_MIXED_QUANTIZE_ENABLED_DEFAULT),
            (param_dict[QUANTIZE_TRAINING][FP16_MIXED_QUANTIZE][QUANTIZE_CHANGE_RATIO]
             if FP16_MIXED_QUANTIZE in param_dict[QUANTIZE_TRAINING].keys()
             and QUANTIZE_CHANGE_RATIO
             in param_dict[QUANTIZE_TRAINING][FP16_MIXED_QUANTIZE].keys() else
             QUANTIZE_CHANGE_RATIO_DEFAULT),
            (1 if QUANTIZE_ALGO in param_dict[QUANTIZE_TRAINING]
             and QUANTIZE_TYPE in param_dict[QUANTIZE_TRAINING][QUANTIZE_ALGO].keys()
             and param_dict[QUANTIZE_TRAINING][QUANTIZE_ALGO][QUANTIZE_TYPE]
             == QUANTIZE_ASYMMETRIC else QUANTIZE_TYPE_DEFAULT),
            (1 if QUANTIZE_ALGO in param_dict[QUANTIZE_TRAINING] and QUANTIZE_ROUNDING
             in param_dict[QUANTIZE_TRAINING][QUANTIZE_ALGO].keys()
             and param_dict[QUANTIZE_TRAINING][QUANTIZE_ALGO][QUANTIZE_ROUNDING]
             == STOCHASTIC_ROUNDING else QUANTIZE_ROUNDING_DEFAULT),
            (param_dict[QUANTIZE_TRAINING][QUANTIZE_VERBOSE] if QUANTIZE_VERBOSE
             in param_dict[QUANTIZE_TRAINING].keys() else QUANTIZE_VERBOSE_DEFAULT),
            (param_dict[QUANTIZE_TRAINING][QUANTIZER_KERNEL] if QUANTIZER_KERNEL
             in param_dict[QUANTIZE_TRAINING].keys() else QUANTIZER_KERNEL_DEFAULT),
        )
    else:
        return (
            QUANTIZE_TARGET_BITS_DEFAULT,
            QUANTIZE_START_BITS_DEFAULT,
            QUANTIZE_PERIOD_DEFAULT,
            QUANTIZE_OFFSET_DEFAULT,
            QUANTIZE_GROUPS_DEFAULT,
            FP16_MIXED_QUANTIZE_ENABLED_DEFAULT,
            QUANTIZE_CHANGE_RATIO_DEFAULT,
            QUANTIZE_TYPE_DEFAULT,
            QUANTIZE_ROUNDING_DEFAULT,
            QUANTIZE_VERBOSE_DEFAULT,
            QUANTIZER_KERNEL_DEFAULT,
        )


def get_steps_per_print(param_dict):
    return get_scalar_param(param_dict, STEPS_PER_PRINT, STEPS_PER_PRINT_DEFAULT)


def get_disable_allgather(param_dict):
    return get_scalar_param(param_dict, DISABLE_ALLGATHER, DISABLE_ALLGATHER_DEFAULT)


def get_dump_state(param_dict):
    return get_scalar_param(param_dict, DUMP_STATE, DUMP_STATE_DEFAULT)


def get_gradient_clipping(param_dict):
    return get_scalar_param(param_dict, GRADIENT_CLIPPING, GRADIENT_CLIPPING_DEFAULT)


def get_sparse_attention(param_dict):
    if SPARSE_ATTENTION in param_dict.keys():
        sparsity = param_dict[SPARSE_ATTENTION]
        mode = get_sparse_attention_mode(sparsity)

        if mode == SPARSE_DENSE_MODE:
            return get_sparse_dense_config(sparsity)
        elif mode == SPARSE_FIXED_MODE:
            return get_sparse_fixed_config(sparsity)
        elif mode == SPARSE_VARIABLE_MODE:
            return get_sparse_variable_config(sparsity)
        elif mode == SPARSE_BIGBIRD_MODE:
            return get_sparse_bigbird_config(sparsity)
        elif mode == SPARSE_BSLONGFORMER_MODE:
            return get_sparse_bslongformer_config(sparsity)
        else:
            raise NotImplementedError(
                f"Given sparsity mode, {mode}, has not been implemented yet!")

    else:
        return None


def get_sparse_dense_config(sparsity):
    block = get_scalar_param(sparsity, SPARSE_BLOCK, SPARSE_BLOCK_DEFAULT)
    return {SPARSE_MODE: SPARSE_DENSE_MODE, SPARSE_BLOCK: block}


def get_sparse_fixed_config(sparsity):
    block = get_scalar_param(sparsity, SPARSE_BLOCK, SPARSE_BLOCK_DEFAULT)
    different_layout_per_head = get_scalar_param(
        sparsity,
        SPARSE_DIFFERENT_LAYOUT_PER_HEAD,
        SPARSE_DIFFERENT_LAYOUT_PER_HEAD_DEFAULT,
    )
    num_local_blocks = get_scalar_param(sparsity,
                                        SPARSE_NUM_LOCAL_BLOCKS,
                                        SPARSE_NUM_LOCAL_BLOCKS_DEFAULT)
    num_global_blocks = get_scalar_param(sparsity,
                                         SPARSE_NUM_GLOBAL_BLOCKS,
                                         SPARSE_NUM_GLOBAL_BLOCKS_DEFAULT)
    attention = get_scalar_param(sparsity,
                                 SPARSE_ATTENTION_TYPE,
                                 SPARSE_ATTENTION_TYPE_DEFAULT)
    horizontal_global_attention = get_scalar_param(
        sparsity,
        SPARSE_HORIZONTAL_GLOBAL_ATTENTION,
        SPARSE_HORIZONTAL_GLOBAL_ATTENTION_DEFAULT,
    )
    num_different_global_patterns = get_scalar_param(
        sparsity,
        SPARSE_NUM_DIFFERENT_GLOBAL_PATTERNS,
        SPARSE_NUM_DIFFERENT_GLOBAL_PATTERNS_DEFAULT,
    )

    return {
        SPARSE_MODE: SPARSE_FIXED_MODE,
        SPARSE_BLOCK: block,
        SPARSE_DIFFERENT_LAYOUT_PER_HEAD: different_layout_per_head,
        SPARSE_NUM_LOCAL_BLOCKS: num_local_blocks,
        SPARSE_NUM_GLOBAL_BLOCKS: num_global_blocks,
        SPARSE_ATTENTION_TYPE: attention,
        SPARSE_HORIZONTAL_GLOBAL_ATTENTION: horizontal_global_attention,
        SPARSE_NUM_DIFFERENT_GLOBAL_PATTERNS: num_different_global_patterns,
    }


def get_sparse_variable_config(sparsity):
    block = get_scalar_param(sparsity, SPARSE_BLOCK, SPARSE_BLOCK_DEFAULT)
    different_layout_per_head = get_scalar_param(
        sparsity,
        SPARSE_DIFFERENT_LAYOUT_PER_HEAD,
        SPARSE_DIFFERENT_LAYOUT_PER_HEAD_DEFAULT,
    )
    num_random_blocks = get_scalar_param(sparsity,
                                         SPARSE_NUM_RANDOM_BLOCKS,
                                         SPARSE_NUM_RANDOM_BLOCKS_DEFAULT)
    local_window_blocks = get_scalar_param(sparsity,
                                           SPARSE_LOCAL_WINDOW_BLOCKS,
                                           SPARSE_LOCAL_WINDOW_BLOCKS_DEFAULT)
    global_block_indices = get_scalar_param(sparsity,
                                            SPARSE_GLOBAL_BLOCK_INDICES,
                                            SPARSE_GLOBAL_BLOCK_INDICES_DEFAULT)
    global_block_end_indices = get_scalar_param(
        sparsity,
        SPARSE_GLOBAL_BLOCK_END_INDICES,
        SPARSE_GLOBAL_BLOCK_END_INDICES_DEFAULT,
    )
    attention = get_scalar_param(sparsity,
                                 SPARSE_ATTENTION_TYPE,
                                 SPARSE_ATTENTION_TYPE_DEFAULT)
    horizontal_global_attention = get_scalar_param(
        sparsity,
        SPARSE_HORIZONTAL_GLOBAL_ATTENTION,
        SPARSE_HORIZONTAL_GLOBAL_ATTENTION_DEFAULT,
    )

    return {
        SPARSE_MODE: SPARSE_VARIABLE_MODE,
        SPARSE_BLOCK: block,
        SPARSE_DIFFERENT_LAYOUT_PER_HEAD: different_layout_per_head,
        SPARSE_NUM_RANDOM_BLOCKS: num_random_blocks,
        SPARSE_LOCAL_WINDOW_BLOCKS: local_window_blocks,
        SPARSE_GLOBAL_BLOCK_INDICES: global_block_indices,
        SPARSE_GLOBAL_BLOCK_END_INDICES: global_block_end_indices,
        SPARSE_ATTENTION_TYPE: attention,
        SPARSE_HORIZONTAL_GLOBAL_ATTENTION: horizontal_global_attention,
    }


def get_sparse_bigbird_config(sparsity):
    block = get_scalar_param(sparsity, SPARSE_BLOCK, SPARSE_BLOCK_DEFAULT)
    different_layout_per_head = get_scalar_param(
        sparsity,
        SPARSE_DIFFERENT_LAYOUT_PER_HEAD,
        SPARSE_DIFFERENT_LAYOUT_PER_HEAD_DEFAULT,
    )
    num_random_blocks = get_scalar_param(sparsity,
                                         SPARSE_NUM_RANDOM_BLOCKS,
                                         SPARSE_NUM_RANDOM_BLOCKS_DEFAULT)
    num_sliding_window_blocks = get_scalar_param(
        sparsity,
        SPARSE_NUM_SLIDING_WINDOW_BLOCKS,
        SPARSE_NUM_SLIDING_WINDOW_BLOCKS_DEFAULT,
    )
    num_global_blocks = get_scalar_param(sparsity,
                                         SPARSE_NUM_GLOBAL_BLOCKS,
                                         SPARSE_NUM_GLOBAL_BLOCKS_DEFAULT)

    return {
        SPARSE_MODE: SPARSE_BIGBIRD_MODE,
        SPARSE_BLOCK: block,
        SPARSE_DIFFERENT_LAYOUT_PER_HEAD: different_layout_per_head,
        SPARSE_NUM_RANDOM_BLOCKS: num_random_blocks,
        SPARSE_NUM_SLIDING_WINDOW_BLOCKS: num_sliding_window_blocks,
        SPARSE_NUM_GLOBAL_BLOCKS: num_global_blocks,
    }


def get_sparse_bslongformer_config(sparsity):
    block = get_scalar_param(sparsity, SPARSE_BLOCK, SPARSE_BLOCK_DEFAULT)
    different_layout_per_head = get_scalar_param(
        sparsity,
        SPARSE_DIFFERENT_LAYOUT_PER_HEAD,
        SPARSE_DIFFERENT_LAYOUT_PER_HEAD_DEFAULT,
    )
    num_sliding_window_blocks = get_scalar_param(
        sparsity,
        SPARSE_NUM_SLIDING_WINDOW_BLOCKS,
        SPARSE_NUM_SLIDING_WINDOW_BLOCKS_DEFAULT,
    )
    global_block_indices = get_scalar_param(sparsity,
                                            SPARSE_GLOBAL_BLOCK_INDICES,
                                            SPARSE_GLOBAL_BLOCK_INDICES_DEFAULT)
    global_block_end_indices = get_scalar_param(
        sparsity,
        SPARSE_GLOBAL_BLOCK_END_INDICES,
        SPARSE_GLOBAL_BLOCK_END_INDICES_DEFAULT,
    )

    return {
        SPARSE_MODE: SPARSE_BSLONGFORMER_MODE,
        SPARSE_BLOCK: block,
        SPARSE_DIFFERENT_LAYOUT_PER_HEAD: different_layout_per_head,
        SPARSE_NUM_SLIDING_WINDOW_BLOCKS: num_sliding_window_blocks,
        SPARSE_GLOBAL_BLOCK_INDICES: global_block_indices,
        SPARSE_GLOBAL_BLOCK_END_INDICES: global_block_end_indices,
    }


def get_sparse_attention_mode(param_dict):
    if SPARSE_MODE in param_dict.keys():
        return param_dict[SPARSE_MODE]
    else:
        return SPARSE_MODE_DEFAULT


def get_sparse_attention_type(param_dict):
    if SPARSE_ATTENTION_TYPE in param_dict.keys():
        return param_dict[SPARSE_ATTENTION_TYPE]
    else:
        return SPARSE_ATTENTION_TYPE_DEFAULT


def get_pipeline_config(param_dict):
    """Parses pipeline engine configuration. """
    default_pipeline = {
        "stages": "auto",
        "partition": "best",
        "seed_layers": False,
        "activation_checkpoint_interval": 0,
    }
    config = default_pipeline
    for key, val in param_dict.get("pipeline", {}).items():
        config[key] = val
    return config


def get_optimizer_name(param_dict):
    if OPTIMIZER in param_dict.keys() and TYPE in param_dict[OPTIMIZER].keys():
        return param_dict[OPTIMIZER][TYPE]
    else:
        return OPTIMIZER_TYPE_DEFAULT


def get_optimizer_params(param_dict):
    if (get_optimizer_name(param_dict) is not None
            and OPTIMIZER_PARAMS in param_dict[OPTIMIZER].keys()):
        return param_dict[OPTIMIZER][OPTIMIZER_PARAMS]
    else:
        return None


def get_optimizer_gradient_clipping(param_dict):
    optimizer_params = get_optimizer_params(param_dict)
    if optimizer_params is not None and MAX_GRAD_NORM in optimizer_params.keys():
        return optimizer_params[MAX_GRAD_NORM]
    else:
        return None


def get_optimizer_legacy_fusion(param_dict):
    if OPTIMIZER in param_dict.keys() and LEGACY_FUSION in param_dict[OPTIMIZER].keys():
        return param_dict[OPTIMIZER][LEGACY_FUSION]
    else:
        return LEGACY_FUSION_DEFAULT


def get_zero_allow_untested_optimizer(param_dict):
    return get_scalar_param(param_dict,
                            ZERO_ALLOW_UNTESTED_OPTIMIZER,
                            ZERO_ALLOW_UNTESTED_OPTIMIZER_DEFAULT)


def get_scheduler_name(param_dict):
    if SCHEDULER in param_dict.keys() and TYPE in param_dict[SCHEDULER].keys():
        return param_dict[SCHEDULER][TYPE]
    else:
        return SCHEDULER_TYPE_DEFAULT


def get_scheduler_params(param_dict):
    if (get_scheduler_name(param_dict) is not None
            and SCHEDULER_PARAMS in param_dict[SCHEDULER].keys()):
        return param_dict[SCHEDULER][SCHEDULER_PARAMS]
    else:
        return None


def get_train_batch_size(param_dict):
    return get_scalar_param(param_dict, TRAIN_BATCH_SIZE, TRAIN_BATCH_SIZE_DEFAULT)


def get_train_micro_batch_size_per_gpu(param_dict):
    return get_scalar_param(
        param_dict,
        TRAIN_MICRO_BATCH_SIZE_PER_GPU,
        TRAIN_MICRO_BATCH_SIZE_PER_GPU_DEFAULT,
    )


def get_wall_clock_breakdown(param_dict):
    return get_scalar_param(param_dict,
                            WALL_CLOCK_BREAKDOWN,
                            WALL_CLOCK_BREAKDOWN_DEFAULT)


def get_memory_breakdown(param_dict):
    return get_scalar_param(param_dict, MEMORY_BREAKDOWN, MEMORY_BREAKDOWN_DEFAULT)


def get_eigenvalue_config(param_dict):
    if get_quantize_enabled(param_dict):
        param_dict = param_dict[QUANTIZE_TRAINING]
        return (
            get_eigenvalue_enabled(param_dict),
            get_eigenvalue_verbose(param_dict),
            get_eigenvalue_max_iter(param_dict),
            get_eigenvalue_tol(param_dict),
            get_eigenvalue_stability(param_dict),
            get_eigenvalue_gas_boundary_resolution(param_dict),
            get_eigenvalue_layer_name(param_dict),
            get_eigenvalue_layer_num(param_dict),
        )
    else:
        return (
            EIGENVALUE_ENABLED_DEFAULT,
            EIGENVALUE_VERBOSE_DEFAULT,
            EIGENVALUE_MAX_ITER_DEFAULT,
            EIGENVALUE_TOL_DEFAULT,
            EIGENVALUE_STABILITY_DEFAULT,
            EIGENVALUE_GAS_BOUNDARY_RESOLUTION_DEFAULT,
            EIGENVALUE_LAYER_NAME_DEFAULT,
            EIGENVALUE_LAYER_NUM_DEFAULT,
        )


def get_eigenvalue_enabled(param_dict):
    if EIGENVALUE in param_dict.keys():
        return get_scalar_param(param_dict[EIGENVALUE],
                                EIGENVALUE_ENABLED,
                                EIGENVALUE_ENABLED_DEFAULT)
    else:
        return EIGENVALUE_ENABLED_DEFAULT


def get_eigenvalue_verbose(param_dict):
    if EIGENVALUE in param_dict.keys():
        return get_scalar_param(param_dict[EIGENVALUE],
                                EIGENVALUE_VERBOSE,
                                EIGENVALUE_VERBOSE_DEFAULT)
    else:
        return EIGENVALUE_VERBOSE_DEFAULT


def get_eigenvalue_max_iter(param_dict):
    if EIGENVALUE in param_dict.keys():
        return get_scalar_param(param_dict[EIGENVALUE],
                                EIGENVALUE_MAX_ITER,
                                EIGENVALUE_MAX_ITER_DEFAULT)
    else:
        return EIGENVALUE_MAX_ITER_DEFAULT


def get_eigenvalue_tol(param_dict):
    if EIGENVALUE in param_dict.keys():
        return get_scalar_param(param_dict[EIGENVALUE],
                                EIGENVALUE_TOL,
                                EIGENVALUE_TOL_DEFAULT)
    else:
        return EIGENVALUE_TOL_DEFAULT


def get_eigenvalue_stability(param_dict):
    if EIGENVALUE in param_dict.keys():
        return get_scalar_param(param_dict[EIGENVALUE],
                                EIGENVALUE_STABILITY,
                                EIGENVALUE_STABILITY_DEFAULT)
    else:
        return EIGENVALUE_STABILITY_DEFAULT


def get_eigenvalue_gas_boundary_resolution(param_dict):
    if EIGENVALUE in param_dict.keys():
        return get_scalar_param(
            param_dict[EIGENVALUE],
            EIGENVALUE_GAS_BOUNDARY_RESOLUTION,
            EIGENVALUE_GAS_BOUNDARY_RESOLUTION_DEFAULT,
        )
    else:
        return EIGENVALUE_GAS_BOUNDARY_RESOLUTION_DEFAULT


def get_eigenvalue_layer_name(param_dict):
    if EIGENVALUE in param_dict.keys():
        return get_scalar_param(param_dict[EIGENVALUE],
                                EIGENVALUE_LAYER_NAME,
                                EIGENVALUE_LAYER_NAME_DEFAULT)
    else:
        return EIGENVALUE_LAYER_NAME_DEFAULT


def get_eigenvalue_layer_num(param_dict):
    if EIGENVALUE in param_dict.keys():
        return get_scalar_param(param_dict[EIGENVALUE],
                                EIGENVALUE_LAYER_NUM,
                                EIGENVALUE_LAYER_NUM_DEFAULT)
    else:
        return EIGENVALUE_LAYER_NUM_DEFAULT


def get_checkpoint_params(param_dict):
    return param_dict.get(CHECKPOINT, {})


def get_checkpoint_tag_validation_mode(checkpoint_params):
    tag_validation_mode = checkpoint_params.get(CHECKPOINT_TAG_VALIDATION,
                                                CHECKPOINT_TAG_VALIDATION_DEFAULT)
    tag_validation_mode = tag_validation_mode.upper()
    if tag_validation_mode in CHECKPOINT_TAG_VALIDATION_MODES:
        return tag_validation_mode
    else:
        raise DeepSpeedConfigError(
            "Checkpoint config contains invalid tag_validation "
            f"value of {tag_validation_mode}, expecting one of {CHECKPOINT_TAG_VALIDATION_MODES}"
        )


def get_dataloader_drop_last(param_dict):
    return get_scalar_param(param_dict,
                            DATALOADER_DROP_LAST,
                            DATALOADER_DROP_LAST_DEFAULT)


'''Write deepspeed config files by modifying basic templates.
Can be used for quickly changing parameters via command line parameters.'''


class DeepSpeedConfigWriter:
    def __init__(self, data=None):
        self.data = data if data is not None else {}

    def add_config(self, key, value):
        self.data[key] = value

    def load_config(self, filename):
        self.data = json.load(open(filename,
                                   "r"),
                              object_pairs_hook=dict_raise_error_on_duplicate_keys)

    def write_config(self, filename):
        with open(filename, "w") as outfile:
            json.dump(self.data, outfile)


class DeepSpeedConfig(object):
    def __init__(self, config: Union[str, dict], mpu=None):
        super(DeepSpeedConfig, self).__init__()
        if isinstance(config, dict):
            self._param_dict = config
        elif os.path.exists(config):
            self._param_dict = json.load(
                open(config,
                     "r"),
                object_pairs_hook=dict_raise_error_on_duplicate_keys)
        else:
            raise ValueError(
                f"Expected a string path to an existing deepspeed config, or a dictionary. Received: {config}"
            )
        try:
            self.global_rank = dist.get_rank()
            if mpu is None:
                self.world_size = dist.get_world_size()
            else:
                self.world_size = mpu.get_data_parallel_world_size()
        except:
            self.global_rank = 0
            self.world_size = 1

        # If elastic-mode enabled, update compute + update _param_dict
        self.elasticity_enabled = elasticity_enabled(self._param_dict)
        if self.elasticity_enabled:
            logger.info("DeepSpeed elasticity support enabled")
            final_batch_size, valid_gpus, micro_batch_size = compute_elastic_config(
                ds_config=self._param_dict,
                target_deepspeed_version=__version__,
                world_size=self.world_size,
            )

            elastic_dict = self._param_dict[ELASTICITY]

            # Ensure the resource scheduler saw the same elastic config we are using at runtime
            ensure_immutable_elastic_config(runtime_elastic_config_dict=elastic_dict)

            ignore_non_elastic_batch_info = elastic_dict.get(
                IGNORE_NON_ELASTIC_BATCH_INFO,
                IGNORE_NON_ELASTIC_BATCH_INFO_DEFAULT)

            if not ignore_non_elastic_batch_info:
                batch_params = [
                    TRAIN_BATCH_SIZE,
                    TRAIN_MICRO_BATCH_SIZE_PER_GPU,
                    GRADIENT_ACCUMULATION_STEPS,
                ]
                if any(map(lambda t: t in self._param_dict, batch_params)):
                    raise ElasticityConfigError("One or more batch related parameters were found in your " \
                        f"ds_config ({TRAIN_BATCH_SIZE}, {TRAIN_MICRO_BATCH_SIZE_PER_GPU}, and/or " \
                        f"{GRADIENT_ACCUMULATION_STEPS}). These parameters *will not be used* since " \
                        "elastic training is enabled, which takes control of these parameters. " \
                        "If you want to suppress this error (the parameters will be silently ignored) " \
                        f"please set {IGNORE_NON_ELASTIC_BATCH_INFO}':true in your elasticity config.")

            # micro_bsz * world_size * gas = total_batch_size
            # gas = total_batch_size // (micro_bsz * world_size)
            gradient_accu_steps = final_batch_size // (micro_batch_size *
                                                       self.world_size)

            if TRAIN_BATCH_SIZE in self._param_dict:
                logger.warning(
                    "[Elasticity] overriding training_batch_size: "
                    f"{self._param_dict[TRAIN_BATCH_SIZE]} -> {final_batch_size}")
            if TRAIN_MICRO_BATCH_SIZE_PER_GPU in self._param_dict:
                logger.warning(
                    "[Elasticity] overriding train_micro_batch_size_per_gpu: "
                    f"{self._param_dict[TRAIN_MICRO_BATCH_SIZE_PER_GPU]} -> {micro_batch_size}"
                )
            if GRADIENT_ACCUMULATION_STEPS in self._param_dict:
                logger.warning(
                    "[Elasticity] overriding gradient_accumulation_steps: "
                    f"{self._param_dict[GRADIENT_ACCUMULATION_STEPS]} -> {gradient_accu_steps}"
                )

            logger.info(f"[Elasticity] valid GPU counts: {valid_gpus}")

            self._param_dict[TRAIN_BATCH_SIZE] = final_batch_size
            self._param_dict[TRAIN_MICRO_BATCH_SIZE_PER_GPU] = micro_batch_size
            self._param_dict[GRADIENT_ACCUMULATION_STEPS] = gradient_accu_steps

        self._initialize_params(self._param_dict)
        self._configure_train_batch_size()
        self._do_sanity_check()

    def _initialize_params(self, param_dict):
        self.train_batch_size = get_train_batch_size(param_dict)
        #print(f"beginning get_train_batch_size = {get_train_batch_size}")
        self.train_micro_batch_size_per_gpu = get_train_micro_batch_size_per_gpu(
            param_dict)
        self.gradient_accumulation_steps = get_gradient_accumulation_steps(param_dict)
        self.steps_per_print = get_steps_per_print(param_dict)
        self.dump_state = get_dump_state(param_dict)

        self.disable_allgather = get_disable_allgather(param_dict)
        self.communication_data_type = get_communication_data_type(param_dict)
        self.prescale_gradients = get_prescale_gradients(param_dict)
        self.gradient_predivide_factor = get_gradient_predivide_factor(param_dict)
        self.sparse_gradients_enabled = get_sparse_gradients_enabled(param_dict)

        self.zero_config = DeepSpeedZeroConfig(param_dict)
        self.zero_optimization_stage = self.zero_config.stage
        self.zero_enabled = self.zero_optimization_stage > 0

        self.activation_checkpointing_config = DeepSpeedActivationCheckpointingConfig(
            param_dict)

<<<<<<< HEAD
        self.comms_config = DeepSpeedCommsConfig(param_dict)
=======
        self.monitor_config = DeepSpeedMonitorConfig(param_dict)
>>>>>>> 7bae53d1

        self.gradient_clipping = get_gradient_clipping(param_dict)
        self.fp16_enabled = get_fp16_enabled(param_dict)
        self.bfloat16_enabled = get_bfloat16_enabled(param_dict)
        assert not (self.fp16_enabled and self.bfloat16_enabled), 'bfloat16 and fp16 modes cannot be simultaneously enabled'
        self.fp16_master_weights_and_gradients = get_fp16_master_weights_and_grads_enabled(
            param_dict)
        self.amp_enabled = get_amp_enabled(param_dict)
        self.amp_params = get_amp_params(param_dict)
        self.loss_scale = get_loss_scale(param_dict)
        self.initial_dynamic_scale = get_initial_dynamic_scale(param_dict)
        self.dynamic_loss_scale_args = get_dynamic_loss_scale_args(param_dict)

        self.quantize_training_enabled = get_quantize_enabled(param_dict)
        (
            self.quantize_target_bits,
            self.quantize_start_bits,
            self.quantize_period,
            self.quantize_offset,
            self.quantize_groups,
            self.fp16_mixed_quantize,
            self.quantize_change_rate,
            self.quantize_type,
            self.quantize_rounding,
            self.quantize_verbose,
            self.use_quantizer_kernel,
        ) = get_quantize_training(param_dict)

        self.optimizer_name = get_optimizer_name(param_dict)
        if (self.optimizer_name is not None
                and self.optimizer_name.lower() in DEEPSPEED_OPTIMIZERS):
            self.optimizer_name = self.optimizer_name.lower()

        self.optimizer_params = get_optimizer_params(param_dict)
        self.optimizer_legacy_fusion = get_optimizer_legacy_fusion(param_dict)

        self.zero_allow_untested_optimizer = get_zero_allow_untested_optimizer(
            param_dict)

        self.scheduler_name = get_scheduler_name(param_dict)
        self.scheduler_params = get_scheduler_params(param_dict)

        self.flops_profiler_config = DeepSpeedFlopsProfilerConfig(param_dict)
        self.wall_clock_breakdown = (get_wall_clock_breakdown(param_dict)
                                     | self.flops_profiler_config.enabled)
        self.memory_breakdown = get_memory_breakdown(param_dict)
        self.autotuning_config = DeepSpeedAutotuningConfig(param_dict)

        (
            self.eigenvalue_enabled,
            self.eigenvalue_verbose,
            self.eigenvalue_max_iter,
            self.eigenvalue_tol,
            self.eigenvalue_stability,
            self.eigenvalue_gas_boundary_resolution,
            self.eigenvalue_layer_name,
            self.eigenvalue_layer_num,
        ) = get_eigenvalue_config(param_dict)

        self.sparse_attention = get_sparse_attention(param_dict)
        self.pipeline = get_pipeline_config(param_dict)

        self.pld_enabled = get_pld_enabled(param_dict)
        self.pld_params = get_pld_params(param_dict)

        self.curriculum_enabled = get_curriculum_enabled(param_dict)
        self.curriculum_params = get_curriculum_params(param_dict)

        checkpoint_params = get_checkpoint_params(param_dict)
        validation_mode = get_checkpoint_tag_validation_mode(checkpoint_params)
        self.checkpoint_tag_validation_enabled = (validation_mode !=
                                                  ValidationMode.IGNORE)
        self.checkpoint_tag_validation_fail = validation_mode == ValidationMode.FAIL

        self.aio_config = get_aio_config(param_dict)

        self.dataloader_drop_last = get_dataloader_drop_last(param_dict)

    def _batch_assertion(self):

        train_batch = self.train_batch_size
        micro_batch = self.train_micro_batch_size_per_gpu
        grad_acc = self.gradient_accumulation_steps

        assert (
            train_batch > 0
        ), f"Train batch size: {train_batch} has to be greater than 0"

        assert (
            micro_batch > 0
        ), f"Micro batch size per gpu: {micro_batch} has to be greater than 0"

        assert (
            grad_acc > 0
        ), f"Gradient accumulation steps: {grad_acc} has to be greater than 0"

        assert train_batch == micro_batch * grad_acc * self.world_size, (
            f"Check batch related parameters. train_batch_size is not equal "
            "to micro_batch_per_gpu * gradient_acc_step * world_size "
            f"{train_batch} != {micro_batch} * {grad_acc} * {self.world_size}"
        )

    def _set_batch_related_parameters(self):

        train_batch = self.train_batch_size
        micro_batch = self.train_micro_batch_size_per_gpu
        grad_acc = self.gradient_accumulation_steps

        #print(f"train_batch = {train_batch}, micro_batch={micro_batch}")

        # all values are provided nothing needs to be set
        if train_batch is not None and micro_batch is not None and grad_acc is not None:
            return

        # global_accumulation_steps needs to be set
        elif train_batch is not None and micro_batch is not None:
            grad_acc = train_batch // micro_batch
            grad_acc //= self.world_size
            self.gradient_accumulation_steps = grad_acc

        # micro_batch_per_gpu needs to be set
        elif train_batch is not None and grad_acc is not None:
            micro_batch = train_batch // self.world_size
            micro_batch //= grad_acc
            self.train_micro_batch_size_per_gpu = micro_batch

        # train_batch_size needs to be set
        elif micro_batch is not None and grad_acc is not None:
            train_batch_size = micro_batch * grad_acc
            train_batch_size *= self.world_size
            self.train_batch_size = train_batch_size

        # gradient_accumulation_steps and micro_batch_per_gpus is set
        elif train_batch is not None:
            self.gradient_accumulation_steps = 1
            self.train_micro_batch_size_per_gpu = train_batch // self.world_size

        # train_batch_size and gradient_accumulation_step is set
        elif micro_batch is not None:
            self.train_batch_size = micro_batch * self.world_size
            self.gradient_accumulation_steps = 1

        # either none of the three parameters are provided or just gradient_accumulation_step is provided
        else:
            assert False, \
                'Either train_batch_size or train_micro_batch_size_per_gpu needs to be provided'

    def _configure_train_batch_size(self):
        self._set_batch_related_parameters()
        self._batch_assertion()

    def _do_sanity_check(self):
        self._do_error_check()

        self._do_warning_check()

    def print(self, name):
        logger.info("{}:".format(name))
        for arg in sorted(vars(self)):
            if arg != "_param_dict":
                dots = "." * (29 - len(arg))
                logger.info("  {} {} {}".format(arg, dots, getattr(self, arg)))

        logger.info("  json = {}".format(
            json.dumps(
                self._param_dict,
                sort_keys=True,
                indent=4,
                cls=ScientificNotationEncoder,
                separators=(",",
                            ":"),
            )))

    def _do_error_check(self):
        assert (
            self.train_micro_batch_size_per_gpu
        ), "DeepSpeedConfig: {} is not defined".format(TRAIN_MICRO_BATCH_SIZE_PER_GPU)

        assert (
            self.gradient_accumulation_steps
        ), "DeepSpeedConfig: {} is not defined".format(GRADIENT_ACCUMULATION_STEPS)

        if self.zero_enabled:
            assert (
                self.zero_optimization_stage <= MAX_STAGE_ZERO_OPTIMIZATION
            ), "DeepSpeedConfig: Maximum supported ZeRO stage is {}".format(
                MAX_STAGE_ZERO_OPTIMIZATION
            )

        if self.fp16_master_weights_and_gradients:
            assert self.zero_enabled and self.zero_optimization_stage == ZERO_OPTIMIZATION_GRADIENTS, "Fp16_master_weights_and_grads is only supported with ZeRO Stage 2 for now."

    def _do_warning_check(self):
        fp16_enabled = self.fp16_enabled

        vocabulary_size = self._param_dict.get(VOCABULARY_SIZE, VOCABULARY_SIZE_DEFAULT)
        if vocabulary_size and vocabulary_size % TENSOR_CORE_ALIGN_SIZE != 0:
            logger.warning(
                "DeepSpeedConfig: vocabulary size {} is not aligned to {}, may import tensor core utilization."
                .format(vocabulary_size,
                        TENSOR_CORE_ALIGN_SIZE))

        if (self.optimizer_params is not None
                and MAX_GRAD_NORM in self.optimizer_params.keys()
                and self.optimizer_params[MAX_GRAD_NORM] > 0):
            if fp16_enabled:
                if self.global_rank == 0:
                    logger.warning(
                        "DeepSpeedConfig: In FP16 mode, DeepSpeed will pass {}:{} to FP16 wrapper"
                        .format(MAX_GRAD_NORM,
                                self.optimizer_params[MAX_GRAD_NORM]))
            else:
                if self.global_rank == 0:
                    logger.warning(
                        "DeepSpeedConfig: In FP32 mode, DeepSpeed does not permit MAX_GRAD_NORM ({}) > 0, setting to zero"
                        .format(self.optimizer_params[MAX_GRAD_NORM]))
                self.optimizer_params[MAX_GRAD_NORM] = 0.0<|MERGE_RESOLUTION|>--- conflicted
+++ resolved
@@ -24,11 +24,8 @@
 from .zero.config import DeepSpeedZeroConfig
 from .zero.constants import *
 from .activation_checkpointing.config import DeepSpeedActivationCheckpointingConfig
-<<<<<<< HEAD
 from ..comm.config import DeepSpeedCommsConfig
-=======
 from ..monitor.config import DeepSpeedMonitorConfig
->>>>>>> 7bae53d1
 
 from deepspeed import comm as dist
 
@@ -875,11 +872,8 @@
         self.activation_checkpointing_config = DeepSpeedActivationCheckpointingConfig(
             param_dict)
 
-<<<<<<< HEAD
         self.comms_config = DeepSpeedCommsConfig(param_dict)
-=======
         self.monitor_config = DeepSpeedMonitorConfig(param_dict)
->>>>>>> 7bae53d1
 
         self.gradient_clipping = get_gradient_clipping(param_dict)
         self.fp16_enabled = get_fp16_enabled(param_dict)
