--- conflicted
+++ resolved
@@ -717,16 +717,6 @@
             for i, q in enumerate(v):
                 print(f"shard {i} {q.shape=} ({k})")
 
-<<<<<<< HEAD
-=======
-        kwargs_to_shard_shards = {
-            k: list(torch.chunk(kwargs_to_shard[k], chunks=shards, dim=1))
-            for k in kwargs_to_shard.keys()
-        }
-
-        # if seqlen is not exactly divisible by shards the last step will be shorter than shard_step
-        shard_step = kwargs_to_shard_shards[grad_requiring_tensor_key][0].shape[1]
->>>>>>> ac16035d
         for i in range(shards):
             # when fn involves one or more model weights deepspeed will normally push a grad to
             # reduce per sub-module call, so since we only want it to add a grad for the last
@@ -752,15 +742,10 @@
             shard_offset = i * kwargs_to_shard_shards[grad_requiring_tensor_key][0].shape[1]
             # this will enable gradual population of the pre-allocated
             # `grad_requiring_tensor_shard.grad` during `torch.autograd.backward` calls
-<<<<<<< HEAD
             print(f"{grad_requiring_tensor_grad.shape=}")
             print(f"{shard_offset=}, {shard_step=}")
             grad_requiring_tensor_shard.grad = (grad_requiring_tensor_grad.narrow(
                 1, shard_offset, shard_step).view_as(grad_requiring_tensor_shard))  #.contiguous()
-=======
-            grad_requiring_tensor_shard.grad = (grad_requiring_tensor_grad.narrow(
-                1, shard_offset, shard_step).view_as(grad_requiring_tensor_shard))
->>>>>>> ac16035d
 
             with torch.enable_grad():
                 output = fn(**kwargs_to_shard_shard, **kwargs_to_pass)
@@ -867,10 +852,6 @@
         for i, v in enumerate(x_shards):
             print(f"shard {i} {v.shape=}")
 
-<<<<<<< HEAD
-=======
-        shard_step = x_shards[0].shape[1]
->>>>>>> ac16035d
         for i, x_shard in enumerate(x_shards):
             print(i)
             # Tell deepspeed not to add a new grad to its ipg bucket until the last shard is run
@@ -886,23 +867,18 @@
 
             x_shard.requires_grad_(x_requires_grad)
 
-<<<<<<< HEAD
             # if seqlen is not exactly divisible by shards the last step will be shorter than shard_step
             shard_step = x_shards[i].shape[1]
             shard_offset = i * x_shards[0].shape[1]
 
-            if 1:  # x.shape[0] == 10:
+            if x.shape[0] == 1:
                 # on narrow the shard's stride is unaffected with dim0==1 (bs) so we use the most efficient `narrow` alias
                 x_shard.grad = x_grad.narrow(1, shard_offset, shard_step).view_as(x_shard)
-=======
-            shard_offset = i * shard_step
-            x_shard.grad = x_grad.narrow(1, shard_offset, shard_step).view_as(x_shard)
->>>>>>> ac16035d
             incoming_grad_shard = incoming_grad.narrow(1, shard_offset, shard_step).view_as(x_shard)
             with torch.enable_grad():
                 output = fn(self, x_shard)
             torch.autograd.backward(output, incoming_grad_shard)
-            if x.shape[0] > 10:
+            if x.shape[0] > 1:
                 # this is less efficient than dim0==1 (bs) use case, due to a required copy to fix the stride, since narrow(dim=1, ...) while dim0>1 will lead to:
                 # UserWarning: grad and param do not obey the gradient layout contract. This is not an error, but may impair performance.
                 # when backward is called.
