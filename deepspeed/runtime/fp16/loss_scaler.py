# Copyright (c) Microsoft Corporation.
# SPDX-License-Identifier: Apache-2.0

# DeepSpeed Team
"""
Copyright (c) 2019, NVIDIA CORPORATION.  All rights reserved.

 Licensed under the Apache License, Version 2.0 (the "License");
 you may not use this file except in compliance with the License.
 You may obtain a copy of the License at

     http://www.apache.org/licenses/LICENSE-2.0

 Unless required by applicable law or agreed to in writing, software
 distributed under the License is distributed on an "AS IS" BASIS,
 WITHOUT WARRANTIES OR CONDITIONS OF ANY KIND, either express or implied.
 See the License for the specific language governing permissions and
 limitations under the License.
Taken and modified for DeepSpeed from:
    https://github.com/NVIDIA/Megatron-LM/blob/master/fp16/loss_scaler.py
Commit: 93ab4bea59dc5cbf97c079d313741866af4deac9
"""

import torch
from deepspeed import comm as dist
from deepspeed.utils import logger

INITIAL_LOSS_SCALE = 'init_scale'
SCALE_WINDOW = 'scale_window'
DELAYED_SHIFT = 'delayed_shift'
CONSECUTIVE_HYSTERESIS = 'consecutive_hysteresis'
MIN_LOSS_SCALE = 'min_scale'


# item() is a recent addition, so this helps with backward compatibility.
def to_python_float(t):
    if hasattr(t, 'item'):
        return t.item()
    return t[0]


class LossScalerBase:
    """LossScalarBase
    Base class for a loss scaler
    """

    def __init__(self, cur_scale):
        self.cur_scale = cur_scale
        self.dynamic = False

    @property
    def loss_scale(self):
        return self.cur_scale

    def scale_gradient(self, module, grad_in, grad_out):
        return tuple(self.loss_scale * g for g in grad_in)

    def update_scale(self, overflow):
        pass

    def backward(self, loss, retain_graph=False):
        scaled_loss = loss * self.loss_scale
        scaled_loss.backward(retain_graph=retain_graph)
        # print(f'LossScalerBackward: {scaled_loss=}')


class LossScaler(LossScalerBase):
    """
    Class that manages a static loss scale.  This class is intended to interact with
    :class:`FP16_Optimizer`, and should not be directly manipulated by the user.

    Use of :class:`LossScaler` is enabled via the ``static_loss_scale`` argument to
    :class:`FP16_Optimizer`'s constructor.

    Args:
        scale (float, optional, default=1.0):  The loss scale.
    """

    def __init__(self, scale=1):
        super(LossScaler, self).__init__(scale)

    # `params` is a list / generator of torch.Variable
    def has_overflow(self, params):
        return False

    # `x` is a torch.Tensor
    def _has_inf_or_nan(x):
        return False


class DynamicLossScaler(LossScalerBase):
    """
    Class that manages dynamic loss scaling.  It is recommended to use :class:`DynamicLossScaler`
    indirectly, by supplying ``dynamic_loss_scale=True`` to the constructor of
    :class:`FP16_Optimizer`.  However, it's important to understand how :class:`DynamicLossScaler`
    operates, because the default options can be changed using the
    the ``dynamic_loss_args`` argument to :class:`FP16_Optimizer`'s constructor.

    Loss scaling is designed to combat the problem of underflowing gradients encountered at long
    times when training fp16 networks.  Dynamic loss scaling begins by attempting a very high loss
    scale.  Ironically, this may result in OVERflowing gradients.  If overflowing gradients are
    encountered, :class:`DynamicLossScaler` informs :class:`FP16_Optimizer` that an overflow has
    occurred.
    :class:`FP16_Optimizer` then skips the update step for this particular iteration/minibatch,
    and :class:`DynamicLossScaler` adjusts the loss scale to a lower value.
    If a certain number of iterations occur without overflowing gradients detected,
    :class:`DynamicLossScaler` increases the loss scale once more.
    In this way :class:`DynamicLossScaler` attempts to "ride the edge" of
    always using the highest loss scale possible without incurring overflow.

    Args:
        init_scale (float, optional, default=2**32):  Initial loss scale attempted by :class:`DynamicLossScaler.`
        scale_factor (float, optional, default=2.0):  Factor used when adjusting the loss scale. If an overflow is encountered, the loss scale is readjusted to loss scale/``scale_factor``.  If ``scale_window`` consecutive iterations take place without an overflow, the loss scale is readjusted to loss_scale*``scale_factor``.
        scale_window (int, optional, default=1000):  Number of consecutive iterations without an overflow to wait before increasing the loss scale.
        consecutive_hysteresis (bool, optional, default=False): Whether to refill hysteresis if we reach an iteration that doesn't overflow
    """

    def __init__(self,
                 init_scale=2**32,
                 scale_factor=2.,
                 scale_window=1000,
                 min_scale=1,
                 delayed_shift=1,
                 consecutive_hysteresis=False,
                 raise_error_at_min_scale=True,
                 dtype=torch.half):
        super(DynamicLossScaler, self).__init__(init_scale)
        self.cur_iter = 0
        self.last_overflow_iter = -1
        self.scale_factor = scale_factor
        self.scale_window = scale_window
        self.min_scale = min_scale
        self.delayed_shift = delayed_shift
        self.cur_hysteresis = delayed_shift
        self.consecutive_hysteresis = consecutive_hysteresis
        self.raise_error_at_min_scale = raise_error_at_min_scale
        self.dynamic = True
        self.dtype = dtype

    # `params` is a list / generator of torch.Variable
    def has_overflow_serial(self, params):
        for p in params:
            if p.grad is not None and self._has_inf_or_nan(p.grad.data):
                return True

        return False

    # `x` is a torch.Tensor
    def _has_inf_or_nan(x):
        try:
            # if x is half, the .float() incurs an additional deep copy, but it's necessary if
            # Pytorch's .sum() creates a one-element tensor of the same type as x
            # (which is true for some recent version of pytorch).
            cpu_sum = float(x.float().sum())
            # More efficient version that can be used if .sum() returns a Python scalar
            # cpu_sum = float(x.sum())
        except RuntimeError as instance:
            # We want to check if inst is actually an overflow exception.
            # RuntimeError could come from a different error.
            # If so, we still want the exception to propagate.
            if "value cannot be converted" not in instance.args[0]:
                raise
            return True
        else:
            if cpu_sum in [float('inf'), -float('inf')] or cpu_sum != cpu_sum:
                return True
            return False

    # `overflow` is boolean indicating whether the gradient overflowed
    def update_scale(self, overflow):
        if overflow:
            # self.cur_scale /= self.scale_factor
            if self.delayed_shift == 1 or self.cur_hysteresis == 1:
                if (self.cur_scale == self.min_scale) and self.raise_error_at_min_scale:
                    raise Exception(
                        "Current loss scale already at minimum - cannot decrease scale anymore. Exiting run.")
                else:
                    next_scale = max(self.cur_scale / self.scale_factor, self.min_scale)
                    if dist.get_rank() == 0:
                        overflow_msg = f"[deepspeed] OVERFLOW! Rank {dist.get_rank()} Skipping step."
                        if self.dtype == torch.half:
                            overflow_msg += f" Attempted loss scale: {int(self.cur_scale)}, reducing to {int(next_scale)}"
                        logger.info(overflow_msg)
                    self.cur_scale = next_scale
            else:
                if dist.get_rank() == 0:
                    overflow_msg = f"[deepspeed] OVERFLOW! Rank {dist.get_rank()} Skipping step."
                    if self.dtype == torch.half:
                        overflow_msg += f" Attempted loss scale: {int(self.cur_scale)}, but hysteresis is {self.cur_hysteresis}. Reducing hysteresis to {self.cur_hysteresis-1}"
                    logger.info(overflow_msg)
                self.cur_hysteresis -= 1
            self.last_overflow_iter = self.cur_iter
        else:
            if self.consecutive_hysteresis:
<<<<<<< HEAD
                hysteresis_msg = f"Consecutive hysteresis is enabled. Restoring hysteresis to {self.delayed_shift}"
                logger.info(hysteresis_msg)
=======
                if dist.get_rank() == 0:
                    hysteresis_msg = f"Consecutive hysteresis is enabled. Restoring hysteresis to {self.delayed_shift}"
                    logger.info(hysteresis_msg)
>>>>>>> 2afa1c7f
                self.cur_hysteresis = self.delayed_shift
            if (self.cur_iter - self.last_overflow_iter) % self.scale_window == 0:
                if not self.consecutive_hysteresis:
                    self.cur_hysteresis = self.delayed_shift
                self.cur_scale *= self.scale_factor
        self.cur_iter += 1


# Although loss scaling is only defined for fp16, yet for backwards compatibility
# we still create a scaler for other dtypes (fp32, bf16) which does not perform any scaling.
def CreateLossScaler(dtype, static_loss_scale, dynamic_scaling, dynamic_loss_args):
    if dtype == torch.half and dynamic_scaling:
        if dynamic_loss_args is None:
            return DynamicLossScaler(dtype=dtype)
        return DynamicLossScaler(dtype=dtype, **dynamic_loss_args)

    loss_scale_value = static_loss_scale if dtype == torch.half else 1.0
    return LossScaler(scale=loss_scale_value)


##############################################################
# Example usage below here -- assuming it's in a separate file
##############################################################
"""
TO-DO separate out into an example.
if __name__ == "__main__":
    import torch
    from torch.autograd import Variable
    from dynamic_loss_scaler import DynamicLossScaler

    # N is batch size; D_in is input dimension;
    # H is hidden dimension; D_out is output dimension.
    N, D_in, H, D_out = 64, 1000, 100, 10

    # Create random Tensors to hold inputs and outputs, and wrap them in Variables.
    x = Variable(torch.randn(N, D_in), requires_grad=False)
    y = Variable(torch.randn(N, D_out), requires_grad=False)

    w1 = Variable(torch.randn(D_in, H), requires_grad=True)
    w2 = Variable(torch.randn(H, D_out), requires_grad=True)
    parameters = [w1, w2]

    learning_rate = 1e-6
    optimizer = torch.optim.SGD(parameters, lr=learning_rate)
    loss_scaler = DynamicLossScaler()

    for t in range(500):
        y_pred = x.mm(w1).clamp(min=0).mm(w2)
        loss = (y_pred - y).pow(2).sum() * loss_scaler.loss_scale
        print('Iter {} loss scale: {}'.format(t, loss_scaler.loss_scale))
        print('Iter {} scaled loss: {}'.format(t, loss.data[0]))
        print('Iter {} unscaled loss: {}'.format(t, loss.data[0] / loss_scaler.loss_scale))

        # Run backprop
        optimizer.zero_grad()
        loss.backward()

        # Check for overflow
        has_overflow = DynamicLossScaler.has_overflow(parameters)

        # If no overflow, unscale grad and update as usual
        if not has_overflow:
            for param in parameters:
                param.grad.data.mul_(1. / loss_scaler.loss_scale)
            optimizer.step()
        # Otherwise, don't do anything -- ie, skip iteration
        else:
            print('fp16 dynamic loss scale overflow!')

        # Update loss scale for next iteration
        loss_scaler.update_scale(has_overflow)

"""<|MERGE_RESOLUTION|>--- conflicted
+++ resolved
@@ -192,14 +192,9 @@
             self.last_overflow_iter = self.cur_iter
         else:
             if self.consecutive_hysteresis:
-<<<<<<< HEAD
-                hysteresis_msg = f"Consecutive hysteresis is enabled. Restoring hysteresis to {self.delayed_shift}"
-                logger.info(hysteresis_msg)
-=======
                 if dist.get_rank() == 0:
                     hysteresis_msg = f"Consecutive hysteresis is enabled. Restoring hysteresis to {self.delayed_shift}"
                     logger.info(hysteresis_msg)
->>>>>>> 2afa1c7f
                 self.cur_hysteresis = self.delayed_shift
             if (self.cur_iter - self.last_overflow_iter) % self.scale_window == 0:
                 if not self.consecutive_hysteresis:
