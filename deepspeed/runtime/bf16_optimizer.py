--- conflicted
+++ resolved
@@ -45,10 +45,6 @@
                  timers=None,
                  grad_acc_dtype=None,
                  graph_harvesting=False,
-<<<<<<< HEAD
-=======
-                 immediate_grad_update=True,
->>>>>>> b418cf6c
                  has_moe_layers=False):
         super().__init__()
         see_memory_usage('begin bf16_optimizer', force=True)
