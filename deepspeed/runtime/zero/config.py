--- conflicted
+++ resolved
@@ -44,11 +44,8 @@
     "zero_quantized_gradients": [true|false],
     "memory_efficient_linear": [true|false],
     "override_module_apply": [true|false],
-<<<<<<< HEAD
     "autotp_size": 0,
-=======
     "zeropp_loco_param": {...},
->>>>>>> 3573858e
     }
 }
 """
