# Copyright (c) Microsoft Corporation.
# SPDX-License-Identifier: Apache-2.0

# DeepSpeed Team

from pydantic import Field, validator
import sys
from typing import Optional
from enum import Enum
from deepspeed.runtime.config_utils import get_scalar_param, pp_int, DeepSpeedConfigModel
from deepspeed.utils import logger
from .offload_config import DeepSpeedZeroOffloadParamConfig, DeepSpeedZeroOffloadOptimizerConfig, OffloadDeviceEnum

# ZeRO optimization. By default, this optimization is not enabled.
# Users have to configure the desired optimization (0 means disabled) in params.json as below example:
ZERO_FORMAT = """
ZeRO optimization should be enabled as:
"session_params": {
  "zero_optimization": {
    "stage": [0|1|2],
    "stage3_max_live_parameters" : 1000000000,
    "stage3_max_reuse_distance" : 1000000000,
    "allgather_partitions": [true|false],
    "allgather_bucket_size": 500000000,
    "reduce_scatter": [true|false],
    "contiguous_gradients" : [true|false]
    "overlap_comm": [true|false],
    "reduce_bucket_size": 500000000,
    "load_from_fp32_weights": [true|false],
    "cpu_offload": [true|false] (deprecated),
    "cpu_offload_params" : [true|false] (deprecated),
    "cpu_offload_use_pin_memory": [true|false] (deprecated),
    "sub_group_size" : 1000000000000,
    "offload_param": {...},
    "offload_optimizer": {...},
    "ignore_unused_parameters": [true|false],
    "round_robin_gradients": [true|false],
    "memory_efficient_linear": [true|false]
    }
}
"""

ZERO_OPTIMIZATION = "zero_optimization"


def read_zero_config_deprecated(param_dict):
    zero_config_dict = {}
    zero_config_dict["stage"] = 1 if param_dict[ZERO_OPTIMIZATION] else 0
    if zero_config_dict["stage"] > 0:
        zero_config_dict["allgather_bucket_size"] = get_scalar_param(param_dict, "allgather_size", 5e8)
    logger.warning(
        "DeepSpeedConfig: this format of ZeRO optimization setup is deprecated. Please use the following format: {}".
        format(ZERO_FORMAT))
    return zero_config_dict


def get_zero_config(param_dict):
    if ZERO_OPTIMIZATION in param_dict:
        zero_config_dict = param_dict[ZERO_OPTIMIZATION]
        if isinstance(zero_config_dict, bool):
            zero_config_dict = read_zero_config_deprecated(param_dict)
    else:
        zero_config_dict = {}
    return DeepSpeedZeroConfig(**zero_config_dict)


class ZeroStageEnum(int, Enum):
    """ Enum class for possible zero stages """
    disabled = 0
    optimizer_states = 1
    gradients = 2
    weights = 3
    max_stage = 3


class DeepSpeedZeroConfig(DeepSpeedConfigModel):
    """
    Sets parameters for ZeRO optimizations.
    """

    stage: ZeroStageEnum = 0
    """
    Chooses different stages of ZeRO Optimizer. Stage 0, 1, 2, and 3 refer
    to disabled, optimizer state partitioning, and optimizer+gradient state
    partitioning, and optimizer+gradient+parameter partitioning, respectively.
    """

    contiguous_gradients: bool = True
    """
    Copies the gradients to a contiguous buffer as they are produced. Avoids
    memory fragmentation during backward pass.
    """

    reduce_scatter: bool = True
    """
    Uses reduce or reduce scatter instead of allreduce to average gradients
    """

    reduce_bucket_size: int = Field(pp_int(5e8), ge=0)
    """
    Number of elements reduced/allreduced at a time. Limits the memory required
    for the allgather for large model sizes
    """

    allgather_partitions: bool = True
    """
    Chooses between allgather collective or a series of broadcast collectives
    to gather updated parameters from all the GPUs at the end of each step
    """

    allgather_bucket_size: int = Field(pp_int(5e8), ge=0)
    """
    Number of elements allgathered at a time. Limits the memory required for
    the allgather for large model sizes
    """

    overlap_comm: bool = None  # None for dynamic default value (see validator `overlap_comm_valid` below)
    """
    Attempts to overlap the reduction of the gradients with backward computation
    """

    load_from_fp32_weights: bool = True
    """
    Boolean indicating whether to initialize fp32 master weights from fp32
    copies in checkpoint (no precision loss) or from model's fp16 copies (with
    precision loss). This can be used to initialize optimizer state even when
    checkpoint is missing optimizer state.
    """

    elastic_checkpoint: bool = False
    """
    Enable loading checkpoint that was saved by job with different GPU count.
    No longer supported.
    """

    offload_param: Optional[DeepSpeedZeroOffloadParamConfig] = None
    """
    Enable offloading of model parameters to CPU or NVMe. This frees up GPU
    memory for larger models or batch sizes. Valid only with stage 3. Expects a
    dictionary containing values for :any:`DeepSpeedZeroOffloadParamConfig`.
    """

    offload_optimizer: Optional[DeepSpeedZeroOffloadOptimizerConfig] = None
    """
    Enable offloading of optimizer state to CPU or NVMe, and optimizer
    computation to CPU. This frees up GPU memory for larger models or batch
    sizes. Valid for ZeRO stage 1, 2, 3. Expects a dictionary containing values
    for :any:`DeepSpeedZeroOffloadOptimizerConfig`.
    """

    sub_group_size: int = Field(pp_int(1e9), ge=0)
    """
    Tile size for parameter processing to fit massive models (with trillions of
    parameters). Used by ZeRO3-Offload and ZeRO-Infinity
    """

    cpu_offload_param: bool = Field(
        None,
        deprecated=True,
        new_param="offload_param",
        new_param_fn=(lambda val: DeepSpeedZeroOffloadParamConfig(device=OffloadDeviceEnum.cpu) if val else None),
    )
    """ Deprecated, please use ``offload_param`` """

    cpu_offload_use_pin_memory: bool = Field(
        None,
        deprecated=True,
        new_param="offload_param or offload_optimizer",
        set_new_param=False,
    )
    """ Deprecated, please use ``offload_param`` or ``offload_optimizer`` """

    cpu_offload: bool = Field(
        None,
        deprecated=True,
        new_param="offload_optimizer",
        new_param_fn=(lambda val: DeepSpeedZeroOffloadOptimizerConfig(device=OffloadDeviceEnum.cpu) if val else None),
    )
    """ Deprecated, please use ``offload_optimizer`` """

    prefetch_bucket_size: int = Field(pp_int(5e7), ge=0, alias="stage3_prefetch_bucket_size")
    """
    Maximum number of parameter elements to fetch ahead of use. Used by ZeRO3,
    ZeRO3-Offload, ZeRO-Infinity, and ZeRO-Inference.
    """

    param_persistence_threshold: int = Field(pp_int(1e5), ge=0, alias="stage3_param_persistence_threshold")
    """
    Do not partition parameters smaller than this threshold. Smaller values use
    less memory, but can greatly increase communication (especially
    latency-bound messages).
    """

    model_persistence_threshold: int = Field(pp_int(sys.maxsize, "sys.maxsize"),
                                             ge=0,
                                             alias="stage3_model_persistence_threshold")
    """
    Maximum number of parameter elements that can be persisted in GPU and not
    partitioned. This imposes an upper bound on the number of unpartitioned
    parameters resulting from param_persistence_threshold setting. Used by
    ZeRO3-Offload, ZeRO-Infinity and ZeRO-Inference.
    """

    max_live_parameters: int = Field(pp_int(1e9), ge=0, alias="stage3_max_live_parameters")
    """
    The maximum number of parameters resident per GPU before releasing. Smaller
    values use less memory, but perform more communication.
    """

    max_reuse_distance: int = Field(pp_int(1e9), ge=0, alias="stage3_max_reuse_distance")
    """
    Do not release a parameter if it will be reused within this threshold of
    parameters. Smaller values use less memory, but perform more communication.
    """

    gather_16bit_weights_on_model_save: bool = Field(False, alias="stage3_gather_16bit_weights_on_model_save")
    """
    Consolidate the weights before saving the model by ``save_16bit_model()``.
    Since the weights are partitioned across GPUs, they aren’t part of
    ``state_dict``, so this function automatically gathers the weights when
    this option is enabled and then saves the fp16 model weights.
    """

    stage3_gather_fp16_weights_on_model_save: bool = Field(False,
                                                           deprecated=True,
                                                           new_param="gather_16bit_weights_on_model_save")
    """ Deprecated, please use ``gather_16bit_weights_on_model_save`` """

    ignore_unused_parameters: bool = True
    """
    Unused parameters in modules may be unexpected in static networks, but
    could be normal in dynamic networks. This controls whether or not training
    should terminate with an error message when unused parameters are detected.
    This is set to ``False`` by default, which means unused parameters are
    ignored and training continues. Now is just used in stage 2.
    """

    legacy_stage1: bool = False
    """
    For backward-compatibility enable old ZeRO stage 1 implementation. Use at
    your own risk, will be deprecated soon.
    """

    round_robin_gradients: bool = False
    """
    Stage 1 and 2 optimization for CPU offloading that parallelizes gradient
    copying to CPU memory among ranks by fine-grained gradient partitioning.
    Performance benefit grows with gradient accumulation steps (more copying
    between optimizer steps) or GPU count (increased parallelism).
    """

<<<<<<< HEAD
=======
    mics_shard_size: int = Field(-1, new_param="mics_shard_size")

    mics_hierarchical_params_gather: bool = False
>>>>>>> 22f38caa
    memory_efficient_linear: bool = True
    """
    Use memory efficient linear implementation, for Stage 3.
    """

    # Validators
    @validator("overlap_comm")
    def overlap_comm_valid(cls, field_value, values):
        if field_value is None:
            assert ("stage" in values), "DeepSpeedZeroConfig: 'stage' must be defined before 'overlap_comm'"
            field_value = values["stage"] == ZeroStageEnum.weights
        return field_value<|MERGE_RESOLUTION|>--- conflicted
+++ resolved
@@ -249,12 +249,9 @@
     between optimizer steps) or GPU count (increased parallelism).
     """
 
-<<<<<<< HEAD
-=======
     mics_shard_size: int = Field(-1, new_param="mics_shard_size")
 
     mics_hierarchical_params_gather: bool = False
->>>>>>> 22f38caa
     memory_efficient_linear: bool = True
     """
     Use memory efficient linear implementation, for Stage 3.
