# Copyright (c) Microsoft Corporation.
# SPDX-License-Identifier: Apache-2.0

# DeepSpeed Team

from pydantic import Field, validator
import sys
from typing import Optional
from enum import Enum
from deepspeed.runtime.config_utils import get_scalar_param, pp_int, DeepSpeedConfigModel
from deepspeed.utils import logger
from .offload_config import DeepSpeedZeroOffloadParamConfig, DeepSpeedZeroOffloadOptimizerConfig, OffloadDeviceEnum

# ZeRO optimization. By default, this optimization is not enabled.
# Users have to configure the desired optimization (0 means disabled) in params.json as below example:
ZERO_FORMAT = """
ZeRO optimization should be enabled as:
"session_params": {
  "zero_optimization": {
    "stage": [0|1|2],
    "stage3_max_live_parameters" : 1000000000,
    "stage3_max_reuse_distance" : 1000000000,
    "allgather_partitions": [true|false],
    "allgather_bucket_size": 500000000,
    "reduce_scatter": [true|false],
    "contiguous_gradients" : [true|false]
    "overlap_comm": [true|false],
    "reduce_bucket_size": 500000000,
    "load_from_fp32_weights": [true|false],
    "cpu_offload": [true|false] (deprecated),
    "cpu_offload_params" : [true|false] (deprecated),
    "cpu_offload_use_pin_memory": [true|false] (deprecated),
    "sub_group_size" : 1000000000000,
    "offload_param": {...},
    "offload_optimizer": {...},
    "ignore_unused_parameters": [true|false],
    "round_robin_gradients": [true|false],
    "memory_efficient_linear": [true|false]
    }
}
"""

ZERO_OPTIMIZATION = "zero_optimization"


def read_zero_config_deprecated(param_dict):
    zero_config_dict = {}
    zero_config_dict["stage"] = 1 if param_dict[ZERO_OPTIMIZATION] else 0
    if zero_config_dict["stage"] > 0:
        zero_config_dict["allgather_bucket_size"] = get_scalar_param(param_dict, "allgather_size", 5e8)
    logger.warning(
        "DeepSpeedConfig: this format of ZeRO optimization setup is deprecated. Please use the following format: {}".
        format(ZERO_FORMAT))
    return zero_config_dict


def get_zero_config(param_dict):
    if ZERO_OPTIMIZATION in param_dict:
        zero_config_dict = param_dict[ZERO_OPTIMIZATION]
        if isinstance(zero_config_dict, bool):
            zero_config_dict = read_zero_config_deprecated(param_dict)
    else:
        zero_config_dict = {}
    return DeepSpeedZeroConfig(**zero_config_dict)


class ZeroStageEnum(int, Enum):
    """ Enum class for possible zero stages """
    disabled = 0
    optimizer_states = 1
    gradients = 2
    weights = 3
    max_stage = 3


class DeepSpeedZeroConfig(DeepSpeedConfigModel):
    """
    Sets parameters for ZeRO optimizations.
    """

    stage: ZeroStageEnum = 0
    """
    Chooses different stages of ZeRO Optimizer. Stage 0, 1, 2, and 3 refer
    to disabled, optimizer state partitioning, and optimizer+gradient state
    partitioning, and optimizer+gradient+parameter partitioning, respectively.
    """

    contiguous_gradients: bool = True
    """
    Copies the gradients to a contiguous buffer as they are produced. Avoids
    memory fragmentation during backward pass.
    """

    reduce_scatter: bool = True
    """
    Uses reduce or reduce scatter instead of allreduce to average gradients
    """

    reduce_bucket_size: int = Field(pp_int(5e8), ge=0)
    """
    Number of elements reduced/allreduced at a time. Limits the memory required
    for the allgather for large model sizes
    """

    allgather_partitions: bool = True
    """
    Chooses between allgather collective or a series of broadcast collectives
    to gather updated parameters from all the GPUs at the end of each step
    """

    allgather_bucket_size: int = Field(pp_int(5e8), ge=0)
    """
    Number of elements allgathered at a time. Limits the memory required for
    the allgather for large model sizes
    """

    overlap_comm: bool = None  # None for dynamic default value (see validator `overlap_comm_valid` below)
    """
    Attempts to overlap the reduction of the gradients with backward computation
    """

    load_from_fp32_weights: bool = True
    """
    Boolean indicating whether to initialize fp32 master weights from fp32
    copies in checkpoint (no precision loss) or from model's fp16 copies (with
    precision loss). This can be used to initialize optimizer state even when
    checkpoint is missing optimizer state.
    """

    elastic_checkpoint: bool = False
    """
    Enable loading checkpoint that was saved by job with different GPU count.
    No longer supported.
    """

    offload_param: Optional[DeepSpeedZeroOffloadParamConfig] = None
    """
    Enable offloading of model parameters to CPU or NVMe. This frees up GPU
    memory for larger models or batch sizes. Valid only with stage 3. Expects a
    dictionary containing values for :any:`DeepSpeedZeroOffloadParamConfig`.
    """

    offload_optimizer: Optional[DeepSpeedZeroOffloadOptimizerConfig] = None
    """
    Enable offloading of optimizer state to CPU or NVMe, and optimizer
    computation to CPU. This frees up GPU memory for larger models or batch
    sizes. Valid for ZeRO stage 1, 2, 3. Expects a dictionary containing values
    for :any:`DeepSpeedZeroOffloadOptimizerConfig`.
    """

    sub_group_size: int = Field(pp_int(1e9), ge=0)
    """
    Tile size for parameter processing to fit massive models (with trillions of
    parameters). Used by ZeRO3-Offload and ZeRO-Infinity
    """

    cpu_offload_param: bool = Field(
        None,
        deprecated=True,
        new_param="offload_param",
        new_param_fn=(lambda val: DeepSpeedZeroOffloadParamConfig(device=OffloadDeviceEnum.cpu) if val else None),
    )
    """ Deprecated, please use ``offload_param`` """

    cpu_offload_use_pin_memory: bool = Field(
        None,
        deprecated=True,
        new_param="offload_param or offload_optimizer",
        set_new_param=False,
    )
    """ Deprecated, please use ``offload_param`` or ``offload_optimizer`` """

    cpu_offload: bool = Field(
        None,
        deprecated=True,
        new_param="offload_optimizer",
        new_param_fn=(lambda val: DeepSpeedZeroOffloadOptimizerConfig(device=OffloadDeviceEnum.cpu) if val else None),
    )
    """ Deprecated, please use ``offload_optimizer`` """

    prefetch_bucket_size: int = Field(pp_int(5e7), ge=0, alias="stage3_prefetch_bucket_size")
    """
    Maximum number of parameter elements to fetch ahead of use. Used by ZeRO3,
    ZeRO3-Offload, ZeRO-Infinity, and ZeRO-Inference.
    """

    param_persistence_threshold: int = Field(pp_int(1e5), ge=0, alias="stage3_param_persistence_threshold")
    """
    Do not partition parameters smaller than this threshold. Smaller values use
    less memory, but can greatly increase communication (especially
    latency-bound messages).
    """

    model_persistence_threshold: int = Field(pp_int(sys.maxsize, "sys.maxsize"),
                                             ge=0,
                                             alias="stage3_model_persistence_threshold")
    """
    Maximum number of parameter elements that can be persisted in GPU and not
    partitioned. This imposes an upper bound on the number of unpartitioned
    parameters resulting from param_persistence_threshold setting. Used by
    ZeRO3-Offload, ZeRO-Infinity and ZeRO-Inference.
    """

    max_live_parameters: int = Field(pp_int(1e9), ge=0, alias="stage3_max_live_parameters")
    """
    The maximum number of parameters resident per GPU before releasing. Smaller
    values use less memory, but perform more communication.
    """

    max_reuse_distance: int = Field(pp_int(1e9), ge=0, alias="stage3_max_reuse_distance")
    """
    Do not release a parameter if it will be reused within this threshold of
    parameters. Smaller values use less memory, but perform more communication.
    """

    gather_16bit_weights_on_model_save: bool = Field(False, alias="stage3_gather_16bit_weights_on_model_save")
    """
    Consolidate the weights before saving the model by ``save_16bit_model()``.
    Since the weights are partitioned across GPUs, they aren’t part of
    ``state_dict``, so this function automatically gathers the weights when
    this option is enabled and then saves the fp16 model weights.
    """

    stage3_gather_fp16_weights_on_model_save: bool = Field(False,
                                                           deprecated=True,
                                                           new_param="gather_16bit_weights_on_model_save")
    """ Deprecated, please use ``gather_16bit_weights_on_model_save`` """

    ignore_unused_parameters: bool = True
    """
    Unused parameters in modules may be unexpected in static networks, but
    could be normal in dynamic networks. This controls whether or not training
    should terminate with an error message when unused parameters are detected.
    This is set to ``False`` by default, which means unused parameters are
    ignored and training continues. Now is just used in stage 2.
    """

    legacy_stage1: bool = False
    """
    For backward-compatibility enable old ZeRO stage 1 implementation. Use at
    your own risk, will be deprecated soon.
    """

    round_robin_gradients: bool = False
    """
    Stage 1 and 2 optimization for CPU offloading that parallelizes gradient
    copying to CPU memory among ranks by fine-grained gradient partitioning.
    Performance benefit grows with gradient accumulation steps (more copying
    between optimizer steps) or GPU count (increased parallelism).
    """

<<<<<<< HEAD
    mics_shard_size: int = Field(-1, new_param="mics_shard_size")

    mics_hierarchical_params_gather: bool = False
=======
    memory_efficient_linear: bool = True
    """
    Use memory efficient linear implementation, for Stage 3.
    """
>>>>>>> 4de4d2ac

    # Validators
    @validator("overlap_comm")
    def overlap_comm_valid(cls, field_value, values):
        if field_value is None:
            assert ("stage" in values), "DeepSpeedZeroConfig: 'stage' must be defined before 'overlap_comm'"
            field_value = values["stage"] == ZeroStageEnum.weights
        return field_value<|MERGE_RESOLUTION|>--- conflicted
+++ resolved
@@ -249,16 +249,13 @@
     between optimizer steps) or GPU count (increased parallelism).
     """
 
-<<<<<<< HEAD
     mics_shard_size: int = Field(-1, new_param="mics_shard_size")
 
     mics_hierarchical_params_gather: bool = False
-=======
     memory_efficient_linear: bool = True
     """
     Use memory efficient linear implementation, for Stage 3.
     """
->>>>>>> 4de4d2ac
 
     # Validators
     @validator("overlap_comm")
