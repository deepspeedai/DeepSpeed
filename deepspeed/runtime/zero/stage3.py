--- conflicted
+++ resolved
@@ -2928,22 +2928,15 @@
             self.offloaded_states.add(OffloadStateTypeEnum.lp_grads)
 
         # contiguous bucket
-        if needs_offload(OffloadStateTypeEnum.contiguous_grad_buffer):
-<<<<<<< HEAD
+        if needs_offload(OffloadStateTypeEnum.contiguous_grad_buffer) \
+            and hasattr(self, "_DeepSpeedZeroOptimizer_Stage3__ipg_bucket_flat_buffer") \
+            and self.__ipg_bucket_flat_buffer is not None:
             for bucket in self.ipg_buckets.values():
                 if bucket.buffer is not None:
                     # Record properties like shape, strides, etc. as a meta tensor
                     bucket.buffer_meta = bucket.buffer.to("meta")
                     bucket.buffer = None
                     self.offloaded_states.add(OffloadStateTypeEnum.contiguous_grad_buffer)
-=======
-            if hasattr(self, "_DeepSpeedZeroOptimizer_Stage3__ipg_bucket_flat_buffer"
-                       ) and self.__ipg_bucket_flat_buffer is not None:
-                # Record properties like shape, strides, etc. as a meta tensor
-                self.grad_buffer_meta = self.__ipg_bucket_flat_buffer.to("meta")
-                self.__ipg_bucket_flat_buffer = None
-                self.offloaded_states.add(OffloadStateTypeEnum.contiguous_grad_buffer)
->>>>>>> d79bd930
 
         # Adam
         if needs_offload(OffloadStateTypeEnum.optim_states):
