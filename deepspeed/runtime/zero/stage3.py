--- conflicted
+++ resolved
@@ -6,13 +6,10 @@
 import sys
 import gc
 import collections
-<<<<<<< HEAD
 import itertools
 from typing import Deque, Dict, Set, Tuple, Container
-=======
-from typing import Deque, Dict, Tuple
 from contextlib import contextmanager
->>>>>>> 01fe65b3
+
 from deepspeed import comm as dist
 from deepspeed.utils import groups, z3_leaf_parameter
 
