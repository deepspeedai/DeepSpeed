--- conflicted
+++ resolved
@@ -1523,15 +1523,9 @@
         # For speed, set model fp16 grad to None by default
         for group in self.fp16_groups:
             for p in group:
-<<<<<<< HEAD
-                if set_grads_to_None:
+                if set_to_none:
                     if p.grad is not None and get_accelerator().on_accelerator(p.grad):
                         p.grad.record_stream(get_accelerator().current_stream())
-=======
-                if set_to_none:
-                    if p.grad is not None and p.grad.is_cuda:
-                        p.grad.record_stream(torch.cuda.current_stream())
->>>>>>> d59b5729
                     p.grad = None
                 else:
                     if p.grad is not None:
