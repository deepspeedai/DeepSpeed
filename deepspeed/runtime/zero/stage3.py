--- conflicted
+++ resolved
@@ -74,158 +74,6 @@
         tensor.data = tensor.data.cpu()
 
 
-<<<<<<< HEAD
-def is_builtin_type(obj):
-    # https://stackoverflow.com/a/17795199
-    return obj.__class__.__module__ == '__builtin__' or obj.__class__.__module__ == "builtins"
-
-
-#apply torch.autograd.Function that calls a backward_function to tensors in output
-def _apply_to_tensors_only(module, functional, backward_function, outputs):
-    if isinstance(outputs, (tuple, list)):
-        touched_outputs = []
-        for output in outputs:
-            touched_output = _apply_to_tensors_only(module,
-                                                    functional,
-                                                    backward_function,
-                                                    output)
-            touched_outputs.append(touched_output)
-        return outputs.__class__(touched_outputs)
-    elif isinstance(outputs, dict):
-        # apply inplace to avoid recreating dict inherited objects
-        for key in outputs.keys():
-            outputs[key] = _apply_to_tensors_only(module,
-                                                  functional,
-                                                  backward_function,
-                                                  outputs[key])
-        return outputs
-
-    elif type(outputs) is torch.Tensor:
-        return functional.apply(module, backward_function, outputs)
-    else:
-        if not is_builtin_type(outputs):
-            #logger.warning(
-            #    f"A module has unknown inputs or outputs type ({type(outputs)}) and the tensors embedded in it cannot be detected. "
-            #    "The ZeRO-3 hooks designed to trigger before or after backward pass of the module relies on knowing the input and "
-            #    "output tensors and therefore may not get triggered properly.")
-            pass
-        return outputs
-
-
-#for each tensor in outputs run the forward_function and register backward_function as hook
-def _apply_forward_and_backward_to_tensors_only(module,
-                                                forward_function,
-                                                backward_function,
-                                                outputs):
-    if type(outputs) is tuple:
-        touched_outputs = []
-        for output in outputs:
-            touched_output = _apply_forward_and_backward_to_tensors_only(
-                module,
-                forward_function,
-                backward_function,
-                output)
-            touched_outputs.append(touched_output)
-        return tuple(touched_outputs)
-    elif type(outputs) is torch.Tensor:
-        forward_function(outputs)
-        if outputs.requires_grad:
-            outputs.register_hook(backward_function)
-        return outputs
-    else:
-        return outputs
-
-
-class ZeROOrderedDict(OrderedDict):
-    def __init__(self, parent_module, *args, **kwargs):
-        """A replacement for ``collections.OrderedDict`` to detect external ZeRO params.
-
-        Args:
-            parent_module (``collections.OrderedDict``): the collection to replace
-        """
-
-        super().__init__(*args, **kwargs)
-        self._parent_module = parent_module
-        self._in_forward = False
-
-    def __getitem__(self, key):
-        param = super().__getitem__(key)
-
-        # Params can be registered as None (e.g., bias)
-        if param is None:
-            return param
-
-        if param.ds_status == ZeroParamStatus.NOT_AVAILABLE:
-            if self._parent_module._parameters._in_forward:
-                register_external_parameter(FWD_MODULE_STACK[-1], param)
-                param.all_gather()
-                print_rank_0(
-                    f'Registering external parameter from getter {key} ds_id = {param.ds_id}',
-                    force=False)
-
-        return param
-
-
-def _inject_parameters(module, cls):
-    for module in module.modules():
-        if cls == ZeROOrderedDict:
-            new_param = cls(parent_module=module)
-        else:
-            new_param = cls()
-
-        for key, param in module._parameters.items():
-            new_param[key] = param
-        module._parameters = new_param
-
-
-class PreBackwardFunction(torch.autograd.Function):
-    @staticmethod
-    def forward(ctx, module, pre_backward_function, outputs):
-        ctx.module = module
-        ctx.pre_backward_function = pre_backward_function
-        if not hasattr(module, "applied_pre_backward_ref_cnt"):
-            module.applied_pre_backward_ref_cnt = 0
-        module.applied_pre_backward_ref_cnt += 1
-        #print(f"After Forward: {ctx.module.__class__.__name__}")
-        outputs = outputs.detach()
-        return outputs
-
-    @staticmethod
-    def backward(ctx, *args):
-        #print(f"Before Backward: {ctx.module.__class__.__name__}")
-        ctx.pre_backward_function(ctx.module)
-        return (None, None) + args
-
-
-class PostBackwardFunction(torch.autograd.Function):
-    @staticmethod
-    def forward(ctx, module, pre_backward_function, output):
-        ctx.module = module
-        if output.requires_grad:
-            #TODO SOME TIMES post backward does not seem to be triggered debug in detail
-            #Should only cause increase in memory not correctness issue
-            #if output.grad_fn.__class__.__name__ == 'ViewBackward':
-            #    ctx.view=True
-            #    print(f"Warning view tensor for input to module : {module.__class__.__name__}. Backward hooks may not trigger properly")
-            #assert len(module.parameters(recurse=False)), "The input tensor to the module is a view, and autograd Function or register_hook is not triggered with view tensors."
-            #if module.ds_grads_remaining == 0:
-            #    print(f"Before Forward: {ctx.module.__class__.__name__}")
-            module.ds_grads_remaining += 1
-            ctx.pre_backward_function = pre_backward_function
-        output = output.detach()
-        return output
-
-    @staticmethod
-    def backward(ctx, *args):
-        ctx.module.ds_grads_remaining = ctx.module.ds_grads_remaining - 1
-        if ctx.module.ds_grads_remaining == 0:
-            ctx.pre_backward_function(ctx.module)
-            #print(f"After Backward: {ctx.module.__class__.__name__}")
-        return (None, None) + args
-
-
-=======
->>>>>>> da08ba99
 INITIAL_MICRO_STEP_ID = -1
 
 
