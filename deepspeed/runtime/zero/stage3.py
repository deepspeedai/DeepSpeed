"""
"Copyright 2020 The Microsoft DeepSpeed Team.
Licensed under the MIT license.
"""

import sys
import gc
import collections
from typing import Deque, Dict, Tuple
from torch._six import inf

from deepspeed.runtime import ZeROOptimizer
from deepspeed.utils import logger
from deepspeed.runtime.fp16.loss_scaler import LossScaler, DynamicLossScaler
from deepspeed.runtime.comm.coalesced_collectives import reduce_scatter_coalesced
from deepspeed.runtime.utils import get_global_norm, is_model_parallel_parameter
from deepspeed.runtime.zero.partition_parameters import *
from deepspeed.runtime.zero.config import ZeroStageEnum
from deepspeed.runtime.zero.offload_config import OffloadDeviceEnum
from deepspeed.runtime.zero.parameter_offload import DeepSpeedZeRoOffload
from deepspeed.ops.adam import DeepSpeedCPUAdam
from deepspeed.runtime.swap_tensor.partitioned_param_swapper import PartitionedParamStatus
from deepspeed.runtime.swap_tensor.partitioned_optimizer_swapper import PartitionedOptimizerSwapper
from deepspeed.runtime.swap_tensor.pipelined_optimizer_swapper import PipelinedOptimizerSwapper
from deepspeed.checkpoint.constants import OPTIMIZER_STATE_DICT, FP32_FLAT_GROUPS, PARTITION_COUNT, ZERO_STAGE
from deepspeed.accelerator import get_accelerator
<<<<<<< HEAD
from deepspeed.ops.op_builder.builder_names import UtilsBuilder
=======
from deepspeed.ops.op_builder import UtilsBuilder
>>>>>>> 0b06e0cb

# Toggle this to true to enable correctness test
# with gradient partitioning and without
pg_correctness_test = False


def print_rank_0(message, debug=False, force=False):
    rank = dist.get_rank()
    if rank == 0 and (debug or force):
        print(message)
    # other variations
    # - print for all ranks w/o interleaving
    # printflock(f"[{rank}] {message}")
    # - print to log file per rank
    # log_rank_file(rank, message)


def input(msg):
    return


def isclose(a, b, rtol=1e-09, atol=0.0):
    return abs(a - b) <= max(rtol * max(abs(a), abs(b)), atol)


def lcm(x, y):
    from fractions import gcd  # or can import gcd from `math` in Python 3
    return x * y // gcd(x, y)


def move_to_cpu(tensor_list):
    for tensor in tensor_list:
        tensor.data = tensor.data.cpu()


INITIAL_MICRO_STEP_ID = -1


class DeepSpeedZeroOptimizer_Stage3(ZeROOptimizer):
    """
    DeepSpeedZeroOptimizer designed to reduce the memory footprint
    required for training large deep learning models.

    For more details please see ZeRO: Memory Optimization Towards Training A Trillion Parameter Models
    https://arxiv.org/abs/1910.02054

    For usage examples, refer to TODO: DeepSpeed Tutorial

    """
    def __init__(self,
                 module,
                 init_optimizer,
                 timers,
                 ds_config,
                 static_loss_scale=1.0,
                 dynamic_loss_scale=False,
                 dynamic_loss_args=None,
                 verbose=True,
                 contiguous_gradients=True,
                 reduce_bucket_size=500000000,
                 prefetch_bucket_size=50000000,
                 max_reuse_distance=1000000000,
                 max_live_parameters=1000000000,
                 param_persistence_threshold=100000,
                 model_persistence_threshold=sys.maxsize,
                 dp_process_group=None,
                 reduce_scatter=True,
                 overlap_comm=False,
                 offload_optimizer_config=None,
                 offload_param_config=None,
                 sub_group_size=1000000000000,
                 mpu=None,
                 clip_grad=0.0,
                 communication_data_type=torch.float16,
                 postscale_gradients=True,
                 gradient_predivide_factor=1.0,
                 gradient_accumulation_steps=1,
                 elastic_checkpoint=False,
                 aio_config=None):

        see_memory_usage("Stage 3 initialize beginning", force=True)

        print_rank_0(f"initialized {__class__.__name__} with args: {locals()}",
                     force=False)

        if dist.get_rank() == 0:
            logger.info(f"Reduce bucket size {reduce_bucket_size}")
            logger.info(f"Prefetch bucket size {prefetch_bucket_size}")
        # The fused optimizer does all the work. We need this layer for two reason:
        # 1. maintain same user API from apex.fp16_utils
        # 2. keep common stuff here in case we need to add ne552w fused optimizer later

        # differences from apex.fp16_utils:
        # - assume all model params in fp16
        # - assume all params requires grad
        # - flat by groups, not keeping state. TODO: remove state explicitly?
        # - master grad and unflat master weight never exist. TODO: a way to save out unflat master?
        if not get_accelerator().is_available():
            raise SystemError("Cannot use fp16 without accelerator.")

        self.optimizer = init_optimizer

        # Load pre-built or JIT compile (un)flatten ops
        util_ops = get_accelerator().create_op_builder(UtilsBuilder).load()
        self.flatten = util_ops.flatten
        self.unflatten = util_ops.unflatten
        self.dtype = self.optimizer.param_groups[0]['params'][0].dtype
        self._global_grad_norm = 0.

        self.custom_loss_scaler = False
        self.external_loss_scale = None

        self.optimizer_swapper = None
        self.swap_optimizer = False

        self.offload_optimizer = False
        self.offload_optimizer_pin_memory = False
        self.offload_optimizer_fast_init = False
        self.offload_param = False
        self.offload_param_pin_memory = False
        self.params_in_nvme_and_cpu = False
        self.max_params_in_cpu = 0

        self.parameter_offload = DeepSpeedZeRoOffload(
            module=module,
            timers=timers,
            ds_config=ds_config,
            overlap_comm=overlap_comm,
            prefetch_bucket_size=prefetch_bucket_size,
            max_reuse_distance=max_reuse_distance,
            max_live_parameters=max_live_parameters,
            param_persistence_threshold=param_persistence_threshold,
            model_persistence_threshold=model_persistence_threshold,
            offload_param_config=offload_optimizer_config,
            mpu=mpu)

        self.persistent_parameters = self.parameter_offload.persistent_parameters
        self._configure_offloading(offload_optimizer_config, offload_param_config)

        self.module = module
        self.elastic_checkpoint = elastic_checkpoint

        self.__inf_or_nan_tracker: Tensor = torch.zeros(
            1,
            dtype=torch.bool,
            device=get_accelerator().current_device_name(),
            requires_grad=False)

        self.deepspeed_adam_offload = (self.offload_optimizer
                                       and type(init_optimizer) == DeepSpeedCPUAdam)

        self.device = get_accelerator().current_device_name(
        ) if not self.offload_optimizer else OffloadDeviceEnum.cpu
        ### streams used for overlapping computation with communication
        self.__reduce_and_partition_stream = get_accelerator().Stream(
        ) if overlap_comm else get_accelerator().default_stream()

        ############################################################################

        self.__n_caching_allocator_flushes = 0

        #-------------Stage 3 Setup-------------------#

        self.timers = timers

        self.reduce_scatter = reduce_scatter

        self.dp_process_group = dp_process_group

        self.partition_count = dist.get_world_size(group=self.dp_process_group)

        if mpu is None:
            self.model_parallel_group = None
            self.model_parallel_rank = 0
        else:
            self.model_parallel_group = mpu.get_model_parallel_group()
            self.model_parallel_rank = mpu.get_model_parallel_rank()

        self.overflow = False
        self.clip_grad = clip_grad
        self.communication_data_type = communication_data_type
        self.gradient_predivide_factor = gradient_predivide_factor
        self.postscale_gradients = postscale_gradients
        self.gradient_accumulation_steps = gradient_accumulation_steps
        self.micro_step_id = 0
        self.reduce_bucket_size = int(reduce_bucket_size)

        if self.reduce_scatter:
            assert self.communication_data_type in (torch.float16, torch.bfloat16), f"ZeRO-3 supports only float16 or bfloat16 communication_data_type with reduce scatter enabled. Got: '{self.communication_data_type}'"
            assert self.gradient_predivide_factor == 1.0, "gradient_predivide_factor != 1.0 is not yet supported with ZeRO-3 with reduce scatter enabled"
            assert self.postscale_gradients, "pre-scale gradients is not yet supported with ZeRO-3 with reduce scatter enabled"

        # Holds the mode parameter
        # The param.data may not hold any meaningful data
        # when param's status is NOT_AVAILABLE or IN_FLGHT
        self.fp16_groups = []

        # Hold partitioned parameters
        self.fp16_partitioned_groups = []

        # Holds a fused and flattened copy of the parameters
        self.fp16_partitioned_groups_flat = []
        self.fp16_partitioned_groups_flat_numel = []

        #defragmented pinned memory
        self.param_groups_fp16_flat_cpu_memory = []

        #a single 32-bit partition of the parallel partitioned parameters
        #that this process will update
        self.fp32_partitioned_groups_flat = []
        self.next_swappable_fp32_partitioned_groups = []

        # number of elements per partition in each group
        self.partition_size = []

        self.all_reduce_print = False

        self.prefetch_elements = int(prefetch_bucket_size)

        self.contiguous_gradients = contiguous_gradients

        # padding on each partition for alignment purposes
        self.groups_padding = []

        self.sub_group_size = sub_group_size

        self.sub_group_to_group_id = {}

        # Trainable parameters
        self.trainable_param_groups = self._get_trainable_parameter_groups()

        see_memory_usage("Before creating fp16 partitions", force=True)
        self._create_fp16_partitions_with_defragmentation(self.trainable_param_groups)
        num_fp16_subgroups = len(self.fp16_partitioned_groups_flat)
        see_memory_usage(f"After creating fp16 partitions: {num_fp16_subgroups}",
                         force=True)

        # Optimizer tensor swapping
        if self.swap_optimizer:
            self._configure_tensor_swapping(offload_optimizer_config, aio_config)

        self.__params_in_ipg_bucket: List[Parameter] = []
        self.is_gradient_accumulation_boundary: bool = True

        self.__param_reduce_events: Deque[get_accelerator().Event] = collections.deque()
        # TODO. make this configurable via JSON
        self.__max_param_reduce_events: int = 2

        self.param_dict = {}

        # map between param_id and bool to specify if a param is in this partition
        self.is_param_in_current_partition = {}

        self.extra_large_param_to_reduce = None
        self.grads_in_ipg_bucket = []
        self.params_in_ipg_bucket = []

        self.params_already_reduced = []
        self.is_gradient_accumulation_boundary = True
        self._release_ipg_buffers()
        self.previous_reduced_grads = None

        # simplified param id
        self.param_id = {}

        count = 0
        for i, params_group in enumerate(self.fp16_groups):
            for param in params_group:
                unique_id = id(param)
                self.param_id[unique_id] = count
                self.param_dict[count] = param
                self.params_already_reduced.append(False)
                count = count + 1

        #Largest partitioned param
        largest_partitioned_param_numel = max([
            max([
                max(tensor.numel(),
                    tensor.ds_numel) for tensor in fp16_partitioned_group
            ]) for fp16_partitioned_group in self.fp16_partitioned_groups
        ])
        print_rank_0(
            f'Largest partitioned param numel = {largest_partitioned_param_numel}',
            force=False)

        self._setup_for_real_optimizer()
        self.grad_position = {}
        self.set_grad_positions()

        if self.offload_optimizer:
            self.norm_for_param_grads = {}
            self.local_overflow = False

        # stores if a partition has been reduced in this step
        self.is_partition_reduced = {}

        # stores if a grad in a partition has been computed or not
        self.is_grad_computed = {}

        # will store the averaged gradients required by this partition
        self.averaged_gradients = {}

        #creates backward hooks for gradient partitioning
        self.create_reduce_and_remove_grad_hooks()

        #exit(0)

        # we may have a way of fusing dynamic scale. Do not support for now
        if self.dtype == torch.float or not dynamic_loss_scale:
            loss_scale_value = 1.0 if self.dtype == torch.float else static_loss_scale

            self.dynamic_loss_scale = False
            self.loss_scaler = LossScaler(scale=loss_scale_value)
        else:
            if dynamic_loss_args is None:
                self.loss_scaler = DynamicLossScaler()
            else:
                self.loss_scaler = DynamicLossScaler(**dynamic_loss_args)

            self.dynamic_loss_scale = True

        self.debug_fp16_grads = [{} for _ in self.fp16_groups]

        if dist.get_rank(group=self.dp_process_group) == 0:
            see_memory_usage(f"After initializing ZeRO optimizer", force=True)

    def destroy(self):
        self.parameter_offload.destroy()

    def _get_trainable_parameter_groups(self):
        param_groups = []
        for param_group in self.optimizer.param_groups:
            trainable_params = {
                "params": [p for p in param_group["params"] if p.requires_grad]
            }
            param_groups.append(trainable_params)
        return param_groups

    def _setup_for_real_optimizer(self):
        see_memory_usage("Before creating fp32 partitions", force=True)
        self._create_fp32_partitions()
        see_memory_usage("After creating fp32 partitions", force=True)
        dist.barrier()

        # To support pipelined optimizer swapping
        self._create_next_swappable_fp32_groups()

        see_memory_usage("Before initializing optimizer states", force=True)

        self.initialize_optimizer_states()
        see_memory_usage("After initializing optimizer states", force=True)
        dist.barrier()

        if dist.get_rank() == 0:
            logger.info(f"optimizer state initialized")

        # IPG
        if self.contiguous_gradients:
            self.__ipg_bucket_flat_buffer: Tensor = torch.empty(
                self.reduce_bucket_size,
                dtype=self.dtype,
                device=get_accelerator().current_device_name())

        grad_partitions_flat_buffer = None
        self.__param_id_to_grad_partition: Dict[int, Tensor] = {}

        all_params = list(itertools.chain.from_iterable(self.fp16_groups))

        grad_partitions_flat_buffer: Tensor = torch.zeros(sum(p.partition_numel()
                                                              for p in all_params),
                                                          dtype=self.dtype,
                                                          device=self.device)
        if self.offload_optimizer_pin_memory:
<<<<<<< HEAD
            get_accelerator().pin_memory(grad_partitions_flat_buffer)
=======
            grad_partitions_flat_buffer = get_accelerator().pin_memory(
                grad_partitions_flat_buffer)
>>>>>>> 0b06e0cb

        offset = 0
        for param in all_params:
            self.__param_id_to_grad_partition[
                param.ds_id] = grad_partitions_flat_buffer.narrow(
                    0,
                    offset,
                    param.partition_numel())
            offset += param.partition_numel()

    def set_lr(self, lr):
        """Set the learning rate."""
        for param_group in self.optimizer.param_groups:
            param_group["lr"] = lr

    def get_lr(self):
        """Return the current learning rate."""
        return self.optimizer.param_groups[0]["lr"]

    # TODO. factor out to a utility outside of stage3
    @staticmethod
    def defragment(tensors: List[Tensor]) -> Tensor:
        """move provided tensors into a contiguous flat buffer, with some additional
        measures taken to reduce memory fragmentation"""
        assert len(set(t.dtype for t in tensors)) == 1
        assert len(set(t.device for t in tensors)) == 1

        cpu_buffer = torch.empty(sum(p.numel() for p in tensors),
                                 dtype=get_only_unique_item(t.dtype for t in tensors),
                                 device="cpu")
        tensor_infos: List[Tuple[Tensor, int, int]] = []
        orig_device = get_only_unique_item(t.device for t in tensors)

        offset = 0
        for tensor in tensors:
            tensor_numel = tensor.numel()
            # move the tensor from device memory to host memory
            cpu_buffer.narrow(0, offset, tensor_numel).copy_(tensor)
            tensor.data = torch.empty(0, dtype=tensor.dtype, device=tensor.device)

            # record some data so we can restore the device tensor later
            tensor_infos.append((tensor, offset, tensor_numel))

            offset += tensor_numel

        gc.collect()
        get_accelerator().empty_cache()

        # copy tensors (now flattened and contiguous) back to GPU
        device_buffer = cpu_buffer.to(orig_device)

        # restore device tensors
        for tensor, offset, tensor_numel in tensor_infos:
            tensor.data = device_buffer.narrow(0, offset, tensor_numel)

        return device_buffer

    def _get_param_coordinator(self, training):
        return self.parameter_offload.get_param_coordinator(training)

    def _configure_offloading(self, offload_optimizer_config, offload_param_config):
        ###################### offload optimizer setup ##################################
        if offload_optimizer_config is not None and offload_optimizer_config.device != OffloadDeviceEnum.none:
            self.offload_optimizer = True
            self.offload_optimizer_pin_memory = offload_optimizer_config.pin_memory
            self.swap_optimizer = offload_optimizer_config.device == OffloadDeviceEnum.nvme
            self.offload_optimizer_fast_init = offload_optimizer_config.fast_init

        ###################### offload param setup ##################################
        if offload_param_config is not None and offload_param_config.device != OffloadDeviceEnum.none:
            self.offload_param = True
            self.offload_param_pin_memory = offload_param_config.pin_memory
            self.params_in_nvme_and_cpu = offload_param_config.device == OffloadDeviceEnum.nvme
            self.max_params_in_cpu = offload_param_config.max_in_cpu
            print_rank_0(
                f"FP16 params swapping is {self.params_in_nvme_and_cpu}, Max params in CPU is {self.max_params_in_cpu}",
                force=False)

    def _configure_tensor_swapping(self, offload_optimizer_config, aio_config):
        nvme_swap_folder = os.path.join(offload_optimizer_config.nvme_path,
                                        'zero_stage_3')
        os.makedirs(nvme_swap_folder, exist_ok=True)
        if dist.get_rank() == 0:
            logger.info(f'Tensor Swapping: Adding optimizer tensors')

        swapper_type = PipelinedOptimizerSwapper if offload_optimizer_config.pipeline else PartitionedOptimizerSwapper

        self.optimizer_swapper = swapper_type(
            swap_config=offload_optimizer_config,
            aio_config=aio_config,
            base_folder=nvme_swap_folder,
            optimizer=self.optimizer,
            largest_numel=max(self.fp16_partitioned_groups_flat_numel),
            device=self.device,
            dtype=torch.float32,
            timers=self.timers)

    @property
    def elements_in_ipg_bucket(self):
        return sum(p.ds_numel for p in self.__params_in_ipg_bucket)

    def _move_to_flat_buffer(self, param_list, flat_buffer, avoid_copy=False):
        '''If flat buffer is None then the parameters in the param_list are
        not copied to the flat buffer. This is because they exceed the number of max_params_in_cpu
        Some of these parameters may already be in CPU in unflattened buffers
        or they maybe in GPU, or they maybe in NVME. If they are in NVME, then
        they will be marked as NOT_AVAILABLE, and will be moved to CPU when they are
        needed during training.'''
        if flat_buffer is None:
            # this dst buffer is on NVMe, so skip this
            return

        start = 0
        for param in param_list:
            src = param.ds_tensor
            dest = flat_buffer.narrow(0, start, src.ds_numel)
            start = start + src.ds_numel
            '''if the parameter was initialized in nvme then bring it to the destination buffer directly'''
            if src.status == PartitionedParamStatus.NOT_AVAILABLE:
                print_rank_0(
                    f"Swapping in {param.ds_id} with partition size {param.partition_numel()} permanently to CPU"
                )
                param.nvme_swapper.swap_into_buffer(param, dest)
                src.data = dest.data
                src.status = PartitionedParamStatus.AVAILABLE
            else:
                assert src.status == PartitionedParamStatus.AVAILABLE, "Partitioned Param must be available here"
                if not avoid_copy:
                    dest.data.copy_(src.data)
                src.data = dest.data

            # Final location must be gpu/cpu in this case
            param.ds_tensor.final_location = 'not-nvme'

    def _create_param_groups_fp16_flat_cpu_memory(self):

        aggregate_params_count = 0

        for j, param_group in enumerate(self.trainable_param_groups):
            params_in_group = sum([p.partition_numel() for p in param_group['params']])

            flat_buffer_size = params_in_group

            if self.params_in_nvme_and_cpu and \
                aggregate_params_count + params_in_group > self.max_params_in_cpu:

                flat_buffer_size = max(0,
                                       self.max_params_in_cpu - aggregate_params_count)

            aggregate_params_count += params_in_group

            if flat_buffer_size > 0:
                print_rank_0(f"group {j} flat buffer size {flat_buffer_size}",
                             force=False)
                self.param_groups_fp16_flat_cpu_memory.append(
                    get_accelerator().pin_memory(
                        torch.empty(int(flat_buffer_size),
                                    dtype=self.dtype)))
            else:
                print_rank_0(
                    f"No flat buffer size. Param group size was  {params_in_group}",
                    force=False)

                self.param_groups_fp16_flat_cpu_memory.append(
                    torch.empty(1,
                                dtype=self.dtype))

    def _create_fp16_partitions_with_defragmentation(self, fp16_param_groups):
        dist.barrier()

        param_groups: List[List[Parameter]] = tuple(
            self._create_fp16_sub_groups(param_group["params"])
            for param_group in fp16_param_groups)

        # bookkeeping related to param groups
        for param_group_idx, param_group in enumerate(param_groups):
            for sub_group in param_group:
                sub_group_idx = len(self.fp16_groups)

                # record sub group and partitions
                self.fp16_groups.append(sub_group)
                self.fp16_partitioned_groups.append(
                    [param.ds_tensor for param in sub_group])

                # record sub group -> group mapping
                self.sub_group_to_group_id[sub_group_idx] = param_group_idx

                # record total elements of parameter partitions in sub group
                self.fp16_partitioned_groups_flat_numel.append(
                    sum(p.partition_numel() for p in sub_group))

                # record padding required to align group to world size (only applies to last rank)
                rank_requires_padding = dist.get_rank(
                    self.dp_process_group) == dist.get_world_size(
                        self.dp_process_group) - 1
                self.groups_padding.append([
                    p.padding_size() if rank_requires_padding else 0 for p in sub_group
                ])

        # move parameters to flattened buffer
        if not self.offload_param:  # partitioned params remain in GPU during training
            # move parameter partitions into a single contiguous flat buffer
            parameter_partitions: List[Tensor] = []
            for sub_group in self.fp16_groups:
                for param in sub_group:
                    parameter_partitions.append(param.ds_tensor)
            device_buffer = __class__.defragment(parameter_partitions)

            # setup flat buffers per subgroup, these are each just sections of the
            # contiguous flat buffer for all parameters that we created earlier
            offset = 0
            for sub_group in self.fp16_groups:
                sub_group_numel = sum(param.partition_numel() for param in sub_group)
                self.fp16_partitioned_groups_flat.append(
                    device_buffer.narrow(0,
                                         offset,
                                         sub_group_numel))
                offset += sub_group_numel
        else:  # partitioned params offloaded to CPU when not in use
            # create a flat CPU memory allocation for each param group
            self._create_param_groups_fp16_flat_cpu_memory()
            for param_group_idx, param_group in enumerate(param_groups):
                flat_offset = 0
                for i, sub_group in enumerate(param_group):
                    total_elements = sum(p.partition_numel() for p in sub_group)
                    print_rank_0(f"Params in nvme and cpu {self.params_in_nvme_and_cpu}")
                    #Flat buffer may not be available for parameters that reside in NVME
                    if not self.params_in_nvme_and_cpu or flat_offset + total_elements <= self.param_groups_fp16_flat_cpu_memory[
                            param_group_idx].numel():
                        fp16_partitioned_group_flat = self.param_groups_fp16_flat_cpu_memory[
                            param_group_idx].narrow(0,
                                                    flat_offset,
                                                    total_elements)
                        print_rank_0(
                            f"Creating a flat buffer for subgroup {i} requiring {total_elements} elements, and cumulative CPU elements {flat_offset + total_elements}",
                            force=False)

                    elif self.params_in_nvme_and_cpu:
                        fp16_partitioned_group_flat = None
                        print_rank_0(
                            f"No flat buffer for sub group {i} of {total_elements} elements",
                            force=False)
                    else:
                        assert False, "Either params are in nvme, or they are in CPU memory. This code path should not be triggered. Please see you max_params_in_cpu and params_in_nvme configs"

                    self.fp16_partitioned_groups_flat.append(fp16_partitioned_group_flat)
                    flat_offset += total_elements

                    self._move_to_flat_buffer(sub_group,
                                              fp16_partitioned_group_flat,
                                              avoid_copy=not self.offload_param)

        # if necessary, create a pinned memory buffer to be used for swapping out
        # params to NVME after optimizer step
        should_create_fp16_flat_reuse_buffer = any(
            flattened_partition_group is None
            for flattened_partition_group in self.fp16_partitioned_groups_flat)
        if should_create_fp16_flat_reuse_buffer:
            max_partition_numel, largest_partition_numel = 0, None
            for sub_group in self.fp16_groups:
                total_elements = sum(t.partition_numel() for t in sub_group)
                if total_elements > max_partition_numel:
                    largest_partition_numel = [t.ds_numel for t in sub_group]
                    max_partition_numel = total_elements

            assert len(largest_partition_numel) > 0, f'Unexpected that largest partition is empty'
            self.fp16_groups[0][0].nvme_swapper.reserve_partitioned_swap_space(
                largest_partition_numel)

    def _swap_in_sub_group_to_flat_buffer(self, flat_buffer, sub_group_id):
        offset = 0
        elements_in_sub_group = sum(
            [t.ds_numel for t in self.fp16_partitioned_groups[sub_group_id]])
        assert (flat_buffer.numel() == elements_in_sub_group)
        for param, partitioned_param in zip(self.fp16_groups[sub_group_id], self.fp16_partitioned_groups[sub_group_id]):
            dest = flat_buffer.narrow(0, offset, partitioned_param.ds_numel)
            if partitioned_param.status == PartitionedParamStatus.NOT_AVAILABLE:
                print_rank_0(
                    f"Swapping in {param.ds_id} with elements {param.ds_numel} and partition {param.partition_numel()}"
                )
                param.nvme_swapper.swap_in([param], async_op=False)
                dest.data.copy_(partitioned_param.data)
                param.nvme_swapper.remove_partition_and_release_buffers([param])
                print_rank_0(f"Swapping in {param.ds_id} done")
            else:
                dest.data.copy_(partitioned_param.data)
            offset += partitioned_param.ds_numel

    def _create_next_swappable_fp32_groups(self):
        reverse_order_indices = [
            i for i in range(len(self.fp32_partitioned_groups_flat))
        ]
        reverse_order_indices.reverse()

        next_group = None
        for i in reverse_order_indices:
            self.next_swappable_fp32_partitioned_groups.append(next_group)
            if self._swappable_optimizer_subgroup(i):
                next_group = self.fp32_partitioned_groups_flat[i]

        self.next_swappable_fp32_partitioned_groups.reverse()

    def _get_sub_group_partitions(self, sub_group_id):
        sub_group_partitions = []
        for param, partitioned_param in zip(self.fp16_groups[sub_group_id], self.fp16_partitioned_groups[sub_group_id]):
            if partitioned_param.status == PartitionedParamStatus.NOT_AVAILABLE:
                swap_path = param.nvme_swapper.get_path(param, True)
                sub_group_partitions.append((partitioned_param,
                                             param.partition_numel(),
                                             swap_path))
            else:
                sub_group_partitions.append((partitioned_param,
                                             partitioned_param.ds_numel,
                                             None))

        return sub_group_partitions

    def _create_fp32_partitions(self):
        cpu_memory_usage = 0
        cpu_memory_sub_groups = 0
        nvme_memory_usage = 0
        num_swappable_partitions = 0
        num_swap_from_nvme_partitions = 0
        num_swap_from_cpu_partitions = 0
        swap_from_nvme_memory_usage = 0
        swap_from_cpu_memory_usage = 0
        GIGA_BYTES = (1024**3)

        swappable_fp32_tensors = []
        swappable_fp16_src_tensors = []
        nvme_fp16_partitions_info = []
        nvme_fp16_num_elems = []
        nvme_fp32_dest_tensors = []
        fp32_element_size = torch.tensor([], dtype=torch.float32).element_size()

        for i, tensor in enumerate(self.fp16_partitioned_groups_flat):
            num_elements = self.fp16_partitioned_groups_flat_numel[i]

            # a partition of the fp32 master weights that will be updated by this process
            if self._swappable_optimizer_subgroup(i):
                self.fp32_partitioned_groups_flat.append(torch.Tensor())
                nvme_memory_usage += (fp32_element_size * num_elements)
                num_swappable_partitions += 1

                if self.params_in_nvme_and_cpu and tensor is None:
                    num_swap_from_nvme_partitions += 1
                    swap_from_nvme_memory_usage += (fp32_element_size * num_elements)
                    if self.offload_optimizer_fast_init:
                        sub_group_partitions = self._get_sub_group_partitions(i)
                        nvme_fp16_partitions_info.append(sub_group_partitions)
                        nvme_fp16_num_elems.append(num_elements)
                        nvme_fp32_dest_tensors.append(
                            self.fp32_partitioned_groups_flat[i])
                    else:
                        unpinned_fp32_buffer = torch.empty(num_elements,
                                                           device=self.device,
                                                           dtype=torch.float)
                        self._swap_in_sub_group_to_flat_buffer(unpinned_fp32_buffer, i)
                        self.optimizer_swapper.initialize_parameters(
                            parameters=[self.fp32_partitioned_groups_flat[i]],
                            src_tensors=[unpinned_fp32_buffer])
                else:
                    num_swap_from_cpu_partitions += 1
                    swap_from_cpu_memory_usage += (fp32_element_size * num_elements)
                    swappable_fp32_tensors.append(self.fp32_partitioned_groups_flat[i])
                    swappable_fp16_src_tensors.append(
                        self.fp16_partitioned_groups_flat[i])
            else:
                cpu_memory_usage += (fp32_element_size * num_elements)
                cpu_memory_sub_groups += 1

                if self.params_in_nvme_and_cpu and tensor is None:
                    unpinned_fp32_buffer = torch.empty(num_elements,
                                                       device=self.device,
                                                       dtype=torch.float)
                    self._swap_in_sub_group_to_flat_buffer(unpinned_fp32_buffer, i)
                    self.fp32_partitioned_groups_flat.append(unpinned_fp32_buffer)
                else:
                    self.fp32_partitioned_groups_flat.append(
                        self.fp16_partitioned_groups_flat[i].to(
                            self.device).clone().float().detach())

            self.fp32_partitioned_groups_flat[
                i].requires_grad = True  # keep this in case internal optimizer uses it

        if len(swappable_fp32_tensors) > 0:
            self.optimizer_swapper.initialize_parameters(
                parameters=swappable_fp32_tensors,
                src_tensors=swappable_fp16_src_tensors)

        if len(nvme_fp32_dest_tensors) > 0:
            fp16_pinned_buffers = self.fp16_groups[0][
                0].nvme_swapper.reserve_available_buffers()
            assert len(fp16_pinned_buffers) > 0
            self.optimizer_swapper.initialize_from_swapped_fp16_params(
                fp16_partitions_info=nvme_fp16_partitions_info,
                fp16_num_elems=nvme_fp16_num_elems,
                fp16_pinned_buffers=fp16_pinned_buffers,
                fp32_parameters=nvme_fp32_dest_tensors)
            self.fp16_groups[0][0].nvme_swapper.release_reserved_buffers()

        nvme_gigabytes = nvme_memory_usage / GIGA_BYTES
        print_rank_0(
            f'Swappable FP32 Partitions: count={num_swappable_partitions} size={nvme_gigabytes:5.2f} GB',
            force=False)
        if self.params_in_nvme_and_cpu:
            print_rank_0(
                f'Swap from NVMe Partitions: count = {num_swap_from_nvme_partitions}, size = {swap_from_nvme_memory_usage/GIGA_BYTES:5.2f}GB',
                force=False)
            print_rank_0(
                f'Swap from CPU Partitions: count = {num_swap_from_cpu_partitions}, size = {swap_from_cpu_memory_usage/GIGA_BYTES:5.2f}GB',
                force=False)

        cpu_memory_gigabytes = cpu_memory_usage / GIGA_BYTES
        print_rank_0(
            f'In-Memory FP32 Partitions: count={cpu_memory_sub_groups} size={cpu_memory_gigabytes:5.2f} GB',
            force=False)

        # Clear for on-the-fly population before the optimizer step
        for param_group in self.optimizer.param_groups:
            param_group['params'] = []

    def _create_fp16_sub_groups(self, params_group):

        params_group_numel = sum([param.partition_numel() for param in params_group])
        sub_group_size = self.sub_group_size

        if sub_group_size is None or sub_group_size >= params_group_numel:
            return [params_group]

        sub_groups = []
        sub_group = []
        local_sub_group_size = 0
        for param in params_group:

            sub_group.append(param)
            local_sub_group_size += param.partition_numel()

            if local_sub_group_size >= sub_group_size or id(param) == id(
                    params_group[-1]):

                sub_groups.append(sub_group)

                sub_group = []
                local_sub_group_size = 0

        return sub_groups

    def _release_ipg_buffers(self):
        if self.contiguous_gradients:
            self.ipg_buffer = None

    def _optimizer_step(self, sub_group_id):
        param_group_id = self.sub_group_to_group_id[sub_group_id]
        fp32_param = self.fp32_partitioned_groups_flat[sub_group_id]
        self.optimizer.param_groups[param_group_id]['params'] = [fp32_param]

        self.optimizer.step()
        self.optimizer.param_groups[param_group_id]['params'] = []

    def _swappable_optimizer_subgroup(self, sub_group_id):
        if not self.swap_optimizer:
            return False

        return self.optimizer_swapper.swappable_tensor(
            None,
            numel=self.fp16_partitioned_groups_flat_numel[sub_group_id])

    def _partitioned_params_swap_out(self, i):
        offset = 0
        fp32_param = self.fp32_partitioned_groups_flat[i]
        assert fp32_param is not None, \
        f'fp32 parameters of sub_group {i} is None'

        swap_fp16_params = []
        swap_fp32_params = []
        for param, partitioned_param in zip(self.fp16_groups[i], self.fp16_partitioned_groups[i]):
            src = fp32_param.narrow(0, offset, partitioned_param.ds_numel)
            if partitioned_param.status == PartitionedParamStatus.AVAILABLE:
                partitioned_param.data.copy_(src.data)
            else:
                swap_fp32_params.append(src)
                swap_fp16_params.append(param)
            offset += partitioned_param.ds_numel

        if len(swap_fp16_params):
            swap_fp16_params[0].nvme_swapper.swap_out_partitioned_params(
                dst_fp16_params=swap_fp16_params,
                src_fp32_params=swap_fp32_params)

    def initialize_optimizer_states(self):
        num_subgroups = len(self.fp16_groups)

        largest_numel = max(
            [sum([p.ds_numel for p in psg]) for psg in self.fp16_partitioned_groups])
        gradient_dtype = self.fp32_partitioned_groups_flat[0].dtype
        gradient_buffer = torch.zeros(int(largest_numel),
                                      dtype=gradient_dtype,
                                      device=self.device)

        timer_names = set()

        if self.swap_optimizer:
            self.optimizer_swapper.init_timers()

        INIT_OPTIMIZER_TIMER = 'init_optimizer_state'
        timer_names.add(INIT_OPTIMIZER_TIMER)
        self.start_timers([INIT_OPTIMIZER_TIMER])

        for i, group in enumerate(self.fp16_groups):
            swappable_optimizer_subgroup = self._swappable_optimizer_subgroup(i)
            swappable_param_subgroup = self.fp16_partitioned_groups_flat[i] is None

            num_elements = int(self.fp16_partitioned_groups_flat_numel[i])

            see_memory_usage(
                f'[Begin] Initialize optimizer states {i} / {num_subgroups} subgroups, num_elems: {num_elements}, swappable opt/param:{swappable_optimizer_subgroup}/{swappable_param_subgroup}',
                force=False)

            if swappable_optimizer_subgroup:
                self._optimizer_states_and_gradient_swap_in(i, timer_names)

            if self.offload_optimizer and not swappable_optimizer_subgroup:
                subgroup_gradient_buffer = torch.zeros(num_elements,
                                                       dtype=gradient_dtype,
                                                       device=self.device)
                if self.offload_optimizer_pin_memory:
                    subgroup_gradient_buffer = get_accelerator().pin_memory(
                        subgroup_gradient_buffer)

                self.fp32_partitioned_groups_flat[i].grad = subgroup_gradient_buffer
            else:
                self.fp32_partitioned_groups_flat[i].grad = gradient_buffer.narrow(
                    0,
                    0,
                    num_elements)

            self._optimizer_step(i)

            if swappable_param_subgroup:
                self._partitioned_params_swap_out(i)

            if swappable_optimizer_subgroup:
                self._optimizer_states_and_gradient_swap_out(i, timer_names)

            see_memory_usage(
                f'[End] Initialize optimizer states {i} / {num_subgroups} subgroups, num_elems: {num_elements}, swappable opt/param:{swappable_optimizer_subgroup}/{swappable_param_subgroup}',
                force=False)

        self.stop_timers([INIT_OPTIMIZER_TIMER])
        self.log_timers(timer_names)

        if self.swap_optimizer:
            self.optimizer_swapper.log_timers()

        if not self.offload_optimizer:
            for group in self.fp32_partitioned_groups_flat:
                group.grad = None

        # Reset steps
        return

    #########################################################################
    #########################ZeRO Partition Gradients########################
    #########################################################################

    def get_first_param_index(self, group_id, param_group, partition_id):
        for index, param in enumerate(param_group):
            param_id = self.get_param_id(param)
            if partition_id in self.param_to_partition_ids[group_id][param_id]:
                return index
        return None

    def initialize_gradient_partitioning_data_structures(self):

        total_partitions = dist.get_world_size(group=self.dp_process_group)

        for i, param_group in enumerate(self.fp16_groups):

            self.param_to_partition_ids[i] = {}
            self.is_partition_reduced[i] = {}
            self.total_grads_in_partition[i] = {}
            self.remaining_grads_in_partition[i] = {}
            self.is_grad_computed[i] = {}
            self.grad_partition_insertion_offset[i] = {}
            self.grad_start_offset[i] = {}
            self.first_param_index_in_partition[i] = {}

            for partition_id in range(total_partitions):
                self.is_grad_computed[i][partition_id] = {}
                self.grad_partition_insertion_offset[i][partition_id] = {}
                self.grad_start_offset[i][partition_id] = {}
                self.initialize_gradient_partition(i, param_group, partition_id)
                self.is_partition_reduced[i][partition_id] = False
                self.first_param_index_in_partition[i][
                    partition_id] = self.get_first_param_index(
                        i,
                        param_group,
                        partition_id)

    @instrument_w_nvtx
    def independent_gradient_partition_epilogue(self):
        self.report_ipg_memory_usage(f"In ipg_epilogue before reduce_ipg_grads", 0)
        self.__reduce_and_partition_ipg_grads()
        self.report_ipg_memory_usage(f"In ipg_epilogue after reduce_ipg_grads", 0)

        self.__reduce_and_partition_stream.synchronize()

        # if dist.get_rank() == 0:
        #    logger.info("Params already reduced %s", self.params_already_reduced)
        for i in range(len(self.params_already_reduced)):
            self.params_already_reduced[i] = False

        #in case of cpu offload, averaged gradients are already in fp32_partitioned_groups_flat.grad
        #TODO: use a similar code path for both cpu_offload and non-cpu offload
        if not self.offload_optimizer:
            for i, sub_group in enumerate(self.fp16_groups):
                self.averaged_gradients[i] = [
                    self.__param_id_to_grad_partition[param.ds_id]
                    if param.requires_grad else torch.zeros_like(param.ds_tensor)
                    for param in sub_group
                ]
                # self.averaged_gradients[i] = self.get_flat_partition(
                #     self.fp16_groups[i],
                #     0,
                #     self.fp32_partitioned_groups_flat[i].numel(),
                #     return_tensor_list=True)

        # this method gets called after every backward. need to increment
        # here because if it gets incremented in backward() the micro step
        # id will be off by one when we do the reduce and partition at the.
        # start of this method.
        # TODO. make this less error prone
        self.micro_step_id += 1

    def overlapping_partition_gradients_reduce_epilogue(self):
        self.independent_gradient_partition_epilogue()

    def create_reduce_and_remove_grad_hooks(self):
        print_rank_0(f'[Begin] Create gradient reduction hooks')
        self.grad_accs = []
        for i, param_group in enumerate(self.fp16_groups):
            for param in param_group:
                if param.requires_grad:
                    #print_rank_0(f" Before all gather {param.device}, {param.shape}")

                    # The hook must be created in un-partitioned parameter
                    param.all_gather()

                    #print(f"After all gather {param.device}, {param.shape}")
                    def wrapper(param, i):
                        param_tmp = param.expand_as(param)
                        grad_acc = param_tmp.grad_fn.next_functions[0][0]

                        @instrument_w_nvtx
                        def reduce_partition_and_remove_grads(*notneeded):
                            self.reduce_ready_partitions_and_remove_grads(param, i)

                        grad_acc.register_hook(reduce_partition_and_remove_grads)
                        self.grad_accs.append(grad_acc)

                    #print(f"param grad fn {param.expand_as(param).grad_fn}")
                    wrapper(param, i)

                    # Partition the parameter after creating the hook
                    param.partition()
        print_rank_0(f'[End] Create gradient reduction hooks')

    def get_param_id(self, param):
        unique_id = id(param)
        return self.param_id[unique_id]

    def report_ipg_memory_usage(self, tag, param_elems):
        elem_count = self.elements_in_ipg_bucket + param_elems
        percent_of_bucket_size = (100.0 * elem_count) // self.reduce_bucket_size
        see_memory_usage(
            f"{tag}: elems in_bucket {self.elements_in_ipg_bucket} param {param_elems} max_percent {percent_of_bucket_size}",
            force=False)

    ###############Idependent Partition Gradient ########################
    def reduce_independent_p_g_buckets_and_remove_grads(self, param, i):
        #print_rank_0(f"Inside reduce ipg buckets. {debug_param2name_id_shape(param)}, ipg elements {self.elements_in_ipg_bucket}, reduce bucket size {self.reduce_bucket_size}", force=True)

        # Because the ipg bucket is initialized with a random place holder tensor, we must
        # explicitly check that the bucket has any real data in it (self.elements_in_ipg_bucket >
        # 0). Otherwise if the incoming param.ds_numel is large, this branch may get triggered on a
        # garbage data and `self.average_tensor()` will crash because its params_to_reduce will be
        # empty, while reduction_list will have that garbage data.
        if self.elements_in_ipg_bucket > 0 and self.elements_in_ipg_bucket + param.ds_numel > self.reduce_bucket_size:
            self.report_ipg_memory_usage("In ipg_remove_grads before reduce_ipg_grads",
                                         param.ds_numel)

            self.__reduce_and_partition_ipg_grads()

        param_id = self.get_param_id(param)
        assert self.params_already_reduced[param_id] == False, \
            f"The parameter {param_id} has already been reduced. \
            Gradient computed twice for this partition. \
            Multiple gradient reduction is currently not supported"

        self.__add_grad_to_ipg_bucket(param)

    @instrument_w_nvtx
    @torch.no_grad()
    def __add_grad_to_ipg_bucket(self, param: Parameter) -> None:
        self.__reduce_and_partition_stream.wait_stream(
            get_accelerator().default_stream())

        if self.contiguous_gradients and self.elements_in_ipg_bucket + param.grad.numel(
        ) < self.reduce_bucket_size:
            # move the gradient to a contiguous buffer
            with get_accelerator().stream(self.__reduce_and_partition_stream):
                # move the parameter's gradient to the contiguous flat buffer
                new_grad_tensor = self.__ipg_bucket_flat_buffer.narrow(
                    0,
                    self.elements_in_ipg_bucket,
                    param.grad.numel()).view_as(param.grad)
                new_grad_tensor.copy_(param.grad, non_blocking=True)
                param.grad.record_stream(get_accelerator().current_stream())
                param.grad.data = new_grad_tensor

        self.__params_in_ipg_bucket.append(param)

    @instrument_w_nvtx
    @torch.no_grad()
    def __reduce_and_partition_ipg_grads(self, safe_mode: bool = False) -> None:
        if not self.__params_in_ipg_bucket:
            return

        for param in self.__params_in_ipg_bucket:
            if param.grad.numel() != param.ds_numel:
                raise RuntimeError(
                    f"{param.grad.numel()} != {param.ds_numel} Cannot reduce scatter "
                    f"gradients whose size is not same as the params")

        self.__params_in_ipg_bucket.sort(key=lambda p: p.ds_id)

        assert len(set(p.ds_id for p in self.__params_in_ipg_bucket)) == len(
            self.__params_in_ipg_bucket)

        while self.__param_reduce_events and self.__param_reduce_events[0].query():
            self.__param_reduce_events.popleft()
        if len(self.__param_reduce_events) > self.__max_param_reduce_events:
            self.__param_reduce_events.popleft().synchronize()

        with get_accelerator().stream(self.__reduce_and_partition_stream):
            if safe_mode:
                assert_ints_same_as_other_ranks(
                    [p.ds_id for p in self.__params_in_ipg_bucket])

            grad_partitions = self.__avg_scatter_grads(self.__params_in_ipg_bucket)
            self.__partition_grads(self.__params_in_ipg_bucket, grad_partitions)

            self.__params_in_ipg_bucket.clear()

            event = get_accelerator().Event()
            event.record()
            self.__param_reduce_events.append(event)

    @instrument_w_nvtx
    def __avg_scatter_grads(self, params_to_reduce: List[Parameter]) -> List[Tensor]:
        """average gradients and scatter partitions across ranks"""
        dtype = get_only_unique_item(p.grad.dtype for p in params_to_reduce)

        full_grads_for_rank = [p.grad for p in params_to_reduce]
        if self.communication_data_type == torch.float32:
            full_grads_for_rank = [g.float() for g in full_grads_for_rank]

        if self.postscale_gradients and self.gradient_predivide_factor != 1.0:
            full_grads_for_rank = [
                g.div(self.gradient_predivide_factor) for g in full_grads_for_rank
            ]

        grad_partitions_for_rank = reduce_scatter_coalesced(full_grads_for_rank,
                                                            self.dp_process_group)

        if self.postscale_gradients and self.gradient_predivide_factor != dist.get_world_size(
                self.dp_process_group):
            grad_partitions_for_rank = [
                g.mul(self.gradient_predivide_factor) for g in grad_partitions_for_rank
            ]

        if self.communication_data_type == torch.float32:
            grad_partitions_for_rank = [g.to(dtype) for g in grad_partitions_for_rank]

        return grad_partitions_for_rank

    def set_grad_positions(self):
        for i, group in enumerate(self.fp16_groups):
            current_offset = 0
            for param in group:
                param_id = self.get_param_id(param)
                num_elements = param.partition_numel()

                self.grad_position[param_id] = [
                    int(i),
                    int(current_offset),
                    int(num_elements)
                ]
                #print(f"param id {param_id} i:{i}, ds_tensor {num_elements} numel {param.numel()}")
                current_offset += num_elements
        see_memory_usage(f"After Set Grad positions", force=False)

    def _constant_buffered_norm2(self, input, buffer_size=250000000):
        norm = None
        for part in input.view(-1).split(buffer_size):
            if norm is None:
                norm = part.data.double().norm(2)**2.0
            else:
                norm += part.data.double().norm(2)**2.0
        return norm**0.5

    def set_norm_for_param_grad_in_gpu(self, param):
        param_id = self.get_param_id(param)
        #self.norm_for_param_grads[param_id] = param.grad.data.double().norm(2)
        #Using a more memory efficient version
        self.norm_for_param_grads[param_id] = self._constant_buffered_norm2(param.grad)

    def async_inplace_copy_grad_to_fp32_buffer_from_gpu(self, param, fp32_grad_tensor):
        with get_accelerator().stream(self.copy_grad_stream):
            param_id = self.get_param_id(param)
            src_tensor = param.grad.view(-1).float()
            #print(f"src_tensor {src_tensor.size()} and fp32 grad {fp32_grad_tensor.size()}")
            fp32_grad_tensor.copy_(src_tensor, non_blocking=True)
            param.grad = None

    def complete_grad_norm_calculation_for_cpu_offload(self, params):
        total_norm = 0.0
        norm_type = 2.0
        for p in params:
            if is_model_parallel_parameter(p) or (self.model_parallel_rank == 0):
                param_id = self.get_param_id(p)
                if param_id in self.norm_for_param_grads.keys():
                    param_norm = self.norm_for_param_grads[param_id]
                    total_norm += param_norm.item()**2

        # Sum across all model parallel GPUs.
        total_norm_cuda = get_accelerator().FloatTensor([float(total_norm)])

        dist.all_reduce(total_norm_cuda,
                        op=dist.ReduceOp.SUM,
                        group=self.dp_process_group)

        self._model_parallel_all_reduce(tensor=total_norm_cuda, op=dist.ReduceOp.SUM)

        total_norm = total_norm_cuda[0].item()**(1. / norm_type)

        if total_norm == float(
                'inf') or total_norm == -float('inf') or total_norm != total_norm:
            total_norm = -1

        return total_norm

    @instrument_w_nvtx
    def __partition_grads(self,
                          params_to_release: List[Parameter],
                          grad_partitions: List[Tensor]) -> None:
        offload_fp32_gradients = {}
        offload_fp32_offsets = {}
        for param, grad_partition in zip(params_to_release, grad_partitions):
            if param.partition_numel() * dist.get_rank(
                    self.dp_process_group) > param.ds_numel:
                # this grad partition is empty - don't need to do anything
                continue

            # move or accumulate gradient partition to target buffer
            grad_buffer = self.__param_id_to_grad_partition[param.ds_id].narrow(
                0,
                0,
                grad_partition.numel())
            if self.micro_step_id == 0:  # don't accumulate
                grad_buffer.copy_(grad_partition, non_blocking=True)
                # ensure grad buffer is a CUDA buffer to speed up the next few
                # operations and so it can be used asynchronously
                grad_buffer = grad_buffer.to(grad_partition.device, non_blocking=True)
            elif get_accelerator().on_accelerator(grad_buffer):
                grad_buffer.add_(grad_partition)
            else:
                # if dst is CPU, copy first to src device, do the addition
                # there, then move back to dst. adding directly to cpu is very slow
                cuda_grad_buffer = grad_buffer.to(grad_partition.device,
                                                  non_blocking=True)
                cuda_grad_buffer.add_(grad_partition)
                grad_buffer.copy_(cuda_grad_buffer, non_blocking=True)
                # ensure grad buffer is a CUDA buffer to speed up the next few
                # operations and so it can be used asynchronously
                grad_buffer = cuda_grad_buffer

            if hasattr(self.__inf_or_nan_tracker, "logical_or_"):
                self.__inf_or_nan_tracker.logical_or_(torch.isinf(grad_buffer).any())
                self.__inf_or_nan_tracker.logical_or_(torch.isnan(grad_buffer).any())
            else:
                # logical_or_ not available in older versions of pytorch
                self.__inf_or_nan_tracker += torch.isinf(grad_buffer).any()
                self.__inf_or_nan_tracker += torch.isnan(grad_buffer).any()
                self.__inf_or_nan_tracker = self.__inf_or_nan_tracker > 0

            # offload the gradient partition if applicable
            if self.offload_optimizer:
                i, dest_offset, _ = self.grad_position[self.get_param_id(param)]

                if self.is_gradient_accumulation_boundary:
                    self.norm_for_param_grads[self.get_param_id(
                        param)] = self._constant_buffered_norm2(grad_buffer)

                    if self._swappable_optimizer_subgroup(i):
                        if not i in offload_fp32_gradients.keys():
                            offload_fp32_gradients[i] = []
                            offload_fp32_offsets[i] = []

                        offload_fp32_gradients[i].append(grad_buffer.float())
                        offload_fp32_offsets[i].append(dest_offset)
                    else:
                        fp32_grad_tensor = self.fp32_partitioned_groups_flat[
                            i].grad.narrow(0,
                                           dest_offset,
                                           grad_buffer.numel())
                        fp32_grad_tensor.copy_(grad_buffer)

            # free the gradient
            param.grad.record_stream(get_accelerator().current_stream())
            param.grad = None

        if self.offload_optimizer and self.swap_optimizer:
            for i in offload_fp32_gradients.keys():
                self.optimizer_swapper.swap_out_gradients(
                    parameter=self.fp32_partitioned_groups_flat[i],
                    gradient_offsets=offload_fp32_offsets[i],
                    gradient_tensors=offload_fp32_gradients[i])

    def reduce_ready_partitions_and_remove_grads(self, param, i):
        #print_rank_0(f"Backward {debug_param2name_id_shape(param)}", force=True)
        self.reduce_independent_p_g_buckets_and_remove_grads(param, i)

    def zero_reduced_gradients(self, partition_id, i):
        def are_all_related_partitions_reduced(params_id):
            for partition_id in self.param_to_partition_ids[i][params_id]:
                if not self.is_partition_reduced[i][partition_id]:
                    return False
            return True

        for params_id in self.is_grad_computed[i][partition_id]:
            if are_all_related_partitions_reduced(params_id):
                self.param_dict[params_id].grad = None

    def flatten_and_print(self, message, tensors, start=0, n=5):
        flatten_tensor = self.flatten(tensors)

        def print_func():
            logger.info(flatten_tensor.contiguous().view(-1).narrow(0, start, n))

        self.sequential_execution(print_func, message)

    def get_grads_to_reduce(self, i, partition_id):
        def get_reducible_portion(key):
            grad = self.param_dict[key].grad
            total_elements = grad.numel()
            start = self.grad_start_offset[i][partition_id][key]
            num_elements = min(
                total_elements - start,
                self.partition_size[i] -
                self.grad_partition_insertion_offset[i][partition_id][key])
            if not pg_correctness_test:
                if num_elements == total_elements:
                    return grad
                else:
                    return grad.contiguous().view(-1).narrow(0,
                                                             int(start),
                                                             int(num_elements))
            else:
                if num_elements == total_elements:
                    return grad.clone()
                else:
                    return grad.clone().contiguous().view(-1).narrow(
                        0,
                        int(start),
                        int(num_elements))

        grads_to_reduce = []
        for key in self.is_grad_computed[i][partition_id]:
            grad = get_reducible_portion(key)
            grads_to_reduce.append(grad)
        return grads_to_reduce

    def sequential_execution(self, function, message, group=None):
        if group is None:
            group = self.dp_process_group
        if dist.get_rank(group=group) == 0:
            logger.info(message)
        for id in range(dist.get_world_size(group=group)):
            if id == dist.get_rank(group=group):
                function()
            dist.barrier(group=group)

    def set_none_gradients_to_zero(self, i, partition_id):
        for param_id in self.is_grad_computed[i][partition_id]:
            param = self.param_dict[param_id]
            if param.grad is None:
                param.grad = torch.zero_like(param)

    ######################Reduction Related Methods##############################

    def allreduce_bucket(self, bucket, rank=None, log=None):
        rank = None
        tensor = self.flatten(bucket)

        tensor_to_allreduce = tensor

        if pg_correctness_test:
            communication_data_type = torch.float32
        else:
            communication_data_type = self.communication_data_type

        if communication_data_type != tensor.dtype:
            tensor_to_allreduce = tensor.to(communication_data_type)

        tensor_to_allreduce.div_(dist.get_world_size(group=self.dp_process_group))

        if rank is None:
            #    "All Reducing"
            dist.all_reduce(tensor_to_allreduce, group=self.dp_process_group)
        else:
            global_rank = dist.get_global_rank(self.dp_process_group, rank)
            dist.reduce(tensor_to_allreduce, global_rank, group=self.dp_process_group)

        if communication_data_type != tensor.dtype and tensor is not tensor_to_allreduce:
            if rank is None or rank == dist.get_rank(group=self.dp_process_group):
                tensor.copy_(tensor_to_allreduce)

        return tensor

    # if rank is specified do a reduction instead of an allreduce
    def allreduce_and_copy(self, small_bucket, rank=None, log=None):
        with get_accelerator().stream(self.reduction_stream):
            allreduced = self.allreduce_bucket(small_bucket, rank=rank, log=log)
            if rank is None or rank == dist.get_rank(group=self.dp_process_group):
                for buf, synced in zip(small_bucket, self.unflatten(allreduced, small_bucket)):
                    buf.copy_(synced)

    def allreduce_no_retain(self,
                            bucket,
                            numel_per_bucket=500000000,
                            rank=None,
                            log=None):
        small_bucket = []
        numel = 0
        for tensor in bucket:
            small_bucket.append(tensor)
            numel = numel + tensor.numel()
            if numel > numel_per_bucket:
                self.allreduce_and_copy(small_bucket, rank=rank, log=None)
                small_bucket = []
        if len(small_bucket) > 0:
            self.allreduce_and_copy(small_bucket, rank=rank, log=log)

    #############################################################################
    #############################################################################
    #############################################################################

    # views the tensor as multiple partitions and returns
    # those partitions
    def get_data_parallel_partitions(self, tensor):
        partitions = []

        dp = dist.get_world_size(group=self.dp_process_group)
        dp_id = dist.get_rank(group=self.dp_process_group)

        total_num_elements = tensor.numel()

        base_size = total_num_elements // dp
        remaining = total_num_elements % dp

        start = 0
        for id in range(dp):
            partition_size = base_size
            if id < remaining:
                partition_size = partition_size + 1
            partitions.append(tensor.narrow(0, start, partition_size))
            start = start + partition_size
        return partitions

    def get_partition_info(self, tensor_list, partition_size, partition_id):
        params_in_partition = []
        params_not_in_partition = []

        start_index = partition_size * partition_id
        end_index = partition_size * (partition_id + 1)

        current_index = 0
        first_offset = 0

        for tensor in tensor_list:

            tensor_size = tensor.numel()

            if (current_index >= start_index and current_index < end_index):
                params_in_partition.append(tensor)

            elif start_index > current_index and start_index < (current_index +
                                                                tensor_size):
                params_in_partition.append(tensor)

                assert (first_offset == 0), "This can happen either zero or only once as this must be the first tensor in the partition"
                first_offset = start_index - current_index

            else:
                params_not_in_partition.append(tensor)

            current_index = current_index + tensor_size

        return params_in_partition, params_not_in_partition, first_offset

    @instrument_w_nvtx
    def zero_grad(self, set_to_none=False):
        """
        Zero FP16 parameter grads.
        """
        self.micro_step_id = 0

        # FP32 grad should never exist.
        # For speed, set model fp16 grad to None by default
        for group in self.fp16_groups:
            for p in group:
<<<<<<< HEAD
                if set_grads_to_None:
=======
                if set_to_none:
>>>>>>> 0b06e0cb
                    if p.grad is not None and get_accelerator().on_accelerator(p.grad):
                        p.grad.record_stream(get_accelerator().current_stream())
                    p.grad = None
                else:
                    if p.grad is not None:
                        p.grad.detach_()
                        p.grad.zero_()

    def _model_parallel_all_reduce(self, tensor, op):
        """ Perform all reduce within model parallel group, if any.
        """
        if self.model_parallel_group is None:
            pass
        else:
            dist.all_reduce(tensor=tensor, op=op, group=self.model_parallel_group)

    @instrument_w_nvtx
    def get_grad_norm_direct(self, gradients, params, norm_type=2):
        """Clips gradient norm of an iterable of parameters.

        This is adapted from torch.nn.utils.clip_grad.clip_grad_norm_ and
        added functionality to handle model parallel parameters. Note that
        the gradients are modified in place.

        Arguments:
            parameters (Iterable[Tensor] or Tensor): an iterable of Tensors or a
                single Tensor that will have gradients normalized
            max_norm (float or int): max norm of the gradients
            norm_type (float or int): type of the used p-norm. Can be ``'inf'`` for
                infinity norm.

        Returns:
            Total norm of the parameters (viewed as a single vector).
        """
        norm_type = float(norm_type)
        if norm_type == inf:
            total_norm = max(g.data.abs().max() for g in gradients)
            total_norm_cuda = get_accelerator().FloatTensor([float(total_norm)])
            dist.all_reduce(total_norm_cuda,
                            op=dist.ReduceOp.MAX,
                            group=self.dp_process_group)

            # Take max across all GPUs.
            self._model_parallel_all_reduce(tensor=total_norm_cuda, op=dist.ReduceOp.MAX)
            total_norm = total_norm_cuda[0].item()
        else:
            # if dist.get_rank() == 0:
            #    logger.info(f"Total Norm beginning {total_norm}")
            grad_norms = []
            for g, p in zip(gradients, params):
                if is_model_parallel_parameter(p) or (self.model_parallel_rank == 0):
                    grad_norms.append(
                        g.to(get_accelerator().device_name(),
                             non_blocking=True).double().norm(2))

            # Sum across all model parallel GPUs.
            total_norm_cuda = torch.sum(torch.pow(torch.stack(grad_norms), 2))

            dist.all_reduce(total_norm_cuda,
                            op=dist.ReduceOp.SUM,
                            group=self.dp_process_group)

            self._model_parallel_all_reduce(tensor=total_norm_cuda, op=dist.ReduceOp.SUM)

            total_norm = total_norm_cuda.item()**(1. / norm_type)

        if total_norm == float(
                'inf') or total_norm == -float('inf') or total_norm != total_norm:
            total_norm = -1

        return total_norm

    # creates a flat fused tensor from the tensor list starting at the first_offset
    # in the first tensor of the list. If there are not enough elements in the tensor
    # list then the flat tensor will be padded with zeros
    def get_flat_partition(self,
                           tensor_list,
                           first_offset,
                           partition_size,
                           return_tensor_list=False):
        flat_tensor_list = []
        current_size = 0
        for i, tensor in enumerate(tensor_list):
            if tensor.grad is None:
                tensor.grad = torch.zeros_like(tensor)

            tensor = tensor.grad
            num_elements = tensor.numel()
            tensor_offset = 0

            # we need to offset to get to the right element
            if i == 0 and first_offset > 0:
                tensor_offset = first_offset
                num_elements = num_elements - tensor_offset

            # we dont need all elements of the tensor
            if num_elements > (partition_size - current_size):
                num_elements = partition_size - current_size

            # we need a narrow view of the tensor based on the tensor offset and number of elements that
            # we need from this tensor
            if tensor_offset > 0 or num_elements < tensor.numel():
                flat_tensor_list.append(tensor.contiguous().view(-1).narrow(
                    0,
                    int(tensor_offset),
                    int(num_elements)))
            else:
                flat_tensor_list.append(tensor)

            current_size = current_size + num_elements

        # this means its the last partition and does not align with the dp boundary. We need to pad before flattening
        if current_size < partition_size:
            flat_tensor_list.append(
                torch.zeros(int(partition_size - current_size),
                            dtype=tensor_list[0].dtype,
                            device=tensor_list[0].device))

        if return_tensor_list:
            return flat_tensor_list

        return self.flatten(flat_tensor_list)

    def free_grad_in_param_list(self, param_list):
        for p in param_list:
            p.grad = None

    def reset_cpu_buffers(self):
        self.norm_for_param_grads = {}
        self.local_overflow = False

    def log_timers(self, timer_names):
        if self.timers is None:
            return

        self.timers.log(names=list(timer_names))

    def start_timers(self, timer_names):
        if self.timers is None:
            return

        for name in timer_names:
            self.timers(name).start()

    def stop_timers(self, timer_names):
        if self.timers is None:
            return

        for name in timer_names:
            self.timers(name).stop()

    def _pre_step(self):
        self.micro_step_id = 0

        print_rank_0(f"Inside Step function")
        see_memory_usage(f"In step before checking overflow", force=False)

        print_rank_0("Finished Tracing at Beginning of Step")
        self._get_param_coordinator(training=True).hierarchy = 0

        print_rank_0("Finished Tracing at Beginning of Step")

    @instrument_w_nvtx
    def _get_norm_groups(self):
        norm_groups = []
        for i, group in enumerate(self.fp16_groups):
            if self.offload_optimizer:
                norm_groups.append(
                    self.complete_grad_norm_calculation_for_cpu_offload(
                        self.fp16_groups[i]))
            else:
                norm_groups.append(
                    self.get_grad_norm_direct(self.averaged_gradients[i],
                                              self.fp16_groups[i]))
        return norm_groups

    @instrument_w_nvtx
    def _prepare_fp32_grad_for_sub_group(self, sub_group_id):
        partition_id = dist.get_rank(group=self.dp_process_group)

        single_grad_partition = self.flatten(self.averaged_gradients[sub_group_id]).to(
            self.fp32_partitioned_groups_flat[sub_group_id].dtype)

        assert single_grad_partition.numel() == self.fp32_partitioned_groups_flat[sub_group_id].numel(), \
            "averaged gradients have different number of elements that partition size {} {} {} {}".format(
                single_grad_partition.numel(), self.fp32_partitioned_groups_flat[sub_group_id].numel(), sub_group_id, partition_id)

        self.fp32_partitioned_groups_flat[sub_group_id].grad = single_grad_partition

        # release all the gradient since we have already created a necessary copy in dp_grad_partition
        self.zero_grad(set_to_none=True)

        for grad in filter(lambda g: get_accelerator().on_accelerator(g),
                           self.averaged_gradients[sub_group_id]):
            grad.record_stream(get_accelerator().current_stream())

        self.averaged_gradients[sub_group_id] = None

    @instrument_w_nvtx
    def _prepare_sub_group(self, sub_group_id, timer_names=set()):
        see_memory_usage(f'Before prepare optimizer sub group {sub_group_id}',
                         force=False)
        if self._swappable_optimizer_subgroup(sub_group_id):
            self._optimizer_states_and_gradient_swap_in(sub_group_id, timer_names)
        elif not self.offload_optimizer:
            self._prepare_fp32_grad_for_sub_group(sub_group_id)
        see_memory_usage(f'After prepare optimizer sub group {sub_group_id}',
                         force=False)

    def _optimizer_states_and_gradient_swap_in(self, sub_group_id, timer_names=set()):
        param_length = self.fp16_partitioned_groups_flat_numel[sub_group_id]
        fp32_param_id = id(self.fp32_partitioned_groups_flat[sub_group_id])
        assert self._swappable_optimizer_subgroup(sub_group_id), \
            f'Parameter {fp32_param_id} of numel={param_length} is not swappable'

        OPTIMIZER_SWAP_IN_STATE = 'optimizer_swap_in_state'
        see_memory_usage(f'pre-step Before swapping in optimizer tensors {sub_group_id}',
                         force=False)
        self.start_timers([OPTIMIZER_SWAP_IN_STATE])

        self.optimizer_swapper.swap_in_optimizer_state(
            parameter=self.fp32_partitioned_groups_flat[sub_group_id],
            async_parameter=self.next_swappable_fp32_partitioned_groups[sub_group_id])

        self.stop_timers([OPTIMIZER_SWAP_IN_STATE])
        timer_names.add(OPTIMIZER_SWAP_IN_STATE)
        see_memory_usage(f'pre-step After swapping in optimizer tensors {sub_group_id}',
                         force=False)

    @instrument_w_nvtx
    def _release_sub_group(self, sub_group_id, timer_names=set()):
        see_memory_usage(f'Before release optimizer sub group {sub_group_id}',
                         force=False)
        # get rid of the fp32 gradients. Not needed anymore
        if not self.offload_optimizer:
            self.fp32_partitioned_groups_flat[sub_group_id].grad = None

        if self._swappable_optimizer_subgroup(sub_group_id):
            self._optimizer_states_and_gradient_swap_out(sub_group_id, timer_names)
        see_memory_usage(f'After release optimizer sub group {sub_group_id}',
                         force=False)

    # create a flat tensor aligned at the alignment boundary
    @instrument_w_nvtx
    def flatten_dense_tensors_aligned(self, tensor_list, alignment):
        num_elements = 0
        for tens in tensor_list:
            num_elements = num_elements + tens.numel()

        remaining = num_elements % alignment

        if remaining:
            elements_to_add = alignment - remaining
            pad_tensor = torch.zeros(elements_to_add,
                                     device=tensor_list[0].device,
                                     dtype=tensor_list[0].dtype)
            padded_tensor_list = tensor_list + [pad_tensor]

            num_elements = num_elements + elements_to_add
        else:
            padded_tensor_list = tensor_list

        return self.flatten(padded_tensor_list)

    def _optimizer_states_and_gradient_swap_out(self, sub_group_id, timer_names=set()):
        param_length = self.fp16_partitioned_groups_flat_numel[sub_group_id]
        fp32_param_id = id(self.fp32_partitioned_groups_flat[sub_group_id])
        assert self._swappable_optimizer_subgroup(sub_group_id), \
            f'Parameter {fp32_param_id} of numel={param_length} is not swappable'

        OPTIMIZER_SWAP_OUT_STATE = 'optimizer_swap_out_state'
        see_memory_usage(
            f'post-step Before swapping out optimizer tensors {sub_group_id}',
            force=False)
        self.start_timers([OPTIMIZER_SWAP_OUT_STATE])

        self.optimizer_swapper.swap_out_optimizer_state(
            parameter=self.fp32_partitioned_groups_flat[sub_group_id],
            async_swap=self.next_swappable_fp32_partitioned_groups[sub_group_id]
            is not None)

        self.stop_timers([OPTIMIZER_SWAP_OUT_STATE])
        see_memory_usage(
            f'post-step After swapping out optimizer tensors {sub_group_id}',
            force=False)
        timer_names.add(OPTIMIZER_SWAP_OUT_STATE)

        # get rid of the fp32 gradients. Not needed anymore
        self.fp32_partitioned_groups_flat[sub_group_id].grad = None

    def _unflatten_partitioned_parameters(self, sub_group_id):
        updated_params = self.unflatten(self.fp16_partitioned_groups_flat[sub_group_id],
                                        self.fp16_partitioned_groups[sub_group_id])

        for partitioned_param, q in zip(self.fp16_partitioned_groups[sub_group_id], updated_params):
            partitioned_param.data = q.data

    def _overflow_clean_up(self, prev_scale):
        see_memory_usage('After overflow before clearing gradients', force=False)
        self.zero_grad(set_to_none=True)

        if self.offload_optimizer:
            self.reset_cpu_buffers()
        else:
            self.averaged_gradients = {}

        see_memory_usage('After overflow after clearing gradients', force=False)

        if dist.get_rank() == 0:
            logger.info(
                "[deepspeed] OVERFLOW! Rank {} Skipping step. Attempted loss scale: {}, "
                "reducing to {}".format(dist.get_rank(),
                                        prev_scale,
                                        self.loss_scale))

    @instrument_w_nvtx
    def _overflow_check_and_loss_scale_update(self):

        # First compute norm for all group so we know if there is overflow
        self.check_overflow()

        #loss scaling related computation
        prev_scale = self.loss_scale
        self._update_scale(self.overflow)

        if self.overflow:
            self._overflow_clean_up(prev_scale)

        return self.overflow

    @instrument_w_nvtx
    def _post_step(self, timer_names=set()):
        if self.offload_optimizer:
            self.reset_cpu_buffers()

        #Gathering persisting parameters
        if len(self.persistent_parameters) > 0:
            self.persistent_parameters[0].all_gather(self.persistent_parameters)

        if self.swap_optimizer:
            self.optimizer_swapper.log_timers()

        self.log_timers(timer_names)

        see_memory_usage('After zero_optimizer step', force=False)
        print_rank_0(f"------------------Finishing Step-----------------------")

    @instrument_w_nvtx
    def _reassign_or_swap_out_partitioned_parameters(self, sub_group_id):
        if self.fp16_partitioned_groups_flat[sub_group_id] is not None:
            self.fp16_partitioned_groups_flat[sub_group_id].data.copy_(
                self.fp32_partitioned_groups_flat[sub_group_id].data)

            #unflatten fp16 parameter subgroup
            self._unflatten_partitioned_parameters(sub_group_id)
        else:
            self._partitioned_params_swap_out(sub_group_id)

    def override_loss_scale(self, loss_scale):
        if loss_scale != self.external_loss_scale:
            logger.info(
                f'[deepspeed] setting loss scale from {self.external_loss_scale} -> {loss_scale}'
            )
        self.custom_loss_scaler = True
        self.external_loss_scale = loss_scale

    @instrument_w_nvtx
    def step(self, closure=None):
        """
            Not supporting closure.
            """
        self._pre_step()
        self._partition_all_parameters()

        #checks for overflow, adjust the loss scale accordingly
        if self._overflow_check_and_loss_scale_update():
            if self.swap_optimizer:
                self.optimizer_swapper.log_timers()
            return

        norm_groups = self._get_norm_groups()
        scaled_global_grad_norm = get_global_norm(norm_list=norm_groups)

        # Stash unscaled gradient norm
        self._global_grad_norm = scaled_global_grad_norm / self.loss_scale

        timer_names = set()

        timer_names.add('optimizer_step')
        self.start_timers(['optimizer_step'])

        #update parameters one sub group at a time
        for sub_group_id, group in enumerate(self.fp16_groups):

            #prepare optimizer states, gradients and fp32 parameters for update
            self._prepare_sub_group(sub_group_id, timer_names)

            #scale the fp32 gradients
            self.unscale_and_clip_grads(sub_group_id, scaled_global_grad_norm)

            #apply the optimizer step on the sub group and copy fp32 parameters to fp16
            self._optimizer_step(sub_group_id)

            #put fp16 parameters in appropriate location
            self._reassign_or_swap_out_partitioned_parameters(sub_group_id)

            #release memory or swap out optimizer states of fp32 parameters
            self._release_sub_group(sub_group_id, timer_names)

        self.stop_timers(['optimizer_step'])

        self._post_step(timer_names)

        # warn user about caching allocator flushes
        memory_stats = get_accelerator().memory_stats()
        alloc_retries = memory_stats["num_alloc_retries"] if memory_stats != None else 0
        if alloc_retries > self.__n_caching_allocator_flushes:
            if dist.get_rank() == 0:
                logger.warning(
                    "%d pytorch allocator cache flushes since last step. this happens "
                    "when there is high memory pressure and is detrimental to "
                    "performance. if this is happening frequently consider adjusting "
                    "settings to reduce memory consumption. If you are unable to "
                    "make the cache flushes go away consider adding "
                    "get_accelerator().empty_cache() calls in your training loop to ensure "
                    "that all ranks flush their caches at the same time",
                    alloc_retries - self.__n_caching_allocator_flushes)
            self.__n_caching_allocator_flushes = alloc_retries

    def dump_pre_step_gradients(self, debug_fp32_grads):
        # Dump gradient norms for debugging
        for i, _ in enumerate(self.fp16_groups):
            print(f'Pre-Step Dump Norms for Group {i} FP16P, FP16G, FP32G, FP32GUC')
            for fp16_param, fp32_grad in zip(self.fp16_groups[i], debug_fp32_grads[i]):
                param_id = self.get_param_id(fp16_param)
                fp16_grad_norm = self.debug_fp16_grads[i][param_id]

                fp32_grad_norm = [float(t.data.float().norm(2)) for t in fp32_grad]
                norm_list = [fp16_grad_norm, fp32_grad_norm]
                print(f'Pre-Step Norms {i} {param_id} = {norm_list}')

    def dump_post_step_gradients(self):
        # Dump gradient norms for debugging
        for i, group in enumerate(self.fp16_groups):
            print(
                f'Post-Step Dump Norms for Group {i} FP16P, FP16DS, FP16FLAT, FP32FLAT')
            unflat_fp16 = self.unflatten(self.fp16_groups_flat[i], self.fp16_groups[i])
            unflat_fp32 = self.unflatten(self.fp32_partitioned_groups_flat[i],
                                         self.fp16_groups[i])
            for j, p in enumerate(self.fp16_groups[i]):
                param_id = self.get_param_id(p)
                param_norm = float(p.data.float().norm(2))
                ds_norm = float(p.ds_tensor.data.float().norm(2))

                unflat_norm = [
                    float(t.data.float().norm(2))
                    for t in [unflat_fp16[j],
                              unflat_fp32[j]]
                ]
                norm_list = [param_norm, ds_norm] + unflat_norm
                print(f'Post-Step Norms {i} {param_id} = {norm_list}')

    @instrument_w_nvtx
    def unscale_and_clip_grads(self, sub_group_id, total_norm):
        # compute combined scale factor for this group
        combined_scale = self.loss_scale
        if self.clip_grad > 0.:
            # norm is in fact norm*scale
            clip = ((total_norm / self.loss_scale) + 1e-6) / self.clip_grad
            if clip > 1:
                combined_scale = clip * self.loss_scale

        self.fp32_partitioned_groups_flat[sub_group_id].grad.mul_(1. / combined_scale)

    def _check_overflow(self, partition_gradients=True):
        self.overflow = self.has_overflow(partition_gradients)

    # `params` is a list / generator of torch.Variable
    def has_overflow_serial(self, params, is_grad_list=False):
        for p in params:
            if p.grad is not None and self._has_inf_or_nan(p.grad.data):
                return True

        return False

    def has_overflow_partitioned_grads_serial(self):
        for i in range(len(self.fp16_groups)):
            for j, grad in enumerate(self.averaged_gradients[i]):
                if grad is not None and self._has_inf_or_nan(grad.data, j):
                    return True
        return False

    @instrument_w_nvtx
    def has_overflow(self, partition_gradients=True):
        if partition_gradients:
            with get_accelerator().stream(self.__reduce_and_partition_stream):
                self.local_overflow = bool(self.__inf_or_nan_tracker.item())
                self.__inf_or_nan_tracker.zero_()

            overflow = self.local_overflow
            #overflow = self.has_overflow_partitioned_grads_serial()
            overflow_gpu = get_accelerator().ByteTensor([overflow])
            dist.all_reduce(overflow_gpu,
                            op=dist.ReduceOp.MAX,
                            group=self.dp_process_group)

        else:
            params = []
            for group in self.fp16_groups:
                for param in group:
                    params.append(param)

            overflow = self.has_overflow_serial(params, is_grad_list=partition_gradients)
            overflow_gpu = get_accelerator().ByteTensor([overflow])

        # Since each model parallel GPU carries only part of the model,
        # make sure overflow flag is synced across all the model parallel GPUs
        self._model_parallel_all_reduce(tensor=overflow_gpu, op=dist.ReduceOp.MAX)

        overflow = overflow_gpu[0].item()
        return bool(overflow)

    # `x` is a torch.Tensor
    @staticmethod
    def _has_inf_or_nan(x, j=None):
        try:
            # if x is half, the .float() incurs an additional deep copy, but it's necessary if
            # Pytorch's .sum() creates a one-element tensor of the same type as x
            # (which is true for some recent version of pytorch).
            cpu_sum = float(x.float().sum())
            # More efficient version that can be used if .sum() returns a Python scalar
            # cpu_sum = float(x.sum())
        except RuntimeError as instance:
            # We want to check if inst is actually an overflow exception.
            # RuntimeError could come from a different error.
            # If so, we still want the exception to propagate.
            if "value cannot be converted" not in instance.args[0]:
                raise
            return True
        else:
            if cpu_sum == float('inf') or cpu_sum == -float('inf') or cpu_sum != cpu_sum:
                return True
            return False

    @instrument_w_nvtx
    def backward(self, loss, retain_graph=False):
        """
        :attr:`backward` performs the following steps:

        1. fp32_loss = loss.float()
        2. scaled_loss = fp32_loss*loss_scale
        3. scaled_loss.backward(), which accumulates scaled gradients into the ``.grad`` attributes of the model's fp16 leaves
        """
        if self.swap_optimizer:
            self.optimizer_swapper.pre_backward()

        see_memory_usage(f"Before backward", force=False)

        if self.custom_loss_scaler:
            scaled_loss = self.external_loss_scale * loss
            scaled_loss.backward()
        else:
            self.loss_scaler.backward(loss.float(), retain_graph=retain_graph)

        self._get_param_coordinator(training=True).reset_step()

        if self.swap_optimizer:
            self.optimizer_swapper.post_backward()

    def get_fp32_grad_partitions(self) -> Dict[int, Dict[int, Tensor]]:
        """get fp32 gradient partition dictionary
        accessed as grad_dict[parameter_group_index][parameter_index]
        """
        self.__reduce_and_partition_stream.synchronize()
        grad_dict = collections.defaultdict(dict)
        if self.offload_optimizer:
            for group in self.fp16_groups:
                for param_idx, param in enumerate(group):
                    group_idx, dest_offset, num_elements = self.grad_position[self.get_param_id(param)]
                    fp32_grad = self.fp32_partitioned_groups_flat[group_idx].grad.narrow(
                        0,
                        dest_offset,
                        num_elements)
                    grad_dict[group_idx][param_idx] = fp32_grad
        else:
            for group_idx, group in self.averaged_gradients.items():
                for param_idx, gradient in enumerate(group):
                    grad_dict[group_idx][param_idx] = gradient.float()

        return grad_dict

    @instrument_w_nvtx
    def _partition_all_parameters(self):
        self.parameter_offload.partition_all_parameters()

    def check_overflow(self, partition_gradients=True):
        self._check_overflow(partition_gradients)

    def _update_scale(self, has_overflow=False):
        self.loss_scaler.update_scale(has_overflow)

    # Promote state so it can be retrieved or set via "fp16_optimizer_instance.state"
    def _get_state(self):
        return self.optimizer.state

    def _set_state(self, value):
        self.optimizer.state = value

    state = property(_get_state, _set_state)

    # Promote param_groups so it can be retrieved or set via "fp16_optimizer_instance.param_groups"
    # (for example, to adjust the learning rate)
    def _get_param_groups(self):
        return self.optimizer.param_groups

    def _set_param_groups(self, value):
        self.optimizer.param_groups = value
        self.trainable_param_groups = self._get_trainable_parameter_groups()

    param_groups = property(_get_param_groups, _set_param_groups)

    # Promote loss scale so it can be retrieved or set via "fp16_optimizer_instance.loss_scale"
    def _get_loss_scale(self):
        if self.custom_loss_scaler:
            return self.external_loss_scale
        else:
            return self.loss_scaler.cur_scale

    def _set_loss_scale(self, value):
        self.loss_scaler.cur_scale = value

    loss_scale = property(_get_loss_scale, _set_loss_scale)
    cur_scale = property(_get_loss_scale, _set_loss_scale)

    def _get_lean_tensors(self, padded_flattened_tensor, group_tensors, paddings):
        # Remove paddings from flattened tensor
        individual_tensors = self.unflatten(padded_flattened_tensor, group_tensors)
        lean_lengths = [t.numel() - pad for t, pad in zip(group_tensors, paddings)]
        lean_tensors = [t[:len] for t, len in zip(individual_tensors, lean_lengths)]
        #logger.info(f'rank {dist.get_rank()}: lean_tensors = {[t.numel() for t in lean_tensors]}')
        return lean_tensors

    #TODO REVISIT this for stage 3
    def get_lean_optimizer_state(self):
        # Return optimizer states after removing paddings.
        # This method assumes that each param group contains a single flattened tensor.
        optimizer_groups_state = []

        for i, group in enumerate(self.optimizer.param_groups):
            p = group['params'][0]
            lean_state = {}
            for key, value in self.optimizer.state[p].items():
                if torch.is_tensor(value):
                    padded_lens = [t.numel() for t in self.fp16_partitioned_groups[i]]
                    lean_state[key] = self._get_lean_tensors(
                        value,
                        self.fp16_partitioned_groups[i],
                        self.groups_padding[i])
                    lean_flat_len = sum([t.numel() for t in lean_state[key]])
                else:
                    lean_state[key] = value

            optimizer_groups_state.append(lean_state)

        return optimizer_groups_state

    def get_groups_without_padding(self, groups_with_padding):
        # Return group tensor after removing paddings added for alignment to DP world size.
        groups_without_padding = []
        for i, group in enumerate(groups_with_padding):
            lean_group = self._get_lean_tensors(group,
                                                self.fp16_partitioned_groups[i],
                                                self.groups_padding[i])
            groups_without_padding.append(lean_group)

        return groups_without_padding

    def _set_fp32_optimizer_param_groups(self):
        for sub_group_id, _ in enumerate(self.fp16_groups):
            param_group_id = self.sub_group_to_group_id[sub_group_id]
            self.optimizer.param_groups[param_group_id]['params'].append(
                self.fp32_partitioned_groups_flat[sub_group_id])

    def _clear_fp32_optimizer_param_groups(self):
        for param_group in self.optimizer.param_groups:
            param_group['params'] = []

    def _rigid_state_dict(self):
        state_dict = {}
        state_dict[ZERO_STAGE] = ZeroStageEnum.weights
        state_dict['loss_scaler'] = self.loss_scaler
        state_dict['dynamic_loss_scale'] = self.dynamic_loss_scale
        state_dict['overflow'] = self.overflow
        state_dict[PARTITION_COUNT] = self.partition_count

        self._set_fp32_optimizer_param_groups()
        state_dict[OPTIMIZER_STATE_DICT] = self.optimizer.state_dict()
        state_dict[FP32_FLAT_GROUPS] = self.fp32_partitioned_groups_flat
        self._clear_fp32_optimizer_param_groups()

        return state_dict

    def state_dict(self):
        """
        Returns a dict containing the current state of this :class:`FP16_Optimizer` instance.
        This dict contains attributes of :class:`FP16_Optimizer`, as well as the state_dict
        of the contained Pytorch optimizer.
        Example::
            checkpoint = {}
            checkpoint['model'] = model.state_dict()
            checkpoint['optimizer'] = optimizer.state_dict()
            torch.save(checkpoint, "saved.pth")
        """
        if self.elastic_checkpoint:
            raise NotImplementedError(
                "ZeRO-3 does not yet support elastic checkpointing, please disable for now."
            )

        if self.swap_optimizer or self.params_in_nvme_and_cpu:
            raise NotImplementedError(
                "ZeRO-3 does not yet support checkpointing with NVMe offloading, please disable for now."
            )

        return self._rigid_state_dict()


# Restore base optimizer fp32 weights from checkpoint by:
# 1) Merging fp32 weights from checkpoints of all partitions
# 2) Extracting fp32 weights for current partition from merged weights
# 3) Using extracted weights to update base optimizer weights directly.

    def _restore_from_fp32_weights(self, all_state_dict):

        flat_local_partition = []
        for i in range(len(self.fp32_partitioned_groups_flat)):
            merged_partitions = [sd['fp32_groups'][i] for sd in all_state_dict]
            flat_local_partition.append(self._get_flattened_partition(merged_partitions))

        for current, saved in zip(self.fp32_partitioned_groups_flat, flat_local_partition):
            current.data.copy_(saved.data)

    # Restore base optimizer fp32 weights from ZeRO fp16 weights
    def _restore_from_bit16_weights(self):
        for fp16_partitions, fp32_partition in zip(self.fp16_partitioned_groups_flat, self.fp32_partitioned_groups_flat):
            fp32_partition.data.copy_(fp16_partitions.data)

    # Refresh the fp32 master params from the fp16 copies.
    def refresh_fp32_params(self):
        self._restore_from_bit16_weights()

    # Extract flattened partition for current rank from all partitions
    def _get_flattened_partition(self, all_partition_states):
        partition_id = dist.get_rank(group=self.dp_process_group)
        alignment = dist.get_world_size(group=self.dp_process_group)

        param_partitions = [[] for _ in range(len(all_partition_states[0]))]
        for i, partition in enumerate(all_partition_states):
            for j, param in enumerate(partition):
                param_partitions[j].append(param)

        local_state_partitions = []
        for param_index, param_slices in enumerate(param_partitions):
            flattened_merged_tensor = self.flatten_dense_tensors_aligned(
                param_slices,
                alignment)
            new_partitions = self.get_data_parallel_partitions(flattened_merged_tensor)
            local_state_partitions.append(new_partitions[partition_id])

        if torch.is_tensor(local_state_partitions[0]):
            return self.flatten_dense_tensors_aligned(local_state_partitions, alignment)

        # Assume non-tensor states are not partitioned and equal across ranks, so return first one
        return local_state_partitions[0]

    # Restore base optimizer state from checkpoint by
    # 1) Merging optimizer state from checkpoints of all partitions
    # 2) Extracting optimizer state for current partition from the merged state
    # 3) Using the extracted value to directly update the base optimizer.
    def _restore_base_optimizer_state(self, all_state_dict):
        base_optimizer_group_states = []
        for i in range(len(self.optimizer.param_groups)):
            partition_states = {}
            all_partition_group_states = [
                sd['base_optimizer_state'][i] for sd in all_state_dict
            ]
            for key in all_partition_group_states[0].keys():
                all_partition_states = [
                    all_states[key] for all_states in all_partition_group_states
                ]
                partition_states[key] = self._get_flattened_partition(
                    all_partition_states)
            base_optimizer_group_states.append(partition_states)

        for i, group in enumerate(self.optimizer.param_groups):
            p = group['params'][0]
            for key, saved in base_optimizer_group_states[i].items():
                if torch.is_tensor(self.optimizer.state[p][key]):
                    self.optimizer.state[p][key].data.copy_(saved.data)
                else:
                    self.optimizer.state[p][key] = saved

    def _rigid_load_state_dict(self, state_dict, load_optimizer_states=True):
        # I think it should actually be ok to reload the optimizer before the model.
        self.loss_scaler = state_dict['loss_scaler']
        self.dynamic_loss_scale = state_dict['dynamic_loss_scale']
        self.overflow = state_dict['overflow']

        if load_optimizer_states:
            self._set_fp32_optimizer_param_groups()
            self.optimizer.load_state_dict(state_dict[OPTIMIZER_STATE_DICT])
            self._clear_fp32_optimizer_param_groups()

        # restore fp32 partitions
        for curr_param, saved_param in zip(self.fp32_partitioned_groups_flat, state_dict[FP32_FLAT_GROUPS]):
            curr_param.data.copy_(saved_param.data)

        # restore fp16 partitions from fp32
        for sub_group_id in range(len(self.fp32_partitioned_groups_flat)):
            fp32_param = self.fp32_partitioned_groups_flat[sub_group_id]
            fp16_param = self.fp16_partitioned_groups_flat[sub_group_id]
            fp16_param.data.copy_(fp32_param.data)

        # update fp16 unflattened params
        for sub_group_id in range(len(self.fp16_partitioned_groups_flat)):
            updated_params = self.unflatten(
                self.fp16_partitioned_groups_flat[sub_group_id],
                self.fp16_partitioned_groups[sub_group_id])

            for partitioned_param, q in zip(self.fp16_partitioned_groups[sub_group_id], updated_params):
                partitioned_param.data = q.data

    # TODO: Support different/changing load/save DP degree.
    def load_state_dict(self,
                        state_dict_list,
                        load_optimizer_states=True,
                        load_from_fp32_weights=False,
                        checkpoint_folder=None):
        r"""Loading a ZeRO checkpoint
        Arguments:
            state_dict_list: List of all saved ZeRO checkpoints, one for each saved partition.
                Note that the number of saved partitions may differ from number of loading partitions to support
                changing GPU count, specifically DP world size, between saving and loading checkpoints.
            load_optimizer_states: Boolean indicating whether or not to load base optimizer states
            load_from_fp32_weights: Boolean indicating whether to initialize fp32 master weights from fp32
            copies in checkpoints (no precision loss) or from model's fp16 copies (with precision loss).
        """
        """
        Loads a state_dict created by an earlier call to state_dict().
        If ``fp16_optimizer_instance`` was constructed from some ``init_optimizer``,
        whose parameters in turn came from ``model``, it is expected that the user
        will call ``model.load_state_dict()`` before
        ``fp16_optimizer_instance.load_state_dict()`` is called.
        Example::
            model = torch.nn.Linear(D_in, D_out).to(get_accelerator().device_name()).half()
            optimizer = torch.optim.SGD(model.parameters(), lr=1e-3)
            optimizer = FP16_Optimizer(optimizer, static_loss_scale = 128.0)
            ...
            checkpoint = torch.load("saved.pth")
            model.load_state_dict(checkpoint['model'])
            optimizer.load_state_dict(checkpoint['optimizer'])
        """

        if self.elastic_checkpoint:
            raise NotImplementedError(
                "ZeRO-3 does not yet support elastic checkpointing, please disable for now."
            )

        if self.swap_optimizer or self.params_in_nvme_and_cpu:
            raise NotImplementedError(
                "ZeRO-3 does not yet support checkpointing with NVMe offloading, please disable for now."
            )

        self._rigid_load_state_dict(
            state_dict_list[dist.get_rank(group=self.dp_process_group)],
            load_optimizer_states=load_optimizer_states)

        if len(self.persistent_parameters) > 0:
            self.persistent_parameters[0].partition(self.persistent_parameters)
            self.persistent_parameters[0].all_gather(self.persistent_parameters)

    def checkpoint_event_prologue(self):
        self._partition_all_parameters()

    def checkpoint_event_epilogue(self):
        if len(self.persistent_parameters) > 0:
            self.persistent_parameters[0].all_gather(self.persistent_parameters)


def _handle_overflow(cpu_sum, x, i):
    import math
    rank = dist.get_rank()
    if rank == 0:
        t_i = -1
        for v_i, v in enumerate(x.data.contiguous().view(-1)):
            if not math.isfinite(float(v)):
                t_i = v_i
                break
        logger.info(
            f"rank {rank} detected overflow {cpu_sum} in tensor {i}:{t_i} shape {x.shape}"
        )


def estimate_zero3_model_states_mem_needs(total_params,
                                          largest_layer_params,
                                          num_gpus_per_node=1,
                                          num_nodes=1,
                                          cpu_offload=True,
                                          cpu_offload_params=True,
                                          zero_init=True,
                                          additional_buffer_factor=1.5):

    total_gpus = num_nodes * num_gpus_per_node
    gpus_factor = 1 / num_nodes
    largest_layer_memory = (4 * largest_layer_params)

    if cpu_offload:
        if cpu_offload_params:
            gpu_mem = largest_layer_memory

            if zero_init:
                cpu_mem = total_params * 18 * gpus_factor * additional_buffer_factor
            else:
                cpu_mem = total_params * max(4 * num_gpus_per_node,
                                             18 * gpus_factor) * additional_buffer_factor

        else:
            gpu_mem = largest_layer_memory + int(2 * total_params / total_gpus)

            if zero_init:
                cpu_mem = total_params * 16 * gpus_factor * additional_buffer_factor
            else:
                cpu_mem = total_params * max(4 * num_gpus_per_node,
                                             16 * gpus_factor) * additional_buffer_factor
    else:
        gpu_mem = largest_layer_memory + int(18 * total_params / total_gpus)
        if zero_init:
            cpu_mem = largest_layer_params * 4 * num_gpus_per_node * additional_buffer_factor
        else:
            cpu_mem = total_params * 4 * num_gpus_per_node * additional_buffer_factor

    return int(cpu_mem), int(gpu_mem), largest_layer_memory


def model_to_params(model):
    # shared params calculated only once
    total_params = sum(
        dict((p.data_ptr(),
              p.numel()) for p in model.parameters()).values())

    largest_layer_params = 0
    for m in model.modules():
        # assuming no shared params within a single layer
        layer_params = sum(p.numel() for p in m.parameters(recurse=False))
        largest_layer_params = max(largest_layer_params, layer_params)

    return total_params, largest_layer_params


def estimate_zero3_model_states_mem_needs_all_live(model,
                                                   num_gpus_per_node=1,
                                                   num_nodes=1,
                                                   additional_buffer_factor=1.5):
    """
    Print out estimates on memory usage requirements for ZeRO 3 params, optim states and gradients
    for a given ``model`` and hardware setup.

    If you have an actual model object, use this function and everything will be derived
    automatically.

    If it's a hypothetical model, use ``estimate_zero3_model_states_mem_needs_all_cold`` where you have to pass
    the ``total_params`` and ``largest_layer_params`` explicitly.

    Args:
        - ``model``: ``nn.Module`` object
        - ``num_gpus_per_node``: how many gpus per node (defaults to 1)
        - ``num_nodes``: how many nodes (defaults to 1),
        - ``additional_buffer_factor``: estimation factor (defaults to 1.5):

    """

    total_params, largest_layer_params = model_to_params(model)

    estimate_zero3_model_states_mem_needs_all_cold(
        total_params=total_params,
        largest_layer_params=largest_layer_params,
        num_gpus_per_node=num_gpus_per_node,
        num_nodes=num_nodes,
        additional_buffer_factor=additional_buffer_factor)


def estimate_zero3_model_states_mem_needs_all_cold(total_params,
                                                   largest_layer_params,
                                                   num_gpus_per_node=1,
                                                   num_nodes=1,
                                                   additional_buffer_factor=1.5):
    """
    Print out estimates on memory usage requirements for ZeRO 3 params, optim states and gradients
    for a given ``model`` and hardware setup.

    If it's a hypothetical model, use this function where you have to pass
    the ``total_params`` and ``largest_layer_params`` explicitly.

    If you have an actual model object, use ``estimate_zero3_model_states_mem_needs_all_live`` and everything
    will be derived automatically.

    Args:
        - ``total_params``: total  model params
        - ``largest_layer_params``: largest layer's params
        - ``num_gpus_per_node``: how many gpus per node (defaults to 1)
        - ``num_nodes``: how many nodes (defaults to 1),
        - ``additional_buffer_factor``: estimation factor (defaults to 1.5):

    """
    def format_options(cpu_offload, cpu_offload_params, zero_init):
        enabled = []
        padded_cpu_str = f'{OffloadDeviceEnum.cpu:4}'
        param_device = padded_cpu_str if cpu_offload_params else "none"
        enabled.append(f"offload_param={param_device}")
        optimizer_device = padded_cpu_str if cpu_offload else "none"
        enabled.append(f"offload_optimizer={optimizer_device}")
        enabled.append(f"zero_init={1 if zero_init else 0}")
        return ", ".join(enabled)

    nodes_str = "nodes" if num_nodes > 1 else "node"
    gpus_str = "GPUs" if num_gpus_per_node > 1 else "GPU"
    print(
        "Estimated memory needed for params, optim states and gradients for a:\n"
        f"HW: Setup with {num_nodes} {nodes_str}, {num_gpus_per_node} {gpus_str} per node.\n"
        f"SW: Model with {int(total_params/1e6)}M total params, {int(largest_layer_params/1e6)}M largest layer params."
    )
    print("  per CPU  |  per GPU |   Options")
    for cpu_offload in [True, False]:
        for cpu_offload_params in [True, False]:
            if not cpu_offload and cpu_offload_params:
                continue
            for zero_init in [True, False]:
                cpu_mem, gpu_mem, largest_layer_memory = estimate_zero3_model_states_mem_needs(
                    total_params=total_params,
                    largest_layer_params=largest_layer_params,
                    num_gpus_per_node=num_gpus_per_node,
                    num_nodes=num_nodes,
                    cpu_offload=cpu_offload,
                    cpu_offload_params=cpu_offload_params,
                    zero_init=zero_init,
                    additional_buffer_factor=additional_buffer_factor
                )

                options_str = format_options(cpu_offload=cpu_offload,
                                             cpu_offload_params=cpu_offload_params,
                                             zero_init=zero_init)
                print(
                    f" {cpu_mem/2**30:7.2f}GB | {gpu_mem/2**30:6.2f}GB | {options_str}")<|MERGE_RESOLUTION|>--- conflicted
+++ resolved
@@ -24,11 +24,7 @@
 from deepspeed.runtime.swap_tensor.pipelined_optimizer_swapper import PipelinedOptimizerSwapper
 from deepspeed.checkpoint.constants import OPTIMIZER_STATE_DICT, FP32_FLAT_GROUPS, PARTITION_COUNT, ZERO_STAGE
 from deepspeed.accelerator import get_accelerator
-<<<<<<< HEAD
-from deepspeed.ops.op_builder.builder_names import UtilsBuilder
-=======
 from deepspeed.ops.op_builder import UtilsBuilder
->>>>>>> 0b06e0cb
 
 # Toggle this to true to enable correctness test
 # with gradient partitioning and without
@@ -402,12 +398,8 @@
                                                           dtype=self.dtype,
                                                           device=self.device)
         if self.offload_optimizer_pin_memory:
-<<<<<<< HEAD
-            get_accelerator().pin_memory(grad_partitions_flat_buffer)
-=======
             grad_partitions_flat_buffer = get_accelerator().pin_memory(
                 grad_partitions_flat_buffer)
->>>>>>> 0b06e0cb
 
         offset = 0
         for param in all_params:
@@ -1531,11 +1523,7 @@
         # For speed, set model fp16 grad to None by default
         for group in self.fp16_groups:
             for p in group:
-<<<<<<< HEAD
-                if set_grads_to_None:
-=======
                 if set_to_none:
->>>>>>> 0b06e0cb
                     if p.grad is not None and get_accelerator().on_accelerator(p.grad):
                         p.grad.record_stream(get_accelerator().current_stream())
                     p.grad = None
