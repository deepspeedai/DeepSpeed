# Copyright (c) Microsoft Corporation.
# SPDX-License-Identifier: Apache-2.0

# DeepSpeed Team

from dataclasses import dataclass
import collections
from collections import UserDict
from typing import Deque, Set

from deepspeed import comm as dist
from deepspeed.utils import z3_leaf_module
from deepspeed.utils.logging import logger
from deepspeed.runtime.zero.offload_config import OffloadDeviceEnum
from deepspeed.runtime.zero.partition_parameters import *
from deepspeed.runtime.zero.partitioned_param_profiler import PartitionedParameterProfiler
from deepspeed.runtime.swap_tensor.partitioned_param_swapper import PartitionedParamStatus
from deepspeed.utils.debug import debug_module2name_id, debug_param2name_id
from deepspeed.accelerator import get_accelerator
import deepspeed.runtime.compiler as compiler

import logging

ENABLE_PROFILER = False


def debug_rank0(message: str) -> None:
    if dist.get_rank() == 0:
        logger.debug(message)


@instrument_w_nvtx
def get_all_parameters(sub_module, recurse=False):
    return itertools.chain(sub_module.named_parameters(recurse=recurse), sub_module.ds_external_parameters())


@compiler.disable
def iter_params(module: Module, recurse=False) -> Iterable[Parameter]:
    return map(lambda pair: pair[1], get_all_parameters(module, recurse))


class ZeRoTraceMode(Enum):
    # Record trace of the network during a single forward+backward (for training) or forward (for inference)
    RECORD = 1
    # Use recorded network trace to optimize current forward+backward or forward
    COMPLETE = 2
    # Recorded trace does not match current forward+backward or forward pass.
    INVALID = 3


class InflightParamRegistry(UserDict):
    """registry for parameters in flight"""

    def __setitem__(self, param: Parameter, handle: AllGatherCoalescedHandle) -> None:
        if param in self.data:
            raise RuntimeError(f"{param.ds_summary()} already in registry")
        if param.ds_status != ZeroParamStatus.INFLIGHT:
            raise RuntimeError(f"attempted to add non-inflight parameter to registry {param.ds_summary()}")
        self.data[param] = handle


class PartitionedParameterCoordinator:
    FORWARD_FETCH_SUBMIT = 'forward_fetch_submit'
    FORWARD_FETCH_WAIT = 'forward_fetch_wait'
    FORWARD_PREFETCH_SUBMIT = 'forward_prefetch_submit'
    BACKWARD_FETCH_SUBMIT = 'backward_fetch_submit'
    BACKWARD_FETCH_WAIT = 'backward_fetch_wait'
    BACKWARD_PREFETCH_SUBMIT = 'backward_prefetch_wait'
    FORWARD_ALL_GATHER = 'forward_all_gather'
    BACKWARD_ALL_GATHER = 'backward_all_gather'
    """Handles partitioning and gathering of parameters."""

    @dataclass
    class __ParamInTrace:
        param: Parameter
        step_id_last_used_at: int

    def __init__(
        self,
        prefetch_bucket_sz: int,
        max_reuse_distance_in_numel: int,
        max_available_parameters_in_numel: int,
        allgather_stream: get_accelerator().Stream,
        inflight_param_registry: InflightParamRegistry,
        prefetch_nvme: bool = False,
        timers=None,
        zero_quantized_weights=False,
        zero_quantized_nontrainable_weights=False,
    ) -> None:
        # mapping of param -> handle for each param that is currently in flight
        self.__inflight_param_registry = inflight_param_registry
        # keeps track of the number of submodules invoked so far.
        self.__step_id: int = 0
        # network tracing mode
        self.__trace_mode: ZeRoTraceMode = ZeRoTraceMode.RECORD
        # sequence of submodules/parameters in forward pass + backward pass
        self.__submodule_order: Iterable[Module] = []
        self.__param_order: Iterable[__class__.__ParamInTrace] = []
        self.__most_recent_step_id_param_fetched_for = collections.defaultdict(lambda: int(-1e10))
        self.__step_id_module_fetched_for = collections.defaultdict(lambda: collections.deque())
        # number of available params, and max number of available params
        self.__n_available_params: int = 0
        self.__max_n_available_params: int = max_available_parameters_in_numel
        # max distance between two use of the module beyond which module is released
        self.__max_reuse_dist_in_numel: int = max_reuse_distance_in_numel
        # queue for parameters to fetch. parameters will be popped off the left
        # side of the dequeue as they are fetched
        self.__param_queue: Deque[__class__.__ParamInTrace] = None
        self.__prefetch_bucket_sz: int = prefetch_bucket_sz
        self.__prefetch_nvme: bool = prefetch_nvme
        self.hierarchy: int = 0
        self.zero_quantized_weights = zero_quantized_weights
        self.zero_quantized_nontrainable_weights = zero_quantized_nontrainable_weights

        # stream that will be used for allgather operations
        self.__allgather_stream: get_accelerator().Stream = allgather_stream

        # limit the number of fetch events that can be queued at once
        # otherwise, what happens is memory is allocated by the host thread at the
        # time of the call, but not used until later by the asynchronous cuda stream.
        # allowing an infinite number of these to queue up causes a lot of memory
        # pressure that then becomes detrimental to performance.
        # this is a much less elegant way of fixing this vs something like using
        # cudaMallocAsync/cudaFreeAsync. Choosing to not expose this to the user now
        # because ideally in the future its replaced by an async allocation
        # mechanism which doesn't require any configuration by the user.
        self.__ongoing_fetch_events: Deque[get_accelerator().Event] = collections.deque()
        # TODO. make this configurable via JSON
        self.__max_ongoing_fetch_events: int = 2
        self.__profiler = PartitionedParameterProfiler(timers if ENABLE_PROFILER else None)

    """Tracing and Tracking
    TODO. consider performing trace before initializing PartitionedParameterCoordinator
    and passing trace results into constructor. This way all the code in here can
    just assume that the trace is complete and the results can be entirely
    immutable.

    Bookkeeping operations used to track where we are in the forward/backward pass
    """

    def _clear_trace_structures(self) -> None:
        self.__submodule_order = []
        self.__param_order = []
        self.__most_recent_step_id_param_fetched_for = collections.defaultdict(lambda: int(-1e10))
        self.__param_queue = None

    def is_complete_trace(self) -> bool:
        return self.__trace_mode == ZeRoTraceMode.COMPLETE

    def is_invalid_trace(self) -> bool:
        return self.__trace_mode == ZeRoTraceMode.INVALID

    def is_record_trace(self) -> bool:
        return self.__trace_mode == ZeRoTraceMode.RECORD

    def _clean_inflight_param_registry(self) -> None:
        for param, handle in self.__inflight_param_registry.items():
            handle.wait()
            self.__release_param(param)
        self.__inflight_param_registry.clear()

    def _invalidate_trace(self) -> None:
        if self.is_invalid_trace():
            raise RuntimeError("attempted to invalidate already invalid trace")
        self.__trace_mode = ZeRoTraceMode.INVALID
        self._clear_trace_structures()
        self._clean_inflight_param_registry()

    def trace_prologue(self, sub_module: Module) -> None:
        if self.is_complete_trace():
            # sub_module must match expectation else invalidate trace cache
            if len(self.__submodule_order) <= self.__step_id:
                print_rank_0(
                    f"Invalidate trace cache @ step {self.__step_id} and module {sub_module.id}: "
                    f"cache has only {len(self.__submodule_order)} modules",
                    force=True)
                self._invalidate_trace()
                return

            if sub_module != self.__submodule_order[self.__step_id]:
                expected_module_id = self.__submodule_order[self.__step_id].id
                print_rank_0(
                    f"Invalidate trace cache @ step {self.__step_id}: "
                    f"expected module {expected_module_id}, but got module {sub_module.id}",
                    force=True)
                self._invalidate_trace()

    @compiler.disable
    def record_module(self, sub_module: Module) -> None:
        """adds sub module to trace"""
        if not self.is_record_trace():
            raise RuntimeError(f"attempted to record trace when status = {self.__trace_mode}")

        self.__submodule_order.append(sub_module)
        self.__step_id_module_fetched_for[sub_module.id].append(self.__step_id)

    def record_parameters(self, sub_module: Module) -> None:
        """adds sub module to trace"""
        if not self.is_record_trace():
            raise RuntimeError(f"attempted to record trace when status = {self.__trace_mode}")

        step_id = self.__step_id_module_fetched_for[sub_module.id].popleft()
        for param in sorted(set(iter_params(sub_module, recurse=z3_leaf_module(sub_module))), key=lambda p: p.ds_id):
            self.__param_order.append(__class__.__ParamInTrace(param=param, step_id_last_used_at=step_id))

    def construct_parameter_trace_from_module_trace(self):
        """use module trace to construct parameter trace"""
        self.__param_order = []
        for sub_module in self.__submodule_order:
            self.record_parameters(sub_module)

    def reset_step(self) -> None:
        """indicate that we have completed one fwd+bwd for the model"""
<<<<<<< HEAD
        if self.__inflight_param_registry:
            for param, handle in self.__inflight_param_registry.items():
                handle.wait()
                self.__release_param(param)
            self.__inflight_param_registry.clear()
=======
        self._clean_inflight_param_registry()
>>>>>>> b647fb24

        if not self.is_complete_trace():  # not self.trace_complete:
            # Make sure that recorded submodule orders are identical across ranks
            assert_ints_same_as_other_ranks([m.id for m in self.__submodule_order])

            if self.is_record_trace():
                # Successfully recorded a trace
                self.construct_parameter_trace_from_module_trace()
                # Make sure that recorded parameter orders are identical across ranks
                assert_ints_same_as_other_ranks([p.param.ds_id for p in self.__param_order])
                assert_ints_same_as_other_ranks([p.step_id_last_used_at for p in self.__param_order])

                self.__submodule_order = tuple(self.__submodule_order)  # freeze
                self.__param_order = tuple(self.__param_order)  # freeze
                self.__trace_mode = ZeRoTraceMode.COMPLETE
                print_rank_0(
                    f"completed record trace of {len(self.__submodule_order)} sub modules: {[m.id for m in self.__submodule_order]}",
                    force=False)
            else:
                # Enable trace recording for next forward/backward pass
                self.__trace_mode = ZeRoTraceMode.RECORD

        else:
            if self.__profiler is not None:
                self.__profiler.log_events()

        self.__param_queue = collections.deque(self.__param_order)  # reset fetch queue
        self.__most_recent_step_id_param_fetched_for = collections.defaultdict(lambda: int(-1e10))
        self.__step_id_module_fetched_for = collections.defaultdict(lambda: collections.deque())
        self.__step_id = 0
        self.__n_available_params = 0
        self.__profiler.reset_events()

    def _dump_params(self, tag, sub_module, params, step_id=None):
        if step_id is None:
            step_id = self.__step_id
        param_names = [debug_param2name_id(p) for p in params]
        print_rank_0(f'{tag} step = {step_id} mod = {debug_module2name_id(sub_module)} p_names = {param_names}',
                     force=False)

    def _dump_param_ids(self, tag, mod_id, p_ids, step_id=None):
        if step_id is None:
            step_id = self.__step_id
        print_rank_0(f'{tag} mod = {mod_id}, step = {step_id}, p_ids = {p_ids}', force=False)

    """Fetch and Release
    Fetching, prefetching, and releasing parameters
    """

    @compiler.disable
    @instrument_w_nvtx
    @torch.no_grad()
    def fetch_sub_module(self, current_submodule: Module, forward: bool) -> None:
        """This method does the following (in order):
        1. kick off fetch for parameters in immediately required sub module
        2. kick off fetch for next few parameters we will need later (prefetch)
        3. block on parameters in immediately required sub module
        """
        if logger.isEnabledFor(logging.DEBUG):
            debug_rank0(
                f"{self.__step_id}: M{current_submodule.id}({type(current_submodule).__name__}) P{[p.ds_id for p in iter_params(current_submodule, recurse=z3_leaf_module(current_submodule))]} "
                + str({
                    "avail": f"{self.__n_available_params:.1e}",
                    "queue_sz": f"{len(self.__param_queue or [])}",
                    "inflight": [p.ds_id for p in self.__inflight_param_registry],
                }))

        params_to_fetch = frozenset(iter_params(current_submodule, recurse=z3_leaf_module(current_submodule)))
        fetch_numel = sum(
            [p.partition_numel() for p in params_to_fetch if p.ds_status == ZeroParamStatus.NOT_AVAILABLE])

        if fetch_numel > 0:
            event_name = __class__.FORWARD_FETCH_SUBMIT if forward else __class__.BACKWARD_FETCH_SUBMIT
            self._dump_param_ids(event_name, current_submodule.id,
                                 [p.ds_id for p in params_to_fetch if p.ds_status == ZeroParamStatus.NOT_AVAILABLE])
            self.__profiler.start_event(event_name)
            # kick off all gather for params in the immediately required submodule
            #for param in params_to_fetch:
            if logger.isEnabledFor(logging.DEBUG):
                for param in params_to_fetch:
                    debug_rank0(f"-fetch: {param.ds_summary()}")
            self.__all_gather_params(params_to_fetch, forward)
            self.__profiler.stop_event(event_name, fetch_numel)

        wait_numel = 0
        wait_event_name = __class__.FORWARD_FETCH_WAIT if forward else __class__.BACKWARD_FETCH_WAIT
        self.__profiler.start_event(wait_event_name)
        # wait for parameters in the immediately needed submodule to become available
        for param in params_to_fetch:
            param.ds_active_sub_modules.add(current_submodule.id)
            if logger.isEnabledFor(logging.DEBUG):
                debug_rank0(f"-wait: {param.ds_summary()}")
            if param in self.__inflight_param_registry:
                wait_numel += param.partition_numel()
                with get_accelerator().stream(self.__allgather_stream):
                    while self.__ongoing_fetch_events and self.__ongoing_fetch_events[0].query():
                        self.__ongoing_fetch_events.popleft()
                    if len(self.__ongoing_fetch_events) > self.__max_ongoing_fetch_events:
                        self.__ongoing_fetch_events.popleft().synchronize()

                    self.__inflight_param_registry.pop(param).wait()

                    if not get_accelerator().handles_memory_backpressure():
                        event = get_accelerator().Event()
                        event.record()
                        self.__ongoing_fetch_events.append(event)

            assert param.ds_status == ZeroParamStatus.AVAILABLE, param.ds_summary()
        if not get_accelerator().resolves_data_dependency():
            get_accelerator().current_stream().wait_stream(self.__allgather_stream)
        self.__profiler.stop_event(wait_event_name, wait_numel)

        # kick off parameter prefetches for upcoming modules
        # don't prefetch if we dont have a completed model trace
        if self.is_complete_trace():
            # go through the parameters we need for the current module and pop them
            # off the fetch queue so that they aren't prefetched later.
            # if params have already been popped off the fetch queue by earlier
            # prefetches we won't look for them here
            discarded_from_prefetch_queue = set()
            params_not_already_fetched = set(
                filter(lambda p: self.__most_recent_step_id_param_fetched_for[p] < self.__step_id, params_to_fetch))
            while self.__param_queue and len(discarded_from_prefetch_queue) < len(params_not_already_fetched):
                param_in_trace = self.__param_queue.popleft()
                self.__most_recent_step_id_param_fetched_for[
                    param_in_trace.param] = param_in_trace.step_id_last_used_at
                discarded_from_prefetch_queue.add(param_in_trace.param)

            if discarded_from_prefetch_queue != params_not_already_fetched:
                raise RuntimeError(
                    f"tracing error at step {self.__step_id}: \n"
                    f"module id: {current_submodule.id}, training: {current_submodule.training}\n"
                    f"expected the next {len(params_not_already_fetched)} parameters in the "
                    f"parameter fetch queue to be {tuple(p.ds_summary(use_debug_name=True) for p in params_not_already_fetched)} \n"
                    f"but got \n {tuple(p.ds_summary(use_debug_name=True) for p in discarded_from_prefetch_queue)}.")

            def _is_currently_on_nvme(param):
                if param.nvme_swapper is None:
                    return False

                return param.ds_tensor.final_location == OffloadDeviceEnum.nvme \
                    and param.ds_tensor.status == PartitionedParamStatus.NOT_AVAILABLE

            # kick off all gather for params in the next few submodules (prefetch)
            if self.__prefetch_bucket_sz > 0:
                max_params_to_prefetch = min(self.__max_n_available_params - self.__n_available_params,
                                             self.__prefetch_bucket_sz)
                params_to_prefetch = set()
                numel_prefetching = 0
                while self.__param_queue and numel_prefetching < max_params_to_prefetch:
                    param_in_trace: __class__.__ParamInTrace = self.__param_queue.popleft()

                    if _is_currently_on_nvme(param_in_trace.param):
                        # nvme prefetch is handled elsewhere. Need to break here to preserve fetch order
                        self.__param_queue.appendleft(param_in_trace)
                        break

                    do_prefetch = param_in_trace.param.ds_status == ZeroParamStatus.NOT_AVAILABLE
                    if param_in_trace.param in params_to_prefetch:
                        # Avoid duplicates
                        do_prefetch = False

                    self.__most_recent_step_id_param_fetched_for[param_in_trace.param] = \
                        max(self.__most_recent_step_id_param_fetched_for[param_in_trace.param],
                            param_in_trace.step_id_last_used_at)

                    if do_prefetch:
                        params_to_prefetch.add(param_in_trace.param)
                        numel_prefetching += param_in_trace.param.ds_numel

                if numel_prefetching > 0:
                    event_name = __class__.FORWARD_PREFETCH_SUBMIT if forward else __class__.BACKWARD_PREFETCH_SUBMIT
                    self.__profiler.start_event(event_name)
                    if logger.isEnabledFor(logging.DEBUG):
                        for param in params_to_prefetch:
                            debug_rank0(f"-prefetch: {param.ds_summary()}")
                    self.__all_gather_params(params_to_prefetch, forward)
                    self.__profiler.stop_event(event_name, numel_prefetching)

                if self.__prefetch_nvme:
                    self.__prefetch_nvme_param_partitions()

        self.__step_id += 1

    @instrument_w_nvtx
    @torch.no_grad()
    def release_sub_module(self, submodule: Module) -> None:
        """release the parameters of a sub module, assuming they meet conditions to
        be released."""
        params_to_release = (self.__params_to_release(submodule, self.__step_id) if self.is_complete_trace() else set(
            p.ds_id for p in iter_params(submodule, recurse=z3_leaf_module(submodule))))
        for param in iter_params(submodule, recurse=z3_leaf_module(submodule)):
            param.ds_active_sub_modules.discard(submodule.id)
            if param.ds_id in params_to_release and not param.is_external_param:
                self.__release_param(param)

    @instrument_w_nvtx
    @torch.no_grad()
    def release_and_reset_all(self, module: Module) -> None:
        """release all module parameters"""
        for param in iter_params(module, recurse=True):
            if param in self.__inflight_param_registry:
                self.__inflight_param_registry.pop(param).wait()

            # TODO. make this throw if if there are still active submodules. currently
            # there's a hook execution issue
            param.ds_active_sub_modules.clear()
            self.__release_param(param)

        for param in iter_params(module, recurse=True):
            if param.ds_status != ZeroParamStatus.NOT_AVAILABLE:
                raise RuntimeError(f"{param.ds_summary()} expected to be released")

    @instrument_w_nvtx
    def __all_gather_params(self, params: Set[Parameter], forward: bool) -> None:
        quantized_params = []
        nonquantized_params = []
        for param in params:
            if hasattr(param.ds_tensor, 'ds_quant_scale'):
                quantized_params.append(param)
            else:
                nonquantized_params.append(param)
        if quantized_params:
            self.__all_gather_params_(quantized_params, forward, quantize=True)
        if nonquantized_params:
            self.__all_gather_params_(nonquantized_params, forward, quantize=self.zero_quantized_weights)

    def __all_gather_params_(self, params: Set[Parameter], forward: bool, quantize: bool = False) -> None:
        """for each partitioned parameter, kick off an async allgather and store
        the work handle for the in flight parameters."""
        partitioned_params = []
        all_gather_numel = 0  # numel = num of elements
        for param in params:
            if param.ds_status == ZeroParamStatus.NOT_AVAILABLE:
                partitioned_params.append(param)
                all_gather_numel += param.ds_numel

        if partitioned_params:
            self.__n_available_params += all_gather_numel
            # here we need to handle a special case where some of the parameters have a valid hpz secondary tensor (e.g. they are not trainable so their secondary tensor never expire) but others do not.
            partitioned_params_with_secondary_tensors = [
                p for p in partitioned_params if p.ds_secondary_tensor is not None
            ]
            partitioned_params_without_secondary_tensors = [
                p for p in partitioned_params if p.ds_secondary_tensor is None
            ]
            for param_group in [
                    partitioned_params_with_secondary_tensors, partitioned_params_without_secondary_tensors
            ]:
                if not param_group:
                    continue
                with get_accelerator().stream(self.__allgather_stream):
                    event_name = __class__.FORWARD_ALL_GATHER if forward else __class__.BACKWARD_ALL_GATHER
                    self.__profiler.start_event(event_name)
                    handle = param_group[0].all_gather_coalesced(param_group, quantize=quantize)
                    self.__profiler.stop_event(event_name, all_gather_numel)
                for param in param_group:
                    assert param.ds_status == ZeroParamStatus.INFLIGHT, param.ds_summary()
                    self.__inflight_param_registry[param] = handle

            # Release swap buffers for persisted params on nvme since they will never be partitioned or evicted from GPU
            swap_persisted_params = [
                p for p in partitioned_params if p.ds_persist and p.ds_tensor.final_location == OffloadDeviceEnum.nvme
            ]
            if swap_persisted_params:
                swap_persisted_params[0].nvme_swapper.remove_partition_and_release_buffers(swap_persisted_params)

    @compiler.disable
    @instrument_w_nvtx
    def __release_param(self, param: Parameter) -> None:
        if param.ds_status == ZeroParamStatus.AVAILABLE and not param.ds_active_sub_modules:
            if logger.isEnabledFor(logging.DEBUG):
                debug_rank0(f"-release: {param.ds_summary()}")
            param.partition()
            self.__n_available_params -= param.ds_numel

    @instrument_w_nvtx
    @functools.lru_cache(maxsize=None)
    def __params_to_release(self, submodule_to_release: Module, step_id: int) -> Set[int]:
        if not self.is_complete_trace():
            raise RuntimeError("expected trace to be complete")

        params_to_release = set(
            p.ds_id for p in iter_params(submodule_to_release, recurse=z3_leaf_module(submodule_to_release))
            if not p.ds_persist)

        # Problem: When prefetcher scans the param trace, it skips AVAILABLE params.
        # This creates issues if those params are released before the skipped uses:
        # 1) It hurts performance as the skipped uses are never prefetched.
        # 2) For nvme params, we run out of swap buffers because the prefetch order
        # diverges from the trace.
        # Solution: Don't release params whose reuse was skipped by prefetch. This is
        # possible because we detect such skips during prefetch and mark those params.
        for param in iter_params(submodule_to_release, recurse=z3_leaf_module(submodule_to_release)):
            if self.__most_recent_step_id_param_fetched_for[param] > step_id:
                params_to_release.discard(param.ds_id)

        # examine all modules within `max_reuse_dist_in_numel` of the current step,
        # if we see any of the candidate parameters to be released reoccur while
        # doing this, remove them from the set of parameters to release.
        params_traversed = 0
        for module in self.__submodule_order[step_id:]:
            if params_traversed >= self.__max_reuse_dist_in_numel:
                break
            for param in iter_params(module, recurse=z3_leaf_module(submodule_to_release)):
                params_to_release.discard(param.ds_id)
                params_traversed += param.ds_numel

        return params_to_release

    @instrument_w_nvtx
    def __prefetch_nvme_param_partitions(self) -> None:
        """swap in parameter partitions from nvme for those parameters that will be used
        after the ones that are already being prefetched into full parameters
        """
        if not self.is_complete_trace():
            return

        numel_in_flight = sum(param.ds_numel for param in self.__inflight_param_registry)

        numel_considered = 0
        swap_in_params = []
        for param_in_trace in self.__param_queue:
            param = param_in_trace.param
            if param.nvme_swapper is None:
                continue
            if (numel_considered > 2 * numel_in_flight
                    or len(swap_in_params) >= param.nvme_swapper.available_swap_in_buffers()):
                break
            if param.ds_tensor.status == PartitionedParamStatus.NOT_AVAILABLE:
                swap_in_params.append(param)
            numel_considered += param.ds_numel

        if swap_in_params:
            swap_in_params[0].nvme_swapper.swap_in(swap_in_params, async_op=True)<|MERGE_RESOLUTION|>--- conflicted
+++ resolved
@@ -211,15 +211,7 @@
 
     def reset_step(self) -> None:
         """indicate that we have completed one fwd+bwd for the model"""
-<<<<<<< HEAD
-        if self.__inflight_param_registry:
-            for param, handle in self.__inflight_param_registry.items():
-                handle.wait()
-                self.__release_param(param)
-            self.__inflight_param_registry.clear()
-=======
         self._clean_inflight_param_registry()
->>>>>>> b647fb24
 
         if not self.is_complete_trace():  # not self.trace_complete:
             # Make sure that recorded submodule orders are identical across ranks
