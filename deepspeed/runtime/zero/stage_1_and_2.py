--- conflicted
+++ resolved
@@ -1015,19 +1015,13 @@
                 self.extra_large_param_to_reduce[param.dtype] = param
             else:
                 # keeping the gradients contiguous to prevent memory fragmentation, and avoid flattening
-<<<<<<< HEAD
-                new_grad_tensor = self.ipg_buffer[self.ipg_index].narrow(0, self.elements_in_ipg_bucket, param.numel())
+                new_grad_tensor = bucket.buffer[bucket.index].narrow(0, bucket.elements, param.numel())
                 new_grad_tensor.copy_(
                     grad_reduc.view(-1) if not self.zenflow else grad_reduc.permute(
                         *reversed(range(grad_reduc.ndim))).contiguous().view(-1))
                 grad_reduc.data = new_grad_tensor.data.view_as(grad_reduc) if (
                     not self.zenflow or grad_reduc.dim() == 1) else new_grad_tensor.data.view_as(
                         grad_reduc.transpose(0, 1))
-=======
-                new_grad_tensor = bucket.buffer[bucket.index].narrow(0, bucket.elements, param.numel())
-                new_grad_tensor.copy_(grad_reduc.view(-1))
-                grad_reduc.data = new_grad_tensor.data.view_as(grad_reduc)
->>>>>>> 6594c266
 
         bucket.elements += param.numel()
 
@@ -1451,23 +1445,6 @@
         self.grads_in_partition_offset += param.numel()
 
     def reduce_ipg_grads(self):
-<<<<<<< HEAD
-        if self.contiguous_gradients:
-            if self.extra_large_param_to_reduce is not None:
-                assert len(self.params_in_ipg_bucket) == 1, "more than 1 param in ipg bucket, this shouldn't happen"
-                _, _, param_id = self.params_in_ipg_bucket[0]
-                assert self.get_param_id(self.extra_large_param_to_reduce
-                                         ) == param_id, "param in ipg bucket does not match extra-large param"
-                extra_large_grad_reduc = self.get_gradient_for_reduction(self.extra_large_param_to_reduce)
-
-                extra_large_grad_reduc_for_average = extra_large_grad_reduc.view(-1) if not self.zenflow \
-                    else extra_large_grad_reduc.permute(*reversed(range(extra_large_grad_reduc.ndim))).contiguous().view(-1)
-                extra_large_grad_reduc.data = extra_large_grad_reduc_for_average.data.view_as(extra_large_grad_reduc) if (not self.zenflow or self.extra_large_param_to_reduce.dim() == 1) \
-                    else extra_large_grad_reduc_for_average.data.view_as(extra_large_grad_reduc.transpose(0, 1))
-
-                self.average_tensor(extra_large_grad_reduc_for_average)
-                self.extra_large_param_to_reduce = None
-=======
         for comm_dtype in sort_dtypes(self.ipg_buckets.keys()):
             bucket = self.ipg_buckets[comm_dtype]
 
@@ -1483,7 +1460,6 @@
                     del self.extra_large_param_to_reduce[comm_dtype]
                 else:
                     self.average_tensor(bucket.buffer[bucket.index].narrow(0, 0, bucket.elements), comm_dtype)
->>>>>>> 6594c266
             else:
                 self.buffered_reduce_fallback(None, bucket.grads, comm_dtype, elements_per_buffer=bucket.elements)
 
@@ -1954,19 +1930,11 @@
         #    self.optimizer.step(fp16_param_groups=[self.get_bit16_param_group(group_no)])
         #else:
         #    self.optimizer.step()
-<<<<<<< HEAD
-        if self.zenflow:
-            self.zenflow_cpu_optimizer_step(group_no)
-        else:
-            self.optimizer.step()
-
-=======
         if self.torch_autocast_gradscaler:
             self.torch_autocast_gradscaler.step(self.optimizer)
             self.torch_autocast_gradscaler.update()
         else:
             self.optimizer.step()
->>>>>>> 6594c266
         self.optimizer.param_groups = original_param_groups
 
         # We need to link optimizer state after the first step() call
