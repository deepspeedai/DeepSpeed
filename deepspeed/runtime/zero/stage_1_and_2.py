'''
Copyright 2019 The Microsoft DeepSpeed Team
'''

import torch
import deepspeed.comm as dist
from torch._six import inf
from packaging import version as pkg_version

from deepspeed.runtime import ZeROOptimizer
from deepspeed.runtime.fp16.loss_scaler import LossScaler, DynamicLossScaler
from deepspeed.runtime.utils import (bwc_tensor_model_parallel_rank,
                                     get_global_norm,
                                     see_memory_usage,
                                     is_model_parallel_parameter,
                                     align_dense_tensors,
                                     all_gather_dp_groups)

from deepspeed.runtime.zero.config import ZERO_OPTIMIZATION_GRADIENTS
from deepspeed.runtime.zero.offload_constants import OFFLOAD_CPU_DEVICE, OFFLOAD_OPTIMIZER
from deepspeed.ops.adam import DeepSpeedCPUAdam
from deepspeed.ops.op_builder import UtilsBuilder
from deepspeed.utils import logger
from deepspeed.moe.utils import is_moe_param
from deepspeed.git_version_info import version
from deepspeed.runtime.constants import PIPE_REPLICATED
from deepspeed.checkpoint.constants import (DS_VERSION,
                                            PARTITION_COUNT,
                                            SINGLE_PARTITION_OF_FP32_GROUPS,
                                            BASE_OPTIMIZER_STATE,
                                            CLIP_GRAD,
                                            ZERO_STAGE)

# Toggle this to true to enable correctness test
# with gradient partitioning and without
pg_correctness_test = False


def input(msg):
    return


def split_half_float_double(tensors):
    dtypes = [
        "torch.cuda.HalfTensor",
        "torch.cuda.FloatTensor",
        "torch.cuda.DoubleTensor",
        "torch.cuda.BFloat16Tensor"
    ]
    buckets = []
    for i, dtype in enumerate(dtypes):
        bucket = [t for t in tensors if t.type() == dtype]
        if bucket:
            buckets.append(bucket)
    return buckets


def isclose(a, b, rtol=1e-09, atol=0.0):
    return abs(a - b) <= max(rtol * max(abs(a), abs(b)), atol)


def lcm(x, y):
    from fractions import gcd  # or can import gcd from `math` in Python 3
    return x * y // gcd(x, y)


def get_alignment_padding(tensor_list, alignment):
    num_elements = sum([tensor.numel() for tensor in tensor_list])
    remainder = num_elements % alignment
    return (alignment - remainder) if remainder else remainder


def move_to_cpu(tensor_list):
    for tensor in tensor_list:
        tensor.data = tensor.data.cpu()


def print_rank_msg(msg):
    print(f"rank {dist.get_rank()} - {msg}")


def _get_padded_tensor(src_tensor, size):
    if src_tensor.numel() >= size:
        return src_tensor
    padded_tensor = torch.zeros(size, dtype=src_tensor.dtype, device=src_tensor.device)
    slice_tensor = torch.narrow(padded_tensor, 0, 0, src_tensor.numel())
    slice_tensor.data.copy_(src_tensor.data)
    return padded_tensor


class DeepSpeedZeroOptimizer(ZeROOptimizer):
    """
    DeepSpeedZeroOptimizer designed to reduce the memory footprint
    required for training large deep learning models.

    For more details please see ZeRO: Memory Optimization Towards Training A Trillion Parameter Models
    https://arxiv.org/abs/1910.02054

    For usage examples, refer to TODO: DeepSpeed Tutorial

    """
    def __init__(self,
                 init_optimizer,
                 timers,
                 static_loss_scale=1.0,
                 dynamic_loss_scale=False,
                 dynamic_loss_args=None,
                 verbose=True,
                 contiguous_gradients=True,
                 reduce_bucket_size=500000000,
                 allgather_bucket_size=5000000000,
                 dp_process_group=None,
                 expert_parallel_group=None,
                 expert_data_parallel_group=None,
                 reduce_scatter=True,
                 overlap_comm=False,
                 cpu_offload=False,
                 mpu=None,
                 clip_grad=0.0,
                 communication_data_type=torch.float16,
                 postscale_gradients=True,
                 gradient_predivide_factor=1.0,
                 gradient_accumulation_steps=1,
                 ignore_unused_parameters=True,
                 partition_grads=True,
                 round_robin_gradients=False,
                 has_moe_layers=False,
                 fp16_master_weights_and_gradients=False,
                 elastic_checkpoint=False):

        if dist.get_rank() == 0:
            logger.info(f"Reduce bucket size {reduce_bucket_size}")
            logger.info(f"Allgather bucket size {allgather_bucket_size}")
            logger.info(f"CPU Offload: {cpu_offload}")
            logger.info(f'Round robin gradient partitioning: {round_robin_gradients}')
        # The fused optimizer does all the work. We need this layer for two reason:
        # 1. maintain same user API from apex.fp16_utils
        # 2. keep common stuff here in case we need to add ne552w fused optimizer later

        self.elastic_checkpoint = elastic_checkpoint

        # differences from apex.fp16_utils:
        # - assume all model params in fp16
        # - assume all params requires grad
        # - flat by groups, not keeping state. TODO: remove state explicitly?
        # - master grad and unflat master weight never exist. TODO: a way to save out unflat master?
        if not torch.cuda.is_available:
            raise SystemError("Cannot use fp16 without CUDA.")
        self.optimizer = init_optimizer

        # Load pre-built or JIT compile (un)flatten ops
        util_ops = UtilsBuilder().load()
        self.flatten = util_ops.flatten
        self.unflatten = util_ops.unflatten

        # ZeRO stage 1 (False) or 2 (True)
        self.partition_gradients = partition_grads

        self.timers = timers

        self.reduce_scatter = reduce_scatter

        self.overlap_comm = overlap_comm

        self.cpu_offload = cpu_offload

        self.deepspeed_adam_offload = cpu_offload

        self.device = torch.cuda.current_device() if not self.cpu_offload else 'cpu'

        self.dp_process_group = dp_process_group

        #expert parallel group
        self.ep_process_group = expert_parallel_group

        #data parallel group for experts
        self.expert_dp_process_group = expert_data_parallel_group

        #data parallel size for non-experts
        dp_size = dist.get_world_size(group=self.dp_process_group)

        #For MoE models this maybe different for different param group
        #It will be modified during MoE setup later in the init
        self.real_dp_process_group = [
            dp_process_group for i in range(len(self.optimizer.param_groups))
        ]
        self.partition_count = [dp_size for i in range(len(self.optimizer.param_groups))]

        self.is_gradient_accumulation_boundary = True

        # CPU-Offload requires contiguous gradients
        self.contiguous_gradients = contiguous_gradients or cpu_offload

        self.has_moe_layers = has_moe_layers
        if self.has_moe_layers:
            self._configure_moe_settings()
        self._global_grad_norm = 0.

        if mpu is None:
            self.model_parallel_group = None
            self.model_parallel_rank = 0
        else:
            self.model_parallel_group = mpu.get_model_parallel_group()
            self.model_parallel_rank = bwc_tensor_model_parallel_rank(mpu)

        self.overflow = False
        self.clip_grad = clip_grad
        self.communication_data_type = communication_data_type
        self.gradient_predivide_factor = gradient_predivide_factor
        self.postscale_gradients = postscale_gradients
        self.gradient_accumulation_steps = gradient_accumulation_steps
        self.micro_step_id = 0
        self.ignore_unused_parameters = ignore_unused_parameters
        self.round_robin_gradients = round_robin_gradients

        self.extra_large_param_to_reduce = None
        self.fp16_master_weights_and_gradients = fp16_master_weights_and_gradients

        if self.fp16_master_weights_and_gradients:
            assert self.cpu_offload and type(self.optimizer) in [DeepSpeedCPUAdam], f"fp16_master_and_gradients requires optimizer to support keeping fp16 master and gradients while keeping the optimizer states in fp32. Currently only supported using ZeRO-Offload with DeepSpeedCPUAdam. But current setting is ZeRO-Offload:{self.cpu_offload} and optimizer type {type(self.optimizer)}. Either disable fp16_master_weights_and_gradients or enable ZeRO-2 Offload with DeepSpeedCPUAdam"

        if self.reduce_scatter:
            assert self.communication_data_type in (torch.float16, torch.bfloat16), f"ZeRO-2 supports only float16 or bfloat16 communication_data_type with reduce scatter enabled. Got: '{self.communication_data_type}'"
            assert self.gradient_predivide_factor == 1.0, "gradient_predivide_factor != 1.0 is not yet supported with ZeRO-2 with reduce scatter enabled"
            assert self.postscale_gradients, "pre-scale gradients is not yet supported with ZeRO-2 with reduce scatter enabled"

        # param flattened by groups
        self.bit16_groups = []
        self.bit16_groups_flat = []

        # param partitioned by data parallel degree
        # this will contain a list of equal sized tensors
        # each of which will be updated by a different process
        self.parallel_partitioned_bit16_groups = []

        # a single 32-bit partition of the parallel partitioned parameters
        # that this process will update
        self.single_partition_of_fp32_groups = []

        # param partition info

        # These are the parameters in each group that will not be updated by this process directly
        self.params_not_in_partition = []

        # These are the parameters that will be updated by this process directly
        self.params_in_partition = []

        # Offset from the first parameter in the the self.params_in_partition
        # the parameter boundaries may not align with partition boundaries
        # so we need to keep track of the offset
        self.first_offset = []

        # number of elements per partition in each group
        self.partition_size = []

        #align nccl all-gather send buffers to 4-bye boundary
        self.nccl_start_alignment_factor = 2  # 4-byte alignment/sizeof(fp16) = 2

        assert (allgather_bucket_size % self.nccl_start_alignment_factor == 0), f"allgather_bucket_size must be a multiple of nccl_start_alignment_factor, {self.nccl_start_alignment_factor} "

        self.all_reduce_print = False
        self.dtype = self.optimizer.param_groups[0]['params'][0].dtype

        self.round_robin_bit16_groups = []
        self.round_robin_bit16_indices = []

        # Use different parallel to do all_to_all_reduce related things
        # padding on each partition for alignment purposes
        self.groups_padding = []
        # loop to deal with groups
        for i, param_group in enumerate(self.optimizer.param_groups):
            partition_id = dist.get_rank(group=self.real_dp_process_group[i])

            # push this group to list before modify
            # TODO: Explore simplification that avoids the extra book-keeping by pushing the reordered group
            trainable_parameters = [
                param for param in param_group['params'] if param.requires_grad
            ]
            self.bit16_groups.append(trainable_parameters)

            # Record padding required to align group to world size
            if partition_id == dist.get_world_size(
                    group=self.real_dp_process_group[i]) - 1:
                padding = get_alignment_padding(self.bit16_groups[i],
                                                self.partition_count[i])
            else:
                padding = 0
            self.groups_padding.append(padding)

            # not sure why apex was cloning the weights before flattening
            # removing cloning here

            see_memory_usage(f"Before moving param group {i} to CPU")
            # move all the parameters to cpu to free up GPU space for creating flat buffer
            move_to_cpu(self.bit16_groups[i])
            see_memory_usage(f"After moving param group {i} to CPU", force=False)

            # Reorder group parameters for load balancing of gradient partitioning during backward among ranks.
            # This ensures that gradients are reduced in a fashion such that ownership round robins among the ranks.
            # For example, rather than 3 gradients (g_n+2, g_n+1, g_n) that are reduced consecutively belonging
            # to the same rank, instead they will belong to 3 ranks (r_m+2, r_m+1, r_m).
            if self.round_robin_gradients:
                round_robin_tensors, round_robin_indices = self._round_robin_reorder(
                    self.bit16_groups[i],
                    dist.get_world_size(group=self.real_dp_process_group[i])
                )
            else:
                round_robin_tensors = self.bit16_groups[i]
                round_robin_indices = list(range(len(self.bit16_groups[i])))

            self.round_robin_bit16_groups.append(round_robin_tensors)
            self.round_robin_bit16_indices.append(round_robin_indices)

            # create flat buffer in CPU and move to GPU
            self.bit16_groups_flat.append(
                self.flatten_dense_tensors_aligned(
                    self.round_robin_bit16_groups[i],
                    self.nccl_start_alignment_factor *
                    dist.get_world_size(group=self.real_dp_process_group[i])).cuda(
                        torch.cuda.current_device()))
            see_memory_usage(f"After flattening and moving param group {i} to GPU",
                             force=False)

            if dist.get_rank(group=self.real_dp_process_group[i]) == 0:
                see_memory_usage(
                    f"After Flattening and after emptying param group {i} cache",
                    force=False)

            # set model bit16 weight to slices of flattened buffer
            self._update_model_bit16_weights(i)

            # divide the flat weights into near equal partition equal to the data parallel degree
            # each process will compute on a different part of the partition
            data_parallel_partitions = self.get_data_parallel_partitions(
                self.bit16_groups_flat[i],
                i)
            self.parallel_partitioned_bit16_groups.append(data_parallel_partitions)

            # verify that data partition start locations are 4-byte aligned
            for partitioned_data in data_parallel_partitions:
                assert (partitioned_data.data_ptr() %
                        (2 * self.nccl_start_alignment_factor) == 0)

            # verify that data partition start locations are 4-byte aligned
            for partitioned_data in data_parallel_partitions:
                assert (partitioned_data.data_ptr() %
                        (2 * self.nccl_start_alignment_factor) == 0)

            # a partition of the fp32 master weights that will be updated by this process
            if not fp16_master_weights_and_gradients:
                self.single_partition_of_fp32_groups.append(
                    self.parallel_partitioned_bit16_groups[i][partition_id].to(
                        self.device).clone().float().detach())
            else:
                self.single_partition_of_fp32_groups.append(
                    self.parallel_partitioned_bit16_groups[i][partition_id].to(
                        self.device).clone().half().detach())

            # modify optimizer of have flat master weight
            self.single_partition_of_fp32_groups[
                i].requires_grad = True  # keep this in case internal optimizer uses it
            param_group['params'] = [self.single_partition_of_fp32_groups[i]]

            partition_size = len(self.bit16_groups_flat[i]) / dist.get_world_size(
                group=self.real_dp_process_group[i])
            params_in_partition, params_not_in_partition, first_offset = self.get_partition_info(
                self.round_robin_bit16_groups[i],
                partition_size,
                partition_id)

            self.partition_size.append(partition_size)
            self.params_in_partition.append(params_in_partition)
            self.params_not_in_partition.append(params_not_in_partition)
            self.first_offset.append(first_offset)

        for rank in range(dist.get_world_size()):
            if dist.get_rank() == rank:
                print(
                    f"Rank: {rank} partition count {self.partition_count} and sizes{[(p.numel(), self.is_moe_param_group[i] if hasattr(self, 'is_moe_param_group') else False) for i,p in enumerate(self.single_partition_of_fp32_groups)]} "
                )
                dist.barrier()
        #exit(0)
        self.reduce_bucket_size = int(reduce_bucket_size)
        self.allgather_bucket_size = int(allgather_bucket_size)

        self.reduction_event = torch.cuda.Event(enable_timing=False, blocking=False)
        self.reduction_stream = torch.cuda.Stream()
        self.cpu_computation_stream = torch.cuda.Stream()
        self.copy_grad_stream = torch.cuda.Stream()
        self.callback_queued = False

        self.param_dict = {}

        # map between param_id and bool to specify if a param is in this partition
        self.is_param_in_current_partition = {}

        self.grads_in_ipg_bucket = []
        self.params_in_ipg_bucket = []
        self.elements_in_ipg_bucket = 0
        self.params_already_reduced = []
        self._release_ipg_buffers()
        self.previous_reduced_grads = None
        self.ipg_bucket_has_moe_params = False

        # simplified param id
        self.param_id = {}

        #interesting code: unique ids being assigned to individual parameters
        largest_param_numel = 0
        count = 0
        for i, params_group in enumerate(self.bit16_groups):
            for param in params_group:
                unique_id = id(param)
                self.param_id[unique_id] = count
                self.param_dict[count] = param
                self.params_already_reduced.append(False)
                if param.numel() > largest_param_numel:
                    largest_param_numel = param.numel()
                count = count + 1

        for param_group in self.params_in_partition:
            for param in param_group:
                self.is_param_in_current_partition[self.get_param_id(param)] = True

        for param_group in self.params_not_in_partition:
            for param in param_group:
                self.is_param_in_current_partition[self.get_param_id(param)] = False

        if self.cpu_offload:
            self.accumulated_grads_in_cpu = {}
            self.norm_for_param_grads = {}
            self.local_overflow = False
            self.grad_position = {}
            self.temp_grad_buffer_for_cpu_offload = torch.zeros(
                largest_param_numel,
                device=self.device,
                dtype=self.dtype).pin_memory()
            self.temp_grad_buffer_for_gpu_offload = torch.zeros(
                largest_param_numel,
                device=torch.cuda.current_device(),
                dtype=self.dtype)
            for i, params_group in enumerate(self.bit16_groups):
                self.get_grad_position(i,
                                       self.params_in_partition[i],
                                       self.first_offset[i],
                                       self.partition_size[i])

        # mapping from parameter to partition that it belongs to
        self.param_to_partition_ids = {}

        # stores if a partition has been reduced in this step
        self.is_partition_reduced = {}

        # number of grads in partition that still need to be computed
        self.remaining_grads_in_partition = {}

        # total number of grads in partition
        self.total_grads_in_partition = {}

        # stores if a grad in a partition has been computed or not
        self.is_grad_computed = {}

        # stores the offset at which a parameter gradient needs to be inserted in a partition
        self.grad_partition_insertion_offset = {}

        # the offset in the gradient at which it must be inserted at the beginning of the partition
        self.grad_start_offset = {}

        # will store the averaged gradients required by this partition
        self.averaged_gradients = {}

        # store index of first parameter in each partition
        self.first_param_index_in_partition = {}

        # initializes all data structures for implementing gradient partitioning
        self.initialize_gradient_partitioning_data_structures()

        # resets the data structure value for the next backward propagation
        self.reset_partition_gradient_structures()

        # creates backward hooks for gradient partitioning
        if self.partition_gradients or self.overlap_comm:
            self.create_reduce_and_remove_grad_hooks()

        self.custom_loss_scaler = False
        self.external_loss_scale = None

        # we may have a way of fusing dynamic scale. Do not support for now
        if self.dtype == torch.float or self.dtype == torch.bfloat16 or not dynamic_loss_scale:
            loss_scale_value = 1.0 if (
                (self.dtype == torch.float) or
                (self.dtype == torch.bfloat16)) else static_loss_scale

            self.dynamic_loss_scale = False
            self.loss_scaler = LossScaler(scale=loss_scale_value)
            cur_iter = 0
        else:
            if dynamic_loss_args is None:
                self.loss_scaler = DynamicLossScaler()
            else:
                self.loss_scaler = DynamicLossScaler(**dynamic_loss_args)

            self.dynamic_loss_scale = True

        see_memory_usage("Before initializing optimizer states", force=True)
        self.initialize_optimizer_states()
        see_memory_usage("After initializing optimizer states", force=True)

        if dist.get_rank() == 0:
            logger.info(f"optimizer state initialized")

        if dist.get_rank(group=self.dp_process_group) == 0:
            see_memory_usage(f"After initializing ZeRO optimizer", force=True)

    def is_moe_group(self, group):
        return 'moe' in group and group['moe']

    def _configure_moe_settings(self):
        # if we're using ZeRO stage 2, ensure contiguous gradients are used
        if self.partition_gradients:
            assert self.contiguous_gradients, "Contiguous Gradients in ZeRO Stage 2 must be set to True for MoE. Other code paths are not tested with MoE"
        # NOTE: To run ZeRO stage 1 with MoE, we need to set self.contiguous_gradients to True or ignore the assertion
<<<<<<< HEAD
        if not self.partition_gradients:
=======
        if not self.partition_gradients and not self.contiguous_gradients:
>>>>>>> 25b2fc29
            logger.warn(
                "ZeRO Stage 1 has not been thoroughly tested with MoE. This configuration is still experimental."
            )
        assert self.reduce_scatter, "Reduce Scatter in ZeRO Stage 2 must be set to True for MoE. Other code paths are not tested with MoE"

        assert any([self.is_moe_group(group) for group in self.optimizer.param_groups]), "The model has moe layers, but None of the param groups are marked as MoE. Create a param group with 'moe' key set to True before creating optimizer"
        self.is_moe_param_group = []
        for i, group in enumerate(self.optimizer.param_groups):
            if self.is_moe_group(group):
                assert all([is_moe_param(param) for param in group['params']]), "All params in MoE group must be MoE params"
                self.real_dp_process_group[i] = self.expert_dp_process_group[
                    group['name']]
                self.partition_count[i] = dist.get_world_size(
                    group=self.expert_dp_process_group[group['name']])
                self.is_moe_param_group.append(True)
            else:
                self.is_moe_param_group.append(False)

        assert self.expert_dp_process_group is not None, "Expert data parallel group should be configured with MoE"
        assert self.ep_process_group is not None, "Expert parallel group should be configured with MoE"

    def _update_model_bit16_weights(self, group_index):
        updated_params = self.unflatten(self.bit16_groups_flat[group_index],
                                        self.round_robin_bit16_groups[group_index])
        for p, q in zip(self.round_robin_bit16_groups[group_index], updated_params):
            p.data = q.data

        # set model fp16 weight to slices of reordered flattened buffer
        for param_index, param in enumerate(self.bit16_groups[group_index]):
            new_index = self.round_robin_bit16_indices[group_index][param_index]
            param.data = self.round_robin_bit16_groups[group_index][new_index].data

    def _round_robin_reorder(self, tensor_list, num_partitions):

        # disable round robin if need to debug something
        # return tensor_list, list(range(len(tensor_list)))

        partition_tensors = {}

        for i, tensor in enumerate(tensor_list):
            j = i % num_partitions
            if not j in partition_tensors:
                partition_tensors[j] = []
            partition_tensors[j].append((i, tensor))

        reordered_tensors = []
        reordered_indices = {}

        for partition_index in partition_tensors.keys():
            for i, (original_index, tensor) in enumerate(partition_tensors[partition_index]):
                reordered_indices[original_index] = len(reordered_tensors)
                reordered_tensors.append(tensor)

        return reordered_tensors, reordered_indices

    def _release_ipg_buffers(self):
        if self.contiguous_gradients:
            self.ipg_buffer = None
            self.grads_in_partition = None
            self.grads_in_partition_offset = 0

    def initialize_optimizer_states(self):

        for i, group in enumerate(self.bit16_groups):
            single_grad_partition = torch.zeros(
                int(self.partition_size[i]),
                dtype=self.single_partition_of_fp32_groups[i].dtype,
                device=self.device)
            self.single_partition_of_fp32_groups[
                i].grad = single_grad_partition.pin_memory(
                ) if self.cpu_offload else single_grad_partition

        self.optimizer.step()

        if not self.cpu_offload:
            for group in self.single_partition_of_fp32_groups:
                group.grad = None  #class init

        return

    #########################################################################
    #################### ZeRO Stage 1 - reduce gradients ####################
    #########################################################################
    def reduce_gradients(self, pipeline_parallel=False):
        world_size = dist.get_world_size(self.dp_process_group)
        my_rank = dist.get_rank(self.dp_process_group)

        # with PP we must create ipg buffer, since backward is handled outside zero
        if pipeline_parallel and self.contiguous_gradients:
            self.ipg_buffer = []
            buf_0 = torch.empty(int(self.reduce_bucket_size),
                                dtype=self.dtype,
                                device=torch.cuda.current_device())
            self.ipg_buffer.append(buf_0)
            self.ipg_index = 0

        if not self.overlap_comm:
            for i, group in enumerate(self.bit16_groups):
                for param in group:
                    if param.grad is not None:
                        self.reduce_ready_partitions_and_remove_grads(param, i)
        # reduce any pending grads in either hook/non-hook case
        self.overlapping_partition_gradients_reduce_epilogue()

    #########################################################################
    #########################ZeRO Partition Gradients########################
    #########################################################################

    def get_first_param_index(self, group_id, param_group, partition_id):
        for index, param in enumerate(param_group):
            param_id = self.get_param_id(param)
            if partition_id in self.param_to_partition_ids[group_id][param_id]:
                return index
        return None

    def initialize_gradient_partitioning_data_structures(self):

        for i, param_group in enumerate(self.round_robin_bit16_groups):
            total_partitions = dist.get_world_size(group=self.real_dp_process_group[i])

            self.param_to_partition_ids[i] = {}
            self.is_partition_reduced[i] = {}
            self.total_grads_in_partition[i] = {}
            self.remaining_grads_in_partition[i] = {}
            self.is_grad_computed[i] = {}
            self.grad_partition_insertion_offset[i] = {}
            self.grad_start_offset[i] = {}
            self.first_param_index_in_partition[i] = {}

            for partition_id in range(total_partitions):
                self.is_grad_computed[i][partition_id] = {}
                self.grad_partition_insertion_offset[i][partition_id] = {}
                self.grad_start_offset[i][partition_id] = {}
                self.total_grads_in_partition[i][partition_id] = 0
                self.initialize_gradient_partition(i, param_group, partition_id)
                self.is_partition_reduced[i][partition_id] = False
                self.first_param_index_in_partition[i][
                    partition_id] = self.get_first_param_index(
                        i,
                        param_group,
                        partition_id)

    def independent_gradient_partition_epilogue(self):
        self.report_ipg_memory_usage(f"In ipg_epilogue before reduce_ipg_grads", 0)
        self.reduce_ipg_grads()
        self.report_ipg_memory_usage(f"In ipg_epilogue after reduce_ipg_grads", 0)

        # if dist.get_rank() == 0:
        #    logger.info("Params already reduced %s", self.params_already_reduced)
        for i in range(len(self.params_already_reduced)):
            self.params_already_reduced[i] = False

        if self.overlap_comm:
            torch.cuda.synchronize()
            # It is safe to clear previously reduced grads of other partitions
            self._clear_previous_reduced_grads()

        if self.cpu_offload is False:
            for i, _ in enumerate(self.bit16_groups):

                if not i in self.averaged_gradients or self.averaged_gradients[i] is None:
                    self.averaged_gradients[i] = self.get_flat_partition(
                        self.params_in_partition[i],
                        self.first_offset[i],
                        self.partition_size[i],
                        dtype=self.dtype,
                        device=torch.cuda.current_device(),
                        return_tensor_list=True)
                else:
                    avg_new = self.get_flat_partition(self.params_in_partition[i],
                                                      self.first_offset[i],
                                                      self.partition_size[i],
                                                      dtype=self.dtype,
                                                      device=torch.cuda.current_device(),
                                                      return_tensor_list=True)

                    for accumulated_grad, new_avg_grad in zip(self.averaged_gradients[i], avg_new):
                        accumulated_grad.add_(new_avg_grad)

        self._release_ipg_buffers()

        # No need to keep the gradients anymore.
        # All gradients required by the step
        # are in self.averaged_gradients
        self.zero_grad()
        see_memory_usage(f"End ipg_epilogue")

    # resets all partition to no reduced
    # sets remaining grads to the total number of grads in each partition
    # set is grad computed to false for all grads in partition
    def reset_partition_gradient_structures(self):
        for i, _ in enumerate(self.bit16_groups):
            total_partitions = dist.get_world_size(group=self.real_dp_process_group[i])
            for partition_id in range(total_partitions):
                self.is_partition_reduced[i][partition_id] = False
                self.remaining_grads_in_partition[i][
                    partition_id] = self.total_grads_in_partition[i][partition_id]

                for param_id in self.is_grad_computed[i][partition_id]:
                    self.is_grad_computed[i][partition_id][param_id] = False

    def initialize_gradient_partition(self, i, param_group, partition_id):
        def set_key_value_list(dictionary, key, value):
            if key in dictionary:
                dictionary[key].append(value)
            else:
                dictionary[key] = [value]

        def increment_value(dictionary, key):
            if key in dictionary:
                dictionary[key] += 1
            else:
                dictionary[key] = 1

        partition_size = self.partition_size[i]

        start_index = partition_size * partition_id
        end_index = partition_size * (partition_id + 1)

        current_index = 0
        first_offset = 0

        for param in param_group:

            param_size = param.numel()
            param_id = self.get_param_id(param)

            if (current_index >= start_index and current_index < end_index):
                set_key_value_list(self.param_to_partition_ids[i],
                                   param_id,
                                   partition_id)
                increment_value(self.total_grads_in_partition[i], partition_id)

                self.is_grad_computed[i][partition_id][param_id] = False

                self.grad_partition_insertion_offset[i][partition_id][
                    param_id] = current_index - start_index
                self.grad_start_offset[i][partition_id][param_id] = 0

            elif start_index > current_index and start_index < (current_index +
                                                                param_size):
                assert (first_offset == 0), "This can happen either zero or only once as this must be the first tensor in the partition"
                first_offset = start_index - current_index

                set_key_value_list(self.param_to_partition_ids[i],
                                   param_id,
                                   partition_id)
                increment_value(self.total_grads_in_partition[i], partition_id)

                self.is_grad_computed[i][partition_id][param_id] = False

                self.grad_partition_insertion_offset[i][partition_id][param_id] = 0
                self.grad_start_offset[i][partition_id][param_id] = first_offset

            current_index = current_index + param_size

    def overlapping_partition_gradients_reduce_epilogue(self):
        self.independent_gradient_partition_epilogue()

    def create_reduce_and_remove_grad_hooks(self):
        self.grad_accs = []
        for i, param_group in enumerate(self.bit16_groups):
            for param in param_group:
                if param.requires_grad:

                    def wrapper(param, i):
                        param_tmp = param.expand_as(param)
                        grad_acc = param_tmp.grad_fn.next_functions[0][0]

                        def reduce_partition_and_remove_grads(*notneeded):
                            self.reduce_ready_partitions_and_remove_grads(param, i)

                        grad_acc.register_hook(reduce_partition_and_remove_grads)
                        self.grad_accs.append(grad_acc)

                    wrapper(param, i)

    def get_param_id(self, param):
        unique_id = id(param)
        return self.param_id[unique_id]

    def report_ipg_memory_usage(self, tag, param_elems):
        elem_count = self.elements_in_ipg_bucket + param_elems
        percent_of_bucket_size = (100.0 * elem_count) // self.reduce_bucket_size
        see_memory_usage(
            f"{tag}: elems in_bucket {self.elements_in_ipg_bucket} param {param_elems} max_percent {percent_of_bucket_size}"
        )

    # create a flat tensor aligned at the alignment boundary
    def flatten_dense_tensors_aligned(self, tensor_list, alignment):
        return self.flatten(align_dense_tensors(tensor_list, alignment))

    ############### Independent Partition Gradient ########################
    def reduce_independent_p_g_buckets_and_remove_grads(self, param, i):
        if self.elements_in_ipg_bucket + param.numel() > self.reduce_bucket_size:
            self.report_ipg_memory_usage("In ipg_remove_grads before reduce_ipg_grads",
                                         param.numel())
            self.reduce_ipg_grads()
            if self.contiguous_gradients and self.overlap_comm:
                # Swap ipg_index between 0 and 1
                self.ipg_index = 1 - self.ipg_index
            self.report_ipg_memory_usage("In ipg_remove_grads after reduce_ipg_grads",
                                         param.numel())

        param_id = self.get_param_id(param)
        assert self.params_already_reduced[param_id] == False, \
            f"The parameter {param_id} has already been reduced. \
            Gradient computed twice for this partition. \
            Multiple gradient reduction is currently not supported"

        if param.numel() > self.reduce_bucket_size:
            self.extra_large_param_to_reduce = param

        elif self.contiguous_gradients:
            # keeping the gradients contiguous to prevent memory fragmentation, and avoid flattening
            new_grad_tensor = self.ipg_buffer[self.ipg_index].narrow(
                0,
                self.elements_in_ipg_bucket,
                param.numel())
            new_grad_tensor.copy_(param.grad.view(-1))
            param.grad.data = new_grad_tensor.data.view_as(param.grad)

        self.elements_in_ipg_bucket += param.numel()

        assert param.grad is not None, f"rank {dist.get_rank()} - Invalid to reduce Param {param_id} with None gradient"

        self.grads_in_ipg_bucket.append(param.grad)
        self.params_in_ipg_bucket.append((i, param, param_id))

        #make sure the average tensor function knows how to average the gradients
        if is_moe_param(param):
            self.ipg_bucket_has_moe_params = True

        self.report_ipg_memory_usage("End ipg_remove_grads", 0)

    def print_rank_0(self, message):
        if dist.get_rank() == 0:
            logger.info(message)

    def gradient_reduction_w_predivide(self, tensor):

        dp_world_size = dist.get_world_size(group=self.dp_process_group)

        tensor_to_allreduce = tensor

        if self.communication_data_type != tensor.dtype:
            tensor_to_allreduce = tensor.to(self.communication_data_type)

        if self.postscale_gradients:
            if self.gradient_predivide_factor != 1.0:
                tensor_to_allreduce.mul_(1. / self.gradient_predivide_factor)

            dist.all_reduce(tensor_to_allreduce,
                            group=self.dp_process_group,
                            log_name='all_reduce_gradient_reduction_w_predivide')

            if self.gradient_predivide_factor != dp_world_size:
                tensor_to_allreduce.mul_(self.gradient_predivide_factor / dp_world_size)
        else:
            tensor_to_allreduce.div_(dp_world_size)
            dist.all_reduce(tensor_to_allreduce,
                            group=self.dp_process_group,
                            log_name='all_reduce_gradient_reduction_w_predivide')

        if self.communication_data_type != tensor.dtype and tensor is not tensor_to_allreduce:
            tensor.copy_(tensor_to_allreduce)

        return tensor

    def average_tensor(self, tensor):
        if self.overlap_comm:
            torch.cuda.synchronize()
            stream = self.reduction_stream
        else:
            stream = torch.cuda.current_stream()

        with torch.cuda.stream(stream):
            if not self.reduce_scatter:
                self.gradient_reduction_w_predivide(tensor)
                return

            # Accumulate destination ranks and bucket offsets for each gradient slice.
            # Note: potential future optimization, record access pattern of parameters
            # in backward pass and partition gradients w.r.t. access pattern so that our
            # bucket is guaranteed to be contiguous w.r.t. ranks
            rank_and_offsets = []
            real_dp_process_group = []
            curr_size = 0
            prev_id = -1

            process_group = self.dp_process_group
            # count = 0
            for i, param, param_id in self.params_in_ipg_bucket:

                process_group = self.dp_process_group
                #Averages gradients at parameter level if ipg has a moe param
                #Otherwise averaging is done at the entire buffer level at the end of the loop
                # MoE param have different groups
                if self.ipg_bucket_has_moe_params:
                    process_group = self.expert_dp_process_group[
                        param.group_name] if is_moe_param(
                            param) else self.dp_process_group
                    param.grad.data.div_(dist.get_world_size(group=process_group))

                partition_ids = self.param_to_partition_ids[i][param_id]
                assert all([p_id < dist.get_world_size(group=process_group) for p_id in partition_ids]), f"world size {dist.get_world_size(group=process_group)} and p_ids: {partition_ids}"
                partition_size = self.partition_size[i]
                # Get all partition ids + their offsets
                partition_ids_w_offsets = []
                for partition_id in partition_ids:
                    offset = self.grad_start_offset[i][partition_id][param_id]
                    partition_ids_w_offsets.append((partition_id, offset))
                partition_ids_w_offsets.sort(key=lambda t: t[1])

                # Calculate rank and offsets for grad slices
                for idx in range(len(partition_ids_w_offsets)):
                    partition_id, offset = partition_ids_w_offsets[idx]

                    # if dist.get_rank() == 0 and count < 100:
                    #     print(f"Rank {dist.get_rank()} rank offset id {idx} calculated dp size {dist.get_world_size(group=process_group)} real dp size {dist.get_world_size(self.real_dp_process_group[i])} and dst: {partition_id}")
                    # count += 1

                    # Calculate numel for grad slice depending on partition location
                    if idx == len(partition_ids_w_offsets) - 1:
                        # Last partition_id uses its own offset
                        numel = param.numel() - offset
                    else:
                        # Set numel to next partition's offset
                        numel = partition_ids_w_offsets[idx + 1][1] - offset

                    # Merge bucket ranges if they belong to the same rank
                    if partition_id == prev_id:
                        prev_pid, prev_size, prev_numel = rank_and_offsets[-1]
                        rank_and_offsets[-1] = (prev_pid, prev_size, prev_numel + numel)
                    else:
                        rank_and_offsets.append((partition_id, curr_size, numel))
                        real_dp_process_group.append(process_group)
                    curr_size += numel
                    prev_id = partition_id

            if not self.ipg_bucket_has_moe_params:
                tensor.div_(dist.get_world_size(group=self.dp_process_group))

            async_handles = []
            for i, (dst, bucket_offset, numel) in enumerate(rank_and_offsets):
                grad_slice = tensor.narrow(0, int(bucket_offset), int(numel))
                # if dist.get_rank() == 0:
                #     print(f"Rank {dist.get_rank()} rank offset id {i} real dp size {dist.get_world_size(group=real_dp_process_group[i])} and dst: {dst}")
                # dist.barrier()
                #dist.barrier()
                dst_rank = dist.get_global_rank(real_dp_process_group[i], dst)
                async_handle = dist.reduce(grad_slice,
                                           dst=dst_rank,
                                           group=real_dp_process_group[i],
                                           async_op=True)
                async_handles.append(async_handle)

            for handle in async_handles:
                handle.wait()

    ##############################################################################
    ############################# CPU Offload Methods#############################
    ##############################################################################
    def get_grad_position(self, group_id, tensor_list, first_offset, partition_size):
        current_offset = 0

        for i, tensor in enumerate(tensor_list):
            param_id = self.get_param_id(tensor)
            param_start_offset = 0

            num_elements = tensor.numel()

            # we need to offset to get to the right element
            if i == 0 and first_offset > 0:
                tensor_offset = first_offset
                num_elements = num_elements - tensor_offset
                param_start_offset = first_offset

            # we dont need all elements of the tensor
            if num_elements > (partition_size - current_offset):
                num_elements = partition_size - current_offset

            self.grad_position[param_id] = [
                int(group_id),
                int(param_start_offset),
                int(current_offset),
                int(num_elements)
            ]
            current_offset += num_elements

    def update_overflow_tracker_for_param_grad(self, param):
        if param.grad is not None and self._has_inf_or_nan(param.grad.data):
            self.local_overflow = True

    def async_accumulate_grad_in_cpu_via_gpu(self, param):
        param_id = self.get_param_id(param)

        [i, source_offset, dest_offset, num_elements] = self.grad_position[param_id]

        # copy to a preexisiting buffer to avoid memory allocation penalty
        dest_buffer = self.temp_grad_buffer_for_gpu_offload.view(-1).narrow(
            0,
            0,
            param.numel())

        #buffer for storing gradients for this parameter in CPU
        def buffer_to_accumulate_to_in_cpu():
            if not self.fp16_master_weights_and_gradients:
                return torch.zeros(param.numel(),
                                   dtype=param.dtype,
                                   device=self.device).pin_memory()
            else:
                return self.single_partition_of_fp32_groups[i].grad.view(-1).narrow(
                    0,
                    dest_offset,
                    num_elements)

        #accumulate gradients into param.grad or parts of it that belongs to this partition
        def accumulate_gradients():
            if not self.fp16_master_weights_and_gradients:
                dest_buffer.copy_(self.accumulated_grads_in_cpu[param_id].view(-1),
                                  non_blocking=True)
                param.grad.data.view(-1).add_(dest_buffer)
            else:
                dest_buffer.narrow(0,
                                   source_offset,
                                   num_elements).copy_(
                                       self.accumulated_grads_in_cpu[param_id].view(-1),
                                       non_blocking=True)
                param.grad.data.view(-1).narrow(
                    0,
                    source_offset,
                    num_elements).add_(dest_buffer.narrow(0,
                                                          source_offset,
                                                          num_elements))

        #move accumulated gradients back to CPU
        def copy_gradients_to_cpu():
            if not self.fp16_master_weights_and_gradients:
                self.accumulated_grads_in_cpu[param_id].data.copy_(
                    param.grad.data.view(-1),
                    non_blocking=True)
            else:
                self.accumulated_grads_in_cpu[param_id].data.copy_(
                    param.grad.data.view(-1).narrow(0,
                                                    source_offset,
                                                    num_elements),
                    non_blocking=True)

        if param_id not in self.accumulated_grads_in_cpu:
            self.accumulated_grads_in_cpu[param_id] = buffer_to_accumulate_to_in_cpu()

        if self.micro_step_id > 0:
            accumulate_gradients()

        # at the boundary we will send 32bit directly
        if not self.is_gradient_accumulation_boundary:
            copy_gradients_to_cpu()

    def set_norm_for_param_grad(self, param):
        param_id = self.get_param_id(param)
        accumulated_grad = self.accumulated_grads_in_cpu[
            param_id] if self.gradient_accumulation_steps > 1 else param.grad

        [i, source_offset, dest_offset, num_elements] = self.grad_position[param_id]

        start = source_offset
        accumulated_grad = accumulated_grad.view(-1).narrow(0, start, num_elements)

        self.norm_for_param_grads[param_id] = accumulated_grad.data.double().norm(2)

    def set_norm_for_param_grad_in_gpu(self, param):
        param_id = self.get_param_id(param)
        accumulated_grad = param.grad

        [i, source_offset, dest_offset, num_elements] = self.grad_position[param_id]

        start = source_offset
        accumulated_grad = accumulated_grad.view(-1).narrow(0, start, num_elements)

        self.norm_for_param_grads[param_id] = accumulated_grad.data.double().norm(2)

    def async_inplace_copy_grad_to_fp32_buffer_from_gpu(self, param):
        param_id = self.get_param_id(param)

        [i, source_offset, dest_offset, num_elements] = self.grad_position[param_id]

        dest_tensor = self.single_partition_of_fp32_groups[i].grad.view(-1).narrow(
            0,
            dest_offset,
            num_elements)

        src_tensor = param.grad.view(-1).narrow(0, source_offset, num_elements)
        if not self.fp16_master_weights_and_gradients:
            src_tensor = src_tensor.float()

        dest_tensor.copy_(src_tensor, non_blocking=True)
        param.grad = None  #offload only

    def complete_grad_norm_calculation_for_cpu_offload(self, params):
        total_norm = 0.0
        norm_type = 2.0
        for p in params:
            # Pipeline parallelism may replicate parameters. Avoid multi-counting.
            if hasattr(p, PIPE_REPLICATED) and p.ds_pipe_replicated:
                continue

            if is_model_parallel_parameter(p) or (self.model_parallel_rank == 0):
                param_id = self.get_param_id(p)
                # as some model have trainable parameters but skipped in training,
                # their backward hooks in self.create_reduce_and_remove_grad_hooks() will not run,
                # so they have no norm_for_param_grads
                if param_id in self.norm_for_param_grads:
                    param_norm = self.norm_for_param_grads[param_id]
                    total_norm += param_norm.item()**2
                else:
                    # As unused parameters in modules may not be expected sometimes,
                    # add an explicit error msg when it occurred and an option to
                    # avoid the error
                    assert self.ignore_unused_parameters, """
                        This assert indicates that your module has parameters that
                        were not used in producing loss.
                        You can avoid this assert by
                        (1) enable ignore_unused_parameters option in zero_optimization config;
                        (2) making sure all trainable parameters and `forward` function
                            outputs participate in calculating loss.
                    """

        # Sum across all model parallel GPUs.
        total_norm_cuda = torch.cuda.FloatTensor([float(total_norm)])
        dist.all_reduce(total_norm_cuda,
                        op=dist.ReduceOp.SUM,
<<<<<<< HEAD
                        group=self.dp_process_group,
                        log_name='complete_grad_norm_calculation_for_cpu_offload')
=======
                        group=self.dp_process_group)
>>>>>>> 25b2fc29

        self._model_parallel_all_reduce(tensor=total_norm_cuda, op=dist.ReduceOp.SUM)

        total_norm = total_norm_cuda[0].item()**(1. / norm_type)

        if total_norm == float(
                'inf') or total_norm == -float('inf') or total_norm != total_norm:
            total_norm = -1

        return total_norm

    ############################################################################################
    def copy_grads_in_partition(self, param):
        if self.cpu_offload:

            if self.gradient_accumulation_steps > 1:
                self.async_accumulate_grad_in_cpu_via_gpu(param)

            if self.is_gradient_accumulation_boundary:
                self.set_norm_for_param_grad_in_gpu(param)

                self.update_overflow_tracker_for_param_grad(param)

                self.async_inplace_copy_grad_to_fp32_buffer_from_gpu(param)

            return
        #print(f"ID {self.get_param_id(param)} grad norm {param.grad.norm()}")
        if self.grads_in_partition is None:
            self.grads_in_partition_offset = 0
            total_size = 0
            for group in self.params_in_partition:
                for param_in_partition in group:
                    total_size += param_in_partition.numel()

            see_memory_usage(f"before copying {total_size} gradients into partition")
            self.grads_in_partition = torch.empty(int(total_size),
                                                  dtype=self.dtype,
                                                  device=torch.cuda.current_device())
            see_memory_usage(f"after copying {total_size} gradients into partition")

        # The allreduce buffer will be rewritten. Copy the gradients in partition to a new buffer
        new_grad_tensor = self.grads_in_partition.view(-1).narrow(
            0,
            self.grads_in_partition_offset,
            param.numel())
        new_grad_tensor.copy_(param.grad.view(-1))
        param.grad.data = new_grad_tensor.data.view_as(param.grad)
        #print(f"Grad norm after copy to contiguous_buffer {param.grad.data.norm()}")
        self.grads_in_partition_offset += param.numel()

    def reduce_ipg_grads(self):
        if self.contiguous_gradients:
            if self.extra_large_param_to_reduce is not None:
                assert len(self.params_in_ipg_bucket) == 1, "more than 1 param in ipg bucket, this shouldn't happen"
                _, _, param_id = self.params_in_ipg_bucket[0]
                assert self.get_param_id(
                    self.extra_large_param_to_reduce) == param_id, "param in ipg bucket does not match extra-large param"
                self.average_tensor(self.extra_large_param_to_reduce.grad.view(-1))
                self.extra_large_param_to_reduce = None
            else:
                self.average_tensor(self.ipg_buffer[self.ipg_index])
        else:
            self.buffered_reduce_fallback(
                None,
                self.grads_in_ipg_bucket,
                elements_per_buffer=self.elements_in_ipg_bucket)

        if self.overlap_comm:
            stream = self.reduction_stream
        elif self.cpu_offload:
            # TODO: copy_grad_stream is disabled because of race with reduce. This hurts perf and should be fixed.
            #            torch.cuda.synchronize()
            #            stream = self.copy_grad_stream
            stream = torch.cuda.current_stream()
        else:
            stream = torch.cuda.current_stream()

        with torch.cuda.stream(stream):
            for _, param, param_id in self.params_in_ipg_bucket:

                assert self.params_already_reduced[param_id] == False, \
                    f"The parameter {param_id} has already been reduced. \
                    Gradient computed twice for this partition. \
                    Multiple gradient reduction is currently not supported"

                self.params_already_reduced[param_id] = True

                if self.partition_gradients:
                    if not self.is_param_in_current_partition[param_id]:
                        if self.overlap_comm and self.contiguous_gradients is False:
                            # Clear grads of other partitions during the next reduction
                            # to avoid clearing them before the reduction is complete.
                            if self.previous_reduced_grads is None:
                                self.previous_reduced_grads = []
                            self.previous_reduced_grads.append(param)
                        else:
                            param.grad = None  #only if self.partition_gradients
                    elif self.contiguous_gradients:
                        self.copy_grads_in_partition(param)
                else:  # zero stage 1 - partition only optimizer state
                    if self.contiguous_gradients and self.is_param_in_current_partition[
                            param_id]:
                        self.copy_grads_in_partition(param)

        self.grads_in_ipg_bucket = []
        self.params_in_ipg_bucket = []
        self.ipg_bucket_has_moe_params = False
        self.elements_in_ipg_bucket = 0
        #####################################################################

    def reduce_ready_partitions_and_remove_grads(self, param, i):
        if self.partition_gradients or self.is_gradient_accumulation_boundary:
            self.reduce_independent_p_g_buckets_and_remove_grads(param, i)

    def zero_reduced_gradients(self, partition_id, i):
        def are_all_related_partitions_reduced(params_id):
            for partition_id in self.param_to_partition_ids[i][params_id]:
                if not self.is_partition_reduced[i][partition_id]:
                    return False
            return True

        for params_id in self.is_grad_computed[i][partition_id]:
            if are_all_related_partitions_reduced(params_id):
                self.param_dict[params_id].grad = None  # dead code

    def flatten_and_print(self, message, tensors, start=0, n=5):
        flatten_tensor = self.flatten(tensors)

        def print_func():
            logger.info(flatten_tensor.contiguous().view(-1).narrow(0, start, n))

        self.sequential_execution(print_func, message)

    def get_grads_to_reduce(self, i, partition_id):
        def get_reducible_portion(key):
            grad = self.param_dict[key].grad
            total_elements = grad.numel()
            start = self.grad_start_offset[i][partition_id][key]
            num_elements = min(
                total_elements - start,
                self.partition_size[i] -
                self.grad_partition_insertion_offset[i][partition_id][key])
            if not pg_correctness_test:
                if num_elements == total_elements:
                    return grad
                else:
                    return grad.contiguous().view(-1).narrow(0,
                                                             int(start),
                                                             int(num_elements))
            else:
                if num_elements == total_elements:
                    return grad.clone()
                else:
                    return grad.clone().contiguous().view(-1).narrow(
                        0,
                        int(start),
                        int(num_elements))

        grads_to_reduce = []
        for key in self.is_grad_computed[i][partition_id]:
            grad = get_reducible_portion(key)
            grads_to_reduce.append(grad)
        return grads_to_reduce

    def sequential_execution(self, function, message, group=None):
        if group is None:
            group = self.dp_process_group
        if dist.get_rank(group=group) == 0:
            logger.info(message)
        for id in range(dist.get_world_size(group=group)):
            if id == dist.get_rank(group=group):
                function()
            dist.barrier(group=group)

    def set_none_gradients_to_zero(self, i, partition_id):
        for param_id in self.is_grad_computed[i][partition_id]:
            param = self.param_dict[param_id]
            if param.grad is None:
                param.grad = torch.zero_like(param)

    ######################Reduction Related Methods##############################
    def allreduce_bucket(self,
                         bucket,
                         communication_data_type=torch.float16,
                         rank=None,
                         log=None):
        rank = None
        tensor = self.flatten(bucket)

        tensor_to_allreduce = tensor

        if pg_correctness_test:
            communication_data_type = torch.float32

        if communication_data_type != tensor.dtype:
            tensor_to_allreduce = tensor.to(communication_data_type)

        tensor_to_allreduce.div_(dist.get_world_size(group=self.dp_process_group))

        if rank is None:
            #    "All Reducing"
            dist.all_reduce(tensor_to_allreduce,
                            group=self.dp_process_group,
                            log_name='allreduce_bucket')
        else:
            global_rank = dist.get_global_rank(self.dp_process_group, rank)
<<<<<<< HEAD
            dist.reduce(tensor_to_allreduce,
                        global_rank,
                        group=self.dp_process_group,
                        log_name='reduce_bucket')
=======
            dist.reduce(tensor_to_allreduce, global_rank, group=self.dp_process_group)
>>>>>>> 25b2fc29

        if communication_data_type != tensor.dtype and tensor is not tensor_to_allreduce:
            if rank is None or rank == dist.get_rank(group=self.dp_process_group):
                tensor.copy_(tensor_to_allreduce)

        return tensor

    def _clear_previous_reduced_grads(self):
        if self.previous_reduced_grads is not None:
            for param in self.previous_reduced_grads:
                param.grad = None  # overlap enabled
            self.previous_reduced_grads = None

    # if rank is specified do a reduction instead of an allreduce
    def allreduce_and_copy(self, small_bucket, rank=None, log=None):
        if self.overlap_comm:
            torch.cuda.synchronize()
            # It is safe to clear the previously reduced grads of other partitions
            self._clear_previous_reduced_grads()
            stream = self.reduction_stream
        else:
            stream = torch.cuda.current_stream()

        with torch.cuda.stream(stream):
            allreduced = self.allreduce_bucket(small_bucket, rank=rank, log=log)
            if rank is None or rank == dist.get_rank(group=self.dp_process_group):
                for buf, synced in zip(small_bucket, self.unflatten(allreduced, small_bucket)):
                    buf.copy_(synced)

    def allreduce_no_retain(self,
                            bucket,
                            numel_per_bucket=500000000,
                            rank=None,
                            log=None):
        small_bucket = []
        numel = 0
        for tensor in bucket:
            small_bucket.append(tensor)
            numel = numel + tensor.numel()
            if numel > numel_per_bucket:
                self.allreduce_and_copy(small_bucket, rank=rank, log=None)
                small_bucket = []

        if len(small_bucket) > 0:
            self.allreduce_and_copy(small_bucket, rank=rank, log=log)

    # allows using reduction of gradients instead of using all_reduce

    def buffered_reduce_fallback(self,
                                 rank,
                                 grads,
                                 elements_per_buffer=500000000,
                                 log=None):
        split_buckets = split_half_float_double(grads)

        for i, bucket in enumerate(split_buckets):
            self.allreduce_no_retain(bucket,
                                     numel_per_bucket=elements_per_buffer,
                                     rank=rank,
                                     log=log)

    #############################################################################
    #############################################################################
    #############################################################################

    # views the tensor as multiple partitions and returns
    # those partitions
    def get_data_parallel_partitions(self, tensor, group_id):
        partitions = []

        dp = dist.get_world_size(group=self.real_dp_process_group[group_id])
        dp_id = dist.get_rank(group=self.real_dp_process_group[group_id])

        total_num_elements = tensor.numel()

        base_size = total_num_elements // dp
        remaining = total_num_elements % dp

        start = 0
        for id in range(dp):
            partition_size = base_size
            if id < remaining:
                partition_size = partition_size + 1
            partitions.append(tensor.narrow(0, start, partition_size))
            start = start + partition_size
        return partitions

    def get_partition_info(self, tensor_list, partition_size, partition_id):
        params_in_partition = []
        params_not_in_partition = []

        start_index = partition_size * partition_id
        end_index = partition_size * (partition_id + 1)

        current_index = 0
        first_offset = 0

        for tensor in tensor_list:

            tensor_size = tensor.numel()

            if (current_index >= start_index and current_index < end_index):
                params_in_partition.append(tensor)

            elif start_index > current_index and start_index < (current_index +
                                                                tensor_size):
                params_in_partition.append(tensor)

                assert (first_offset == 0), "This can happen either zero or only once as this must be the first tensor in the partition"
                first_offset = start_index - current_index

            else:
                params_not_in_partition.append(tensor)

            current_index = current_index + tensor_size

        return params_in_partition, params_not_in_partition, first_offset

    def zero_grad(self, set_grads_to_None=True):
        """
        Zero FP16 parameter grads.
        """
        # FP32 grad should never exist.
        # For speed, set model fp16 grad to None by default
        for group in self.bit16_groups:
            for p in group:
                if set_grads_to_None:
                    p.grad = None  # epilogue and in step
                else:
                    if p.grad is not None:
                        p.grad.detach_()
                        p.grad.zero_()

    def _model_parallel_all_reduce(self, tensor, op):
        """ Perform all reduce within model parallel group, if any.
        """
        if self.model_parallel_group is None:
            pass
        else:
<<<<<<< HEAD
            dist.all_reduce(tensor=tensor,
                            op=op,
                            group=self.model_parallel_group,
                            log_name='_model_parallel_all_reduce')
=======
            dist.all_reduce(tensor=tensor, op=op, group=self.model_parallel_group)
>>>>>>> 25b2fc29

    def get_grad_norm_direct(self, gradients, params, norm_type=2):
        """Clips gradient norm of an iterable of parameters.

        This is adapted from torch.nn.utils.clip_grad.clip_grad_norm_ and
        added functionality to handle model parallel parameters. Note that
        the gradients are modified in place.

        Arguments:
            parameters (Iterable[Tensor] or Tensor): an iterable of Tensors or a
                single Tensor that will have gradients normalized
            max_norm (float or int): max norm of the gradients
            norm_type (float or int): type of the used p-norm. Can be ``'inf'`` for
                infinity norm.

        Returns:
            Total norm of the parameters (viewed as a single vector).
        """
        norm_type = float(norm_type)
        if norm_type == inf:
            total_norm = max(g.data.abs().max() for g in gradients)
            total_norm_cuda = torch.cuda.FloatTensor([float(total_norm)])
            dist.all_reduce(total_norm_cuda,
                            op=dist.ReduceOp.MAX,
                            group=self.dp_process_group)

            # Take max across all GPUs.
            self._model_parallel_all_reduce(tensor=total_norm_cuda, op=dist.ReduceOp.MAX)
            total_norm = total_norm_cuda[0].item()
        else:
            total_norm = 0.0
            # if dist.get_rank() == 0:
            #    logger.info(f"Total Norm beginning {total_norm}")
            for g, p in zip(gradients, params):
                # Pipeline parallelism may replicate parameters. Avoid multi-counting.
                if hasattr(p, PIPE_REPLICATED) and p.ds_pipe_replicated:
                    continue
                if is_model_parallel_parameter(p) or (self.model_parallel_rank == 0):
                    param_norm = g.data.double().norm(2)
                    total_norm += param_norm.item()**2
            # Sum across all model parallel GPUs.
            total_norm_cuda = torch.cuda.FloatTensor([float(total_norm)])
            dist.all_reduce(total_norm_cuda,
                            op=dist.ReduceOp.SUM,
                            group=self.dp_process_group)

            self._model_parallel_all_reduce(tensor=total_norm_cuda, op=dist.ReduceOp.SUM)

            total_norm = total_norm_cuda[0].item()**(1. / norm_type)

        if total_norm == float(
                'inf') or total_norm == -float('inf') or total_norm != total_norm:
            total_norm = -1

        return total_norm

    # creates a flat fused tensor from the tensor list starting at the first_offset
    # in the first tensor of the list. If there are not enough elements in the tensor
    # list then the flat tensor will be padded with zeros
    def get_flat_partition(self,
                           tensor_list,
                           first_offset,
                           partition_size,
                           dtype,
                           device,
                           return_tensor_list=False):
        flat_tensor_list = []
        current_size = 0
        for i, tensor in enumerate(tensor_list):
            if tensor.grad is None:
                tensor.grad = torch.zeros_like(tensor)

            tensor = tensor.grad
            num_elements = tensor.numel()
            tensor_offset = 0

            # we need to offset to get to the right element
            if i == 0 and first_offset > 0:
                tensor_offset = first_offset
                num_elements = num_elements - tensor_offset

            # we dont need all elements of the tensor
            if num_elements > (partition_size - current_size):
                num_elements = partition_size - current_size

            # we need a narrow view of the tensor based on the tensor offset and number of elements that
            # we need from this tensor
            if tensor_offset > 0 or num_elements < tensor.numel():
                flat_tensor_list.append(tensor.contiguous().view(-1).narrow(
                    0,
                    int(tensor_offset),
                    int(num_elements)))
            else:
                flat_tensor_list.append(tensor)

            current_size = current_size + num_elements

        # this means its the last partition and does not align with the dp boundary. We need to pad before flattening
        if current_size < partition_size:
            flat_tensor_list.append(
                torch.zeros(int(partition_size - current_size),
                            dtype=dtype,
                            device=device))

        if return_tensor_list:
            return flat_tensor_list

        return self.flatten(flat_tensor_list)

    def free_grad_in_param_list(self, param_list):
        for p in param_list:
            p.grad = None  # in step

    def reset_cpu_buffers(self):
        self.norm_for_param_grads = {}
        self.local_overflow = False

    def log_timers(self, timer_names):
        if self.timers is None:
            return

        self.timers.log(names=list(timer_names))

    def start_timers(self, timer_names):
        if self.timers is None:
            return

        for name in timer_names:
            self.timers(name).start()

    def stop_timers(self, timer_names):
        if self.timers is None:
            return

        for name in timer_names:
            self.timers(name).stop()

    def set_lr(self, lr):
        """Set the learning rate."""
        for param_group in self.optimizer.param_groups:
            param_group["lr"] = lr

    def get_lr(self):
        """Return the current learning rate."""
        return self.optimizer.param_groups[0]["lr"]

    def override_loss_scale(self, loss_scale):
        if loss_scale != self.external_loss_scale:
            logger.info(
                f'[deepspeed] setting loss scale from {self.external_loss_scale} -> {loss_scale}'
            )
        self.custom_loss_scaler = True
        self.external_loss_scale = loss_scale

    def step(self, closure=None):
        """
        Not supporting closure.
        """
        self.micro_step_id = -1

        see_memory_usage(f"In step before checking overflow")

        # First compute norm for all group so we know if there is overflow
        self.check_overflow()
        OPTIMIZER_ALLGATHER = 'optimizer_allgather'
        OPTIMIZER_GRADIENTS = 'optimizer_gradients'
        OPTIMIZER_STEP = 'optimizer_step'
        timer_names = [OPTIMIZER_ALLGATHER, OPTIMIZER_GRADIENTS, OPTIMIZER_STEP]

        prev_scale = self.loss_scale
        self._update_scale(self.overflow)
        if self.overflow:

            if dist.get_rank() == 0:
                logger.info(
                    "[deepspeed] OVERFLOW! Rank {} Skipping step. Attempted loss scale: {}, "
                    "reducing to {}".format(dist.get_rank(),
                                            prev_scale,
                                            self.loss_scale))

            see_memory_usage('After overflow before clearing gradients')
            self.zero_grad()
            if self.cpu_offload:
                self.reset_cpu_buffers()
            else:
                self.averaged_gradients = {}

            see_memory_usage('After overflow after clearing gradients')

            self.start_timers(timer_names)
            self.stop_timers(timer_names)
            return

        self.start_timers([OPTIMIZER_GRADIENTS])
        norm_groups = []
        single_partition_grad_groups = []
        skip = False
        for i, group in enumerate(self.bit16_groups):
            partition_id = dist.get_rank(group=self.real_dp_process_group[i])
            if self.cpu_offload:
                norm_groups.append(
                    self.complete_grad_norm_calculation_for_cpu_offload(
                        self.params_in_partition[i]))
                single_grad_partition = self.single_partition_of_fp32_groups[i].grad
            else:
                norm_groups.append(
                    self.get_grad_norm_direct(self.averaged_gradients[i],
                                              self.params_in_partition[i]))

                # free gradients for all the parameters that are not updated by this process
                self.free_grad_in_param_list(self.params_not_in_partition[i])

                # create a flat gradients for parameters updated by this process
                # If we are last partition, ensure we have same size grads and partition size, if not pad with zero tensors
                if partition_id == dist.get_world_size(
                        group=self.real_dp_process_group[i]) - 1:
                    single_grad_partition = self.flatten_dense_tensors_aligned(
                        self.averaged_gradients[i],
                        int(self.partition_size[i])).to(
                            self.single_partition_of_fp32_groups[i].dtype)
                else:
                    single_grad_partition = self.flatten(self.averaged_gradients[i]).to(
                        self.single_partition_of_fp32_groups[i].dtype)
                assert single_grad_partition.numel() == self.partition_size[i], \
                    "averaged gradients have different number of elements that partition size {} {} {} {}".format(
                        single_grad_partition.numel(), self.partition_size[i], i, partition_id)

                self.single_partition_of_fp32_groups[i].grad = single_grad_partition
                # release all the gradient since we have already created a necessary copy in dp_grad_partition
                self.free_grad_in_param_list(self.params_in_partition[i])

                self.averaged_gradients[i] = None

            single_partition_grad_groups.append(single_grad_partition)

        if self.has_moe_layers:
            self._average_expert_grad_norms(norm_groups)

        scaled_global_grad_norm = get_global_norm(norm_list=norm_groups)
        self.unscale_and_clip_grads(single_partition_grad_groups,
                                    scaled_global_grad_norm)

        # Stash unscaled gradient norm
        self._global_grad_norm = scaled_global_grad_norm / self.loss_scale

        self.stop_timers([OPTIMIZER_GRADIENTS])

        self.start_timers([OPTIMIZER_STEP])
        if self.deepspeed_adam_offload:
            from deepspeed.ops.adam import DeepSpeedCPUAdam
            if type(self.optimizer) == DeepSpeedCPUAdam and self.dtype == torch.half:
                bit16_param_groups = [[
                    bit16_partitions[partition_id]
                ] for bit16_partitions in self.parallel_partitioned_bit16_groups]
                self.optimizer.step(fp16_param_groups=bit16_param_groups)
            else:
                self.optimizer.step()
                for bit16_partitions, fp32_partition in zip(self.parallel_partitioned_bit16_groups, self.single_partition_of_fp32_groups):
                    bit16_partitions[partition_id].data.copy_(fp32_partition.data)
        else:
            self.optimizer.step()

            # get rid of the fp32 gradients. Not needed anymore
            if not self.cpu_offload:
                for group in self.single_partition_of_fp32_groups:
                    group.grad = None  # in step

            for bit16_partitions, fp32_partition in zip(self.parallel_partitioned_bit16_groups, self.single_partition_of_fp32_groups):
                bit16_partitions[partition_id].data.copy_(fp32_partition.data)

        self.stop_timers([OPTIMIZER_STEP])

        if self.cpu_offload:
            self.reset_cpu_buffers()

        self.start_timers([OPTIMIZER_ALLGATHER])
        # gather the updated weights from everyone
        all_gather_dp_groups(
            partitioned_param_groups=self.parallel_partitioned_bit16_groups,
            dp_process_group=self.real_dp_process_group,
            start_alignment_factor=self.nccl_start_alignment_factor,
            allgather_bucket_size=self.allgather_bucket_size)

        self.stop_timers([OPTIMIZER_ALLGATHER])

        # TODO: we probably don't need this? just to be safe
        for i in range(len(norm_groups)):
            self._update_model_bit16_weights(i)

        self.log_timers(timer_names)
        see_memory_usage('After zero_optimizer step')

        return

    def _average_expert_grad_norms(self, norm_groups):
        for i, norm in enumerate(norm_groups):
            if self.is_moe_param_group[i]:
                scaled_norm = norm * 1.0 / float(
                    dist.get_world_size(group=self.real_dp_process_group[i]))
                scaled_norm_tensor = torch.tensor(scaled_norm,
                                                  device='cuda',
                                                  dtype=torch.float)
                dist.all_reduce(scaled_norm_tensor,
                                group=self.real_dp_process_group[i],
                                log_name='all_reduce_average_expert_grad_norms')
                norm_groups[i] = scaled_norm_tensor.item()

    def unscale_and_clip_grads(self, grad_groups_flat, total_norm):
        # compute combined scale factor for this group
        combined_scale = self.loss_scale
        if self.clip_grad > 0.:
            # norm is in fact norm*scale
            clip = ((total_norm / self.loss_scale) + 1e-6) / self.clip_grad
            if clip > 1:
                combined_scale = clip * self.loss_scale

        for grad in grad_groups_flat:
            if isinstance(grad, list):
                sub_partitions = grad
                for g in sub_partitions:
                    g.data.mul_(1. / combined_scale)
            else:
                grad.data.mul_(1. / combined_scale)

    def _check_overflow(self, partition_gradients=True):
        self.overflow = self.has_overflow(partition_gradients)

    # `params` is a list / generator of torch.Variable
    def has_overflow_serial(self, params, is_grad_list=False):
        for p in params:
            if p.grad is not None and self._has_inf_or_nan(p.grad.data):
                return True

        return False

    def has_overflow_partitioned_grads_serial(self):
        for i in range(len(self.bit16_groups)):
            for j, grad in enumerate(self.averaged_gradients[i]):
                if grad is not None and self._has_inf_or_nan(grad.data, j):
                    return True
        return False

    def has_overflow(self, partition_gradients=True):
        if partition_gradients:
            overflow = self.local_overflow if self.cpu_offload else self.has_overflow_partitioned_grads_serial(
            )
            overflow_gpu = torch.cuda.ByteTensor([overflow])
            '''This will capture overflow across all data parallel and expert parallel process
            Since expert parallel process are a subset of data parallel process'''
            dist.all_reduce(overflow_gpu,
                            op=dist.ReduceOp.MAX,
<<<<<<< HEAD
                            group=self.dp_process_group,
                            log_name='all_reduce_has_overflow')
=======
                            group=self.dp_process_group)
>>>>>>> 25b2fc29

        else:
            params = []
            for group in self.bit16_groups:
                for param in group:
                    params.append(param)

            overflow = self.has_overflow_serial(params, is_grad_list=partition_gradients)
            overflow_gpu = torch.cuda.ByteTensor([overflow])

        # Since each model parallel GPU carries only part of the model,
        # make sure overflow flag is synced across all the model parallel GPUs
        self._model_parallel_all_reduce(tensor=overflow_gpu, op=dist.ReduceOp.MAX)

        overflow = overflow_gpu[0].item()
        return bool(overflow)

    # `x` is a torch.Tensor
    @staticmethod
    def _has_inf_or_nan(x, j=None):
        try:
            # if x is half, the .float() incurs an additional deep copy, but it's necessary if
            # Pytorch's .sum() creates a one-element tensor of the same type as x
            # (which is true for some recent version of pytorch).
            cpu_sum = float(x.float().sum())
            # More efficient version that can be used if .sum() returns a Python scalar
            # cpu_sum = float(x.sum())
        except RuntimeError as instance:
            # We want to check if inst is actually an overflow exception.
            # RuntimeError could come from a different error.
            # If so, we still want the exception to propagate.
            if "value cannot be converted" not in instance.args[0]:
                raise
            return True
        else:
            if cpu_sum == float('inf') or cpu_sum == -float('inf') or cpu_sum != cpu_sum:
                return True
            return False

    def backward(self, loss, retain_graph=False):
        """
        :attr:`backward` performs the following steps:

        1. fp32_loss = loss.float()
        2. scaled_loss = fp32_loss*loss_scale
        3. scaled_loss.backward(), which accumulates scaled gradients into the ``.grad`` attributes of the model's fp16 leaves
        """
        self.micro_step_id += 1

        if self.contiguous_gradients:
            self.ipg_buffer = []
            buf_0 = torch.empty(int(self.reduce_bucket_size),
                                dtype=self.dtype,
                                device=torch.cuda.current_device())
            self.ipg_buffer.append(buf_0)

            # Use double buffers to avoid data access conflict when overlap_comm is enabled.
            if self.overlap_comm:
                buf_1 = torch.empty(int(self.reduce_bucket_size),
                                    dtype=self.dtype,
                                    device=torch.cuda.current_device())
                self.ipg_buffer.append(buf_1)
            self.ipg_index = 0

        if self.custom_loss_scaler:
            scaled_loss = self.external_loss_scale * loss
            scaled_loss.backward()
        else:
            self.loss_scaler.backward(loss.float(), retain_graph=retain_graph)

    def check_overflow(self, partition_gradients=True):
        self._check_overflow(partition_gradients)

    def _update_scale(self, has_overflow=False):
        self.loss_scaler.update_scale(has_overflow)

    # Promote state so it can be retrieved or set via "fp16_optimizer_instance.state"
    def _get_state(self):
        return self.optimizer.state

    def _set_state(self, value):
        self.optimizer.state = value

    state = property(_get_state, _set_state)

    # Promote param_groups so it can be retrieved or set via "fp16_optimizer_instance.param_groups"
    # (for example, to adjust the learning rate)
    def _get_param_groups(self):
        return self.optimizer.param_groups

    def _set_param_groups(self, value):
        self.optimizer.param_groups = value

    param_groups = property(_get_param_groups, _set_param_groups)

    # Promote loss scale so it can be retrieved or set via "fp16_optimizer_instance.loss_scale"
    def _get_loss_scale(self):
        if self.custom_loss_scaler:
            return self.external_loss_scale
        else:
            return self.loss_scaler.cur_scale

    def _set_loss_scale(self, value):
        self.loss_scaler.cur_scale = value

    loss_scale = property(_get_loss_scale, _set_loss_scale)
    cur_scale = property(_get_loss_scale, _set_loss_scale)

    # Return group tensor after removing paddings that are added for alignment to DP world size.
    # This method works on the assumption that each group contains a single flattened tensor.
    def _get_groups_without_padding(self, groups_with_padding):
        groups_without_padding = []
        for i, group in enumerate(groups_with_padding):
            lean_length = group.numel() - self.groups_padding[i]
            groups_without_padding.append(group[:lean_length])

        return groups_without_padding

    # Return optimizer state after removing paddings that are added for alignment.
    def _get_state_without_padding(self, state_with_padding, padding):
        lean_state = {}
        for key, value in state_with_padding.items():
            if torch.is_tensor(value):
                lean_length = value.numel() - padding
                lean_state[key] = value[:lean_length]
            else:
                lean_state[key] = value

        return lean_state

    # Return base optimizer states.
    # This method assumes that each param group contains a single flattened tensor.
    def _get_base_optimizer_state(self):
        optimizer_groups_state = []
        for i, group in enumerate(self.optimizer.param_groups):
            p = group['params'][0]
            lean_optimizer_state = self._get_state_without_padding(
                self.optimizer.state[p],
                self.groups_padding[i])
            optimizer_groups_state.append(lean_optimizer_state)

        return optimizer_groups_state

    def state_dict(self):
        """
        Returns a dict containing the current state of this :class:`FP16_Optimizer` instance.
        This dict contains attributes of :class:`FP16_Optimizer`, as well as the state_dict
        of the contained Pytorch optimizer.
        Example::
            checkpoint = {}
            checkpoint['model'] = model.state_dict()
            checkpoint['optimizer'] = optimizer.state_dict()
            torch.save(checkpoint, "saved.pth")
        """
        state_dict = {}
        state_dict['loss_scaler'] = self.loss_scaler
        state_dict['dynamic_loss_scale'] = self.dynamic_loss_scale
        state_dict['overflow'] = self.overflow
        state_dict[CLIP_GRAD] = self.clip_grad

        if self.elastic_checkpoint:
            state_dict[BASE_OPTIMIZER_STATE] = self._get_base_optimizer_state()
        else:
            state_dict[BASE_OPTIMIZER_STATE] = self.optimizer.state_dict()

        # Remove paddings for DP alignment to enable loading for other alignment values
        fp32_groups_without_padding = self._get_groups_without_padding(
            self.single_partition_of_fp32_groups)
        state_dict[SINGLE_PARTITION_OF_FP32_GROUPS] = fp32_groups_without_padding

        state_dict[ZERO_STAGE] = ZERO_OPTIMIZATION_GRADIENTS
        state_dict[PARTITION_COUNT] = self.partition_count

        state_dict[DS_VERSION] = version

        return state_dict

    # Restore base optimizer fp32 weights from elastic checkpoint by:
    # 1) Merging fp32 weights from checkpoints of all partitions
    # 2) Extracting fp32 weights for current partition from merged weights
    # 3) Using extracted weights to update base optimizer weights directly.
    def _restore_from_elastic_fp32_weights(self, all_state_dict):
        merged_single_partition_of_fp32_groups = []

        for i in range(len(self.single_partition_of_fp32_groups)):
            partition_id = dist.get_rank(group=self.real_dp_process_group[i])
            merged_partitions = [
                sd[SINGLE_PARTITION_OF_FP32_GROUPS][i] for sd in all_state_dict
            ]
            if self.is_moe_group(self.optimizer.param_groups[i]):
                ranks = self.get_ep_ranks(
                    group_name=self.optimizer.param_groups[i]['name'])
                merged_partitions = [merged_partitions[i] for i in ranks]
            flat_merged_partitions = self.flatten_dense_tensors_aligned(
                merged_partitions,
                self.nccl_start_alignment_factor *
                dist.get_world_size(group=self.real_dp_process_group[i]))
            dp_partitions = self.get_data_parallel_partitions(flat_merged_partitions, i)
            merged_single_partition_of_fp32_groups.append(dp_partitions[partition_id])

        for current, saved in zip(self.single_partition_of_fp32_groups, merged_single_partition_of_fp32_groups):
            current.data.copy_(saved.data)

    # Restore base optimizer fp32 weights from ZeRO fp16 or bfloat16 weights
    def _restore_from_bit16_weights(self):
        for group_id, (bit16_partitions, fp32_partition) in enumerate(zip(self.parallel_partitioned_bit16_groups, self.single_partition_of_fp32_groups)):
            partition_id = dist.get_rank(group=self.real_dp_process_group[group_id])
            fp32_partition.data.copy_(bit16_partitions[partition_id].data)

    # Refresh the fp32 master params from the fp16 or bfloat16 copies.
    def refresh_fp32_params(self):
        self._restore_from_bit16_weights()

    # Extract optimizer state for current partition from merged states of all partitions
    def _partition_base_optimizer_state(self, state_key, all_partition_states, group_id):
        partition_id = dist.get_rank(group=self.real_dp_process_group[group_id])
        alignment = dist.get_world_size(group=self.real_dp_process_group[group_id])
        if torch.is_tensor(all_partition_states[0]):
            flat_merged_partitions = self.flatten_dense_tensors_aligned(
                all_partition_states,
                alignment)
            dp_partitions = self.get_data_parallel_partitions(flat_merged_partitions,
                                                              group_id)
            return dp_partitions[partition_id]
        else:
            # Assume non-tensor states are not partitioned and equal across ranks, so return first one
            return all_partition_states[0]

    def _restore_base_optimizer_state(self, base_optimizer_group_states):
        if type(base_optimizer_group_states) == dict:
            base_optimizer_group_states = base_optimizer_group_states['state']
        for i, group in enumerate(self.optimizer.param_groups):
            p = group['params'][0]
            for key, saved in base_optimizer_group_states[i].items():
                if torch.is_tensor(self.optimizer.state[p][key]):
                    dst_tensor = self.optimizer.state[p][key]
                    src_tensor = _get_padded_tensor(saved, dst_tensor.numel())
                    self.optimizer.state[p][key].data.copy_(src_tensor.data)
                else:
                    self.optimizer.state[p][key] = saved

    def get_ep_ranks(self, rank=0, group_name=None):
        from deepspeed.utils import groups
        expert_parallel_size_ = groups._get_expert_parallel_world_size(group_name)
        world_size = groups._get_data_parallel_world_size()
        rank = groups._get_expert_parallel_rank(group_name)
        ranks = range(rank, world_size, expert_parallel_size_)
        return list(ranks)

    # Restore base optimizer state from elastic checkpoint by
    # 1) Merging optimizer state from checkpoints of all partitions
    # 2) Extracting optimizer state for current partition from the merged state
    # 3) Using the extracted value to directly update the base optimizer.
    def _restore_elastic_base_optimizer_state(self, all_state_dict):
        base_optimizer_group_states = []
        for i in range(len(self.optimizer.param_groups)):
            partition_states = {}
            all_partition_group_states = [
                sd[BASE_OPTIMIZER_STATE][i] for sd in all_state_dict
            ]

            if self.is_moe_group(self.optimizer.param_groups[i]):
                ranks = self.get_ep_ranks(
                    group_name=self.optimizer.param_groups[i]['name'])
                all_partition_group_states = [
                    all_partition_group_states[i] for i in ranks
                ]

            for key in all_partition_group_states[0].keys():
                all_partition_states = [
                    all_states[key] for all_states in all_partition_group_states
                ]
                partition_states[key] = self._partition_base_optimizer_state(
                    key,
                    all_partition_states,
                    i)
            base_optimizer_group_states.append(partition_states)

        self._restore_base_optimizer_state(base_optimizer_group_states)

    def load_state_dict(self,
                        state_dict_list,
                        load_optimizer_states=True,
                        load_from_fp32_weights=False):
        r"""Loading ZeRO checkpoint

        Arguments:
            state_dict_list: List of all saved ZeRO checkpoints, one for each saved partition.
                Note that the number of saved partitions may differ from number of loading partitions to support
                changing GPU count, specifically DP world size, between saving and loading checkpoints.
            load_optimizer_states: Boolean indicating whether or not to load base optimizer states
            load_from_fp32_weights: Boolean indicating whether to initialize fp32 master weights from fp32
            copies in checkpoints (no precision loss) or from model's fp16 copies (with precision loss).
        """
        """
        Loads a state_dict created by an earlier call to state_dict().
        If ``fp16_optimizer_instance`` was constructed from some ``init_optimizer``,
        whose parameters in turn came from ``model``, it is expected that the user
        will call ``model.load_state_dict()`` before
        ``fp16_optimizer_instance.load_state_dict()`` is called.
        Example::
            model = torch.nn.Linear(D_in, D_out).cuda().half()
            optimizer = torch.optim.SGD(model.parameters(), lr=1e-3)
            optimizer = FP16_Optimizer(optimizer, static_loss_scale = 128.0)
            ...
            checkpoint = torch.load("saved.pth")
            model.load_state_dict(checkpoint['model'])
            optimizer.load_state_dict(checkpoint['optimizer'])
        """

        # I think it should actually be ok to reload the optimizer before the model.
        dp_rank = dist.get_rank(group=self.dp_process_group)
        current_rank_sd = state_dict_list[dp_rank]
        self.loss_scaler = current_rank_sd.get('loss_scaler', self.loss_scaler)
        self.dynamic_loss_scale = current_rank_sd.get('dynamic_loss_scale',
                                                      self.dynamic_loss_scale)
        self.overflow = current_rank_sd.get('overflow', self.overflow)
        self.clip_grad = current_rank_sd.get(CLIP_GRAD, self.clip_grad)

        ckpt_version = current_rank_sd.get(DS_VERSION, False)
        assert ckpt_version, f"Empty ds_version in checkpoint, not clear how to proceed"
        ckpt_version = pkg_version.parse(ckpt_version)

        # zero stage 1 mode
        if not self.partition_gradients:
            required_version = pkg_version.parse("0.3.17")
            error_str = f"ZeRO stage 1 changed in {required_version} and is not backwards compatible " \
                "with older stage 1 checkpoints. If you'd like to load an old ZeRO-1 checkpoint " \
                "please use an older version of DeepSpeed (<= 0.5.8) and set 'legacy_stage1': true in your zero config json."
            assert required_version <= ckpt_version, f"Old version: {ckpt_version} {error_str}"

        ckpt_is_rigid = isinstance(current_rank_sd[BASE_OPTIMIZER_STATE], dict)

        if load_optimizer_states:
            if ckpt_is_rigid:
                # loading rigid ckpt into either rigid or elastic exec
                self.optimizer.load_state_dict(current_rank_sd[BASE_OPTIMIZER_STATE])
            else:
                if self.elastic_checkpoint:
                    # loading elastic into elastic exec
                    self._restore_elastic_base_optimizer_state(state_dict_list)
                else:
                    # loading an elastic checkpoint into rigid exec
                    self._restore_base_optimizer_state(
                        current_rank_sd[BASE_OPTIMIZER_STATE])

        # At this point, the optimizer's references to the model's fp32 parameters are up to date.
        # The optimizer's hyperparameters and internal buffers are also up to date.
        # However, the fp32 master copies of the model's fp16 params stored by the optimizer are still
        # out of date.  There are two options.
        # 1:  Refresh the master params from the model's fp16 params.
        # This requires less storage but incurs precision loss.
        # 2:  Save and restore the fp32 master copies separately.
        # We choose option 1 if changing DP degree and option 2 otherwise.
        #
        # Pytorch Optimizer.load_state_dict casts saved buffers (e.g. momentum) to the type and device
        # of their associated parameters, because it's possible those buffers might not exist yet in
        # the current optimizer instance.  In our case, as long as the current FP16_Optimizer has been
        # constructed in the same way as the one whose state_dict we are loading, the same master params
        # are guaranteed to exist, so we can just copy_() from the saved master params.

        if load_from_fp32_weights:
            # option 2 from above
            if self.elastic_checkpoint and not ckpt_is_rigid:
                self._restore_from_elastic_fp32_weights(state_dict_list)
            else:
                # For non-elastic checkpoint, simply copying from saved weights of current rank is sufficient.
                for current, saved in zip(self.single_partition_of_fp32_groups, current_rank_sd[SINGLE_PARTITION_OF_FP32_GROUPS]):
                    src_tensor = _get_padded_tensor(saved, current.numel())
                    current.data.copy_(src_tensor.data)
        else:
            # option 1 from above
            self._restore_from_bit16_weights()


def _handle_overflow(cpu_sum, x, i):
    import math
    rank = dist.get_rank()
    if rank == 0:
        t_i = -1
        for v_i, v in enumerate(x.data.contiguous().view(-1)):
            if not math.isfinite(float(v)):
                t_i = v_i
                break
        logger.info(
            f"rank {rank} detected overflow {cpu_sum} in tensor {i}:{t_i} shape {x.shape}"
        )


def estimate_zero2_model_states_mem_needs(total_params,
                                          num_gpus_per_node=1,
                                          num_nodes=1,
                                          cpu_offload=True,
                                          additional_buffer_factor=1.5):

    total_gpus = num_nodes * num_gpus_per_node

    if cpu_offload:
        gpu_mem = 2 * total_params
        cpu_mem = total_params * max(4 * total_gpus, 16) * additional_buffer_factor
    else:
        gpu_mem = 4 * total_params + int(16 * total_params / total_gpus)
        cpu_mem = total_params * 4 * num_gpus_per_node * additional_buffer_factor

    return int(cpu_mem), int(gpu_mem)


def model_to_params(model):
    # shared params calculated only once
    total_params = sum(
        dict((p.data_ptr(),
              p.numel()) for p in model.parameters()).values())
    return total_params


def estimate_zero2_model_states_mem_needs_all_live(model,
                                                   num_gpus_per_node=1,
                                                   num_nodes=1,
                                                   additional_buffer_factor=1.5):
    """
    Print out estimates on memory usage requirements for ZeRO 2 params, optim states and gradients
    for a given ``model`` and hardware setup.

    If you have an actual model object, use this function and everything will be derived
    automatically.

    If it's a hypothetical model, use ``estimate_zero2_model_states_mem_needs_all_cold`` where you have to pass
    the ``total_params`` explicitly.

    Args:
        - ``model``: ``nn.Module`` object
        - ``num_gpus_per_node``: how many gpus per node (defaults to 1)
        - ``num_nodes``: how many nodes (defaults to 1),
        - ``additional_buffer_factor``: estimation factor (defaults to 1.5):

    """

    total_params = model_to_params(model)

    estimate_zero2_model_states_mem_needs_all_cold(
        total_params=total_params,
        num_gpus_per_node=num_gpus_per_node,
        num_nodes=num_nodes,
        additional_buffer_factor=additional_buffer_factor)


def estimate_zero2_model_states_mem_needs_all_cold(total_params,
                                                   num_gpus_per_node=1,
                                                   num_nodes=1,
                                                   additional_buffer_factor=1.5):
    """
    Print out estimates on memory usage requirements for ZeRO 2 params, optim states and gradients
    for a given ``model`` and hardware setup.

    If it's a hypothetical model, use this function where you have to pass
    the ``total_params`` and ``largest_layer_params`` explicitly.

    If you have an actual model object, use ``estimate_zero2_model_states_mem_needs_all_live`` and everything
    will be derived automatically.

    Args:
        - ``total_params``: total  model params
        - ``num_gpus_per_node``: how many gpus per node (defaults to 1)
        - ``num_nodes``: how many nodes (defaults to 1),
        - ``additional_buffer_factor``: estimation factor (defaults to 1.5):

    """
    def format_options(cpu_offload):
        enabled = []
        device = f'{OFFLOAD_CPU_DEVICE:4}' if cpu_offload else "none"
        enabled.append(f"{OFFLOAD_OPTIMIZER}={device}")
        return ", ".join(enabled)

    nodes_str = "nodes" if num_nodes > 1 else "node"
    gpus_str = "GPUs" if num_gpus_per_node > 1 else "GPU"
    print(
        "Estimated memory needed for params, optim states and gradients for a:\n"
        f"HW: Setup with {num_nodes} {nodes_str}, {num_gpus_per_node} {gpus_str} per node.\n"
        f"SW: Model with {int(total_params/1e6)}M total params.")
    print("  per CPU  |  per GPU |   Options")
    for cpu_offload in [True, False]:
        cpu_mem, gpu_mem = estimate_zero2_model_states_mem_needs(
            total_params=total_params,
            num_gpus_per_node=num_gpus_per_node,
            num_nodes=num_nodes,
            cpu_offload=cpu_offload,
            additional_buffer_factor=additional_buffer_factor
        )

        options_str = format_options(cpu_offload=cpu_offload)
        print(f" {cpu_mem/2**30:7.2f}GB | {gpu_mem/2**30:6.2f}GB | {options_str}")<|MERGE_RESOLUTION|>--- conflicted
+++ resolved
@@ -520,11 +520,7 @@
         if self.partition_gradients:
             assert self.contiguous_gradients, "Contiguous Gradients in ZeRO Stage 2 must be set to True for MoE. Other code paths are not tested with MoE"
         # NOTE: To run ZeRO stage 1 with MoE, we need to set self.contiguous_gradients to True or ignore the assertion
-<<<<<<< HEAD
-        if not self.partition_gradients:
-=======
         if not self.partition_gradients and not self.contiguous_gradients:
->>>>>>> 25b2fc29
             logger.warn(
                 "ZeRO Stage 1 has not been thoroughly tested with MoE. This configuration is still experimental."
             )
@@ -1157,12 +1153,7 @@
         total_norm_cuda = torch.cuda.FloatTensor([float(total_norm)])
         dist.all_reduce(total_norm_cuda,
                         op=dist.ReduceOp.SUM,
-<<<<<<< HEAD
-                        group=self.dp_process_group,
-                        log_name='complete_grad_norm_calculation_for_cpu_offload')
-=======
                         group=self.dp_process_group)
->>>>>>> 25b2fc29
 
         self._model_parallel_all_reduce(tensor=total_norm_cuda, op=dist.ReduceOp.SUM)
 
@@ -1369,14 +1360,7 @@
                             log_name='allreduce_bucket')
         else:
             global_rank = dist.get_global_rank(self.dp_process_group, rank)
-<<<<<<< HEAD
-            dist.reduce(tensor_to_allreduce,
-                        global_rank,
-                        group=self.dp_process_group,
-                        log_name='reduce_bucket')
-=======
             dist.reduce(tensor_to_allreduce, global_rank, group=self.dp_process_group)
->>>>>>> 25b2fc29
 
         if communication_data_type != tensor.dtype and tensor is not tensor_to_allreduce:
             if rank is None or rank == dist.get_rank(group=self.dp_process_group):
@@ -1516,14 +1500,7 @@
         if self.model_parallel_group is None:
             pass
         else:
-<<<<<<< HEAD
-            dist.all_reduce(tensor=tensor,
-                            op=op,
-                            group=self.model_parallel_group,
-                            log_name='_model_parallel_all_reduce')
-=======
             dist.all_reduce(tensor=tensor, op=op, group=self.model_parallel_group)
->>>>>>> 25b2fc29
 
     def get_grad_norm_direct(self, gradients, params, norm_type=2):
         """Clips gradient norm of an iterable of parameters.
@@ -1875,12 +1852,7 @@
             Since expert parallel process are a subset of data parallel process'''
             dist.all_reduce(overflow_gpu,
                             op=dist.ReduceOp.MAX,
-<<<<<<< HEAD
-                            group=self.dp_process_group,
-                            log_name='all_reduce_has_overflow')
-=======
                             group=self.dp_process_group)
->>>>>>> 25b2fc29
 
         else:
             params = []
