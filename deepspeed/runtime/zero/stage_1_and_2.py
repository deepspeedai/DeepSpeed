--- conflicted
+++ resolved
@@ -16,13 +16,8 @@
                                      align_dense_tensors,
                                      all_gather_dp_groups)
 
-<<<<<<< HEAD
 from deepspeed.runtime.zero.config import ZeroStageEnum
 from deepspeed.runtime.zero.offload_config import OffloadDeviceEnum
-=======
-from deepspeed.runtime.zero.constants import ZERO_OPTIMIZATION_GRADIENTS, ZERO_OPTIMIZATION_OPTIMIZER_STATES
-from deepspeed.runtime.zero.offload_constants import OFFLOAD_CPU_DEVICE, OFFLOAD_OPTIMIZER
->>>>>>> 0e49b197
 from deepspeed.ops.adam import DeepSpeedCPUAdam
 from deepspeed.ops.op_builder import UtilsBuilder
 from deepspeed.utils import logger
@@ -2052,13 +2047,8 @@
             self.single_partition_of_fp32_groups)
         state_dict[SINGLE_PARTITION_OF_FP32_GROUPS] = fp32_groups_without_padding
 
-<<<<<<< HEAD
-        state_dict[ZERO_STAGE] = ZeroStageEnum.gradients
-=======
-        state_dict[
-            ZERO_STAGE] = ZERO_OPTIMIZATION_GRADIENTS if self.partition_gradients else ZERO_OPTIMIZATION_OPTIMIZER_STATES
+        state_dict[ZERO_STAGE] = ZeroStageEnum.gradients if self.partition_gradients else ZeroStageEnum.optimizer_states
         state_dict[GROUP_PADDINGS] = self.groups_padding
->>>>>>> 0e49b197
         state_dict[PARTITION_COUNT] = self.partition_count
 
         state_dict[DS_VERSION] = version
