--- conflicted
+++ resolved
@@ -1712,7 +1712,6 @@
             self.stop_timers(timer_names)
             return
 
-<<<<<<< HEAD
         # separate norm calculation from gradient upscaling+optimizer
         see_memory_usage('Before norm calculation')
 
@@ -1729,25 +1728,7 @@
                 partition_id = dist.get_rank(group=self.real_dp_process_group[i])
                 # Step 1:- upscale
                 # free gradients for all the parameters that are not updated by this process
-=======
-        self.start_timers([OPTIMIZER_GRADIENTS])
-        norm_groups = []
-        single_partition_grad_groups = []
-        # skip = False
-        for i, group in enumerate(self.bit16_groups):
-            partition_id = dist.get_rank(group=self.real_dp_process_group[i])
-            if self.cpu_offload:
-                norm_groups.append(
-                    self.complete_grad_norm_calculation_for_cpu_offload(
-                        self.params_in_partition[i]))
-                single_grad_partition = self.single_partition_of_fp32_groups[i].grad
-            else:
-                norm_groups.append(
-                    self.get_grad_norm_direct(self.averaged_gradients[i],
-                                              self.params_in_partition[i]))
-
-                # free gradients for all the parameters that are not updated by this process(ZeRO stage2)
->>>>>>> 3540ce74
+
                 self.free_grad_in_param_list(self.params_not_in_partition[i])
                 # create a flat gradients for parameters updated by this process
                 # If we are last partition, ensure we have same size grads and partition size, if not pad with zero tensors
@@ -1766,12 +1747,9 @@
                         single_grad_partition.numel(), self.partition_size[i], i, partition_id)
 
                 self.single_partition_of_fp32_groups[i].grad = single_grad_partition
-<<<<<<< HEAD
-                # release all the gradient since we have already created a necessary copy in dp_grad_partition
-                #see_memory_usage('After Flatenning average gradients', force=True)
-=======
+
                 # release all the gradient since we have already created a necessary copy in dp_grad_partition(ZeRO stage2)
->>>>>>> 3540ce74
+
                 self.free_grad_in_param_list(self.params_in_partition[i])
                 self.averaged_gradients[i] = None
                 #see_memory_usage('After deleting fp16 gradients', force=True)
@@ -1818,29 +1796,9 @@
                 self.optimizer.step(fp16_param_groups=bit16_param_groups)
             else:
                 self.optimizer.step()
-<<<<<<< HEAD
                 for group_no, (bit16_partitions, fp32_partition) in enumerate(zip(self.parallel_partitioned_bit16_groups, self.single_partition_of_fp32_groups)):
                     partition_id = dist.get_rank(group=self.real_dp_process_group[group_no])
                     bit16_partitions[partition_id].data.copy_(fp32_partition.data)
-=======
-                # after step(), single_partition_of_fp32_groups has the local optimizer's own partition of updated params
-                for bit16_partitions, fp32_partition in zip(self.parallel_partitioned_bit16_groups, self.single_partition_of_fp32_groups):
-                    bit16_partitions[partition_id].data.copy_(fp32_partition.data)
-        else:
-            self.optimizer.step()
-
-            # get rid of the fp32 gradients. Not needed anymore
-            if not self.cpu_offload:
-                for group in self.single_partition_of_fp32_groups:
-                    group.grad = None  # in step
-
-            for group_id, (bit16_partitions, fp32_partition) in enumerate(zip(self.parallel_partitioned_bit16_groups, self.single_partition_of_fp32_groups)):
-                partition_id = dist.get_rank(group=self.real_dp_process_group[group_id])
-                bit16_partitions[partition_id].data.copy_(fp32_partition.data)
-
-        self.stop_timers([OPTIMIZER_STEP])
->>>>>>> 3540ce74
-
         # Stash unscaled gradient norm
         if self.cpu_offload:
             self.reset_cpu_buffers()
