'''
Copyright 2019 The Microsoft DeepSpeed Team
'''

import torch
import os
from deepspeed import comm as dist
<<<<<<< HEAD
try:
    from torch._six import inf
except ImportError:
    from torch import inf
=======
>>>>>>> 3798e605
from packaging import version as pkg_version
from collections import OrderedDict

from deepspeed.runtime import ZeROOptimizer
from deepspeed.runtime.fp16.loss_scaler import CreateLossScaler
from deepspeed.runtime.utils import (bwc_tensor_model_parallel_rank,
                                     get_global_norm,
                                     empty_cache,
                                     see_memory_usage,
                                     inf,
                                     is_model_parallel_parameter,
                                     align_dense_tensors,
                                     all_gather_dp_groups)

from deepspeed.runtime.zero.config import ZeroStageEnum
from deepspeed.runtime.zero.offload_config import OffloadDeviceEnum
from deepspeed.ops.adam import DeepSpeedCPUAdam
from deepspeed.utils import logger
from deepspeed.moe.utils import is_moe_param
from deepspeed.git_version_info import version

from deepspeed.runtime.constants import PIPE_REPLICATED
from deepspeed.accelerator import get_accelerator
from deepspeed.ops.op_builder import UtilsBuilder

from deepspeed.checkpoint.constants import (DS_VERSION,
                                            GROUP_PADDINGS,
                                            PARTITION_COUNT,
                                            SINGLE_PARTITION_OF_FP32_GROUPS,
                                            BASE_OPTIMIZER_STATE,
                                            CLIP_GRAD,
                                            ZERO_STAGE,
                                            PARAM_SLICE_MAPPINGS)
from deepspeed.utils import link_hp_params
from deepspeed.checkpoint import enable_universal_checkpoint

# Toggle this to true to enable correctness test
# with gradient partitioning and without
pg_correctness_test = False


def input(msg):
    return


def split_half_float_double(tensors):
    device_type = get_accelerator().device_name()
    dtypes = [
        "torch.{}.HalfTensor".format(device_type),
        "torch.{}.FloatTensor".format(device_type),
        "torch.{}.DoubleTensor".format(device_type),
        "torch.{}.BFloat16Tensor".format(device_type)
    ]
    buckets = []
    for i, dtype in enumerate(dtypes):
        bucket = [t for t in tensors if t.type() == dtype]
        if bucket:
            buckets.append(bucket)
    return buckets


def isclose(a, b, rtol=1e-09, atol=0.0):
    return abs(a - b) <= max(rtol * max(abs(a), abs(b)), atol)


def lcm(x, y):
    from fractions import gcd  # or can import gcd from `math` in Python 3
    return x * y // gcd(x, y)


def get_alignment_padding(tensor_list, alignment):
    num_elements = sum([tensor.numel() for tensor in tensor_list])
    remainder = num_elements % alignment
    return (alignment - remainder) if remainder else remainder


def move_to_cpu(tensor_list):
    for tensor in tensor_list:
        tensor.data = tensor.data.cpu()


def print_rank_msg(msg):
    print(f"rank {dist.get_rank()} - {msg}")


def _get_padded_tensor(src_tensor, size):
    if src_tensor.numel() >= size:
        return src_tensor
    padded_tensor = torch.zeros(size, dtype=src_tensor.dtype, device=src_tensor.device)
    slice_tensor = torch.narrow(padded_tensor, 0, 0, src_tensor.numel())
    slice_tensor.data.copy_(src_tensor.data)
    return padded_tensor


class DeepSpeedZeroOptimizer(ZeROOptimizer):
    """
    DeepSpeedZeroOptimizer designed to reduce the memory footprint
    required for training large deep learning models.

    For more details please see ZeRO: Memory Optimization Towards Training A Trillion Parameter Models
    https://arxiv.org/abs/1910.02054

    For usage examples, refer to TODO: DeepSpeed Tutorial

    """
    def __init__(self,
                 init_optimizer,
                 param_names,
                 timers,
                 static_loss_scale=1.0,
                 dynamic_loss_scale=False,
                 dynamic_loss_args=None,
                 verbose=True,
                 contiguous_gradients=True,
                 reduce_bucket_size=500000000,
                 allgather_bucket_size=5000000000,
                 dp_process_group=None,
                 expert_parallel_group=None,
                 expert_data_parallel_group=None,
                 reduce_scatter=True,
                 overlap_comm=False,
                 cpu_offload=False,
                 mpu=None,
                 clip_grad=0.0,
                 communication_data_type=torch.float16,
                 postscale_gradients=True,
                 gradient_predivide_factor=1.0,
                 gradient_accumulation_steps=1,
                 ignore_unused_parameters=True,
                 partition_grads=True,
                 round_robin_gradients=False,
                 has_moe_layers=False,
                 fp16_master_weights_and_gradients=False,
                 elastic_checkpoint=False):

        if dist.get_rank() == 0:
            logger.info(f"Reduce bucket size {reduce_bucket_size}")
            logger.info(f"Allgather bucket size {allgather_bucket_size}")
            logger.info(f"CPU Offload: {cpu_offload}")
            logger.info(f'Round robin gradient partitioning: {round_robin_gradients}')
        # The fused optimizer does all the work. We need this layer for two reason:
        # 1. maintain same user API from apex.fp16_utils
        # 2. keep common stuff here in case we need to add ne552w fused optimizer later

        self.elastic_checkpoint = elastic_checkpoint
        self.param_names = param_names
        self.mpu = mpu
        # differences from apex.fp16_utils:
        # - assume all model params in fp16
        # - assume all params requires grad
        # - flat by groups, not keeping state. TODO: remove state explicitly?
        # - master grad and unflat master weight never exist. TODO: a way to save out unflat master?
        if not get_accelerator().is_available():
            raise SystemError("Cannot use fp16 without accelerator.")
        self.optimizer = init_optimizer

        # Load pre-built or JIT compile (un)flatten ops
        util_ops = UtilsBuilder().load()
        self.flatten = util_ops.flatten
        self.unflatten = util_ops.unflatten

        # ZeRO stage 1 (False) or 2 (True)
        self.partition_gradients = partition_grads

        self.timers = timers

        self.reduce_scatter = reduce_scatter

        self.overlap_comm = overlap_comm

        self.cpu_offload = cpu_offload

        self.deepspeed_adam_offload = cpu_offload

        self.device = get_accelerator().current_device_name(
        ) if not self.cpu_offload else 'cpu'

        self.dp_process_group = dp_process_group

        #expert parallel group
        self.ep_process_group = expert_parallel_group

        #data parallel group for experts
        self.expert_dp_process_group = expert_data_parallel_group

        #data parallel size for non-experts
        dp_size = dist.get_world_size(group=self.dp_process_group)

        #For MoE models this maybe different for different param group
        #It will be modified during MoE setup later in the init
        self.real_dp_process_group = [
            dp_process_group for i in range(len(self.optimizer.param_groups))
        ]
        self.partition_count = [dp_size for i in range(len(self.optimizer.param_groups))]

        self.is_gradient_accumulation_boundary = True

        # CPU-Offload requires contiguous gradients
        self.contiguous_gradients = contiguous_gradients or cpu_offload

        self.has_moe_layers = has_moe_layers
        if self.has_moe_layers:
            self._configure_moe_settings()
        self._global_grad_norm = 0.

        if mpu is None:
            self.model_parallel_group = None
            self.model_parallel_world_size = 1
            self.model_parallel_rank = 0
        else:
            self.model_parallel_group = mpu.get_model_parallel_group()
            self.model_parallel_world_size = mpu.get_model_parallel_world_size()
            self.model_parallel_rank = bwc_tensor_model_parallel_rank(mpu)

        self.overflow = False
        self.clip_grad = clip_grad
        self.communication_data_type = communication_data_type
        self.gradient_predivide_factor = gradient_predivide_factor
        self.postscale_gradients = postscale_gradients
        self.gradient_accumulation_steps = gradient_accumulation_steps
        self.micro_step_id = 0
        self.ignore_unused_parameters = ignore_unused_parameters
        self.round_robin_gradients = round_robin_gradients

        self.extra_large_param_to_reduce = None
        self.fp16_master_weights_and_gradients = fp16_master_weights_and_gradients

        if self.fp16_master_weights_and_gradients:
            assert self.cpu_offload and type(self.optimizer) in [DeepSpeedCPUAdam], f"fp16_master_and_gradients requires optimizer to support keeping fp16 master and gradients while keeping the optimizer states in fp32. Currently only supported using ZeRO-Offload with DeepSpeedCPUAdam. But current setting is ZeRO-Offload:{self.cpu_offload} and optimizer type {type(self.optimizer)}. Either disable fp16_master_weights_and_gradients or enable ZeRO-2 Offload with DeepSpeedCPUAdam"

        if self.reduce_scatter:
            assert self.communication_data_type in (torch.float16, torch.bfloat16), f"ZeRO-2 supports only float16 or bfloat16 communication_data_type with reduce scatter enabled. Got: '{self.communication_data_type}'"
            assert self.gradient_predivide_factor == 1.0, "gradient_predivide_factor != 1.0 is not yet supported with ZeRO-2 with reduce scatter enabled"
            assert self.postscale_gradients, "pre-scale gradients is not yet supported with ZeRO-2 with reduce scatter enabled"

        # param flattened by groups
        self.bit16_groups = []
        self.bit16_groups_flat = []

        # param partitioned by data parallel degree
        # this will contain a list of equal sized tensors
        # each of which will be updated by a different process
        self.parallel_partitioned_bit16_groups = []

        # a single 32-bit partition of the parallel partitioned parameters
        # that this process will update
        self.single_partition_of_fp32_groups = []

        # param partition info

        # These are the parameters in each group that will not be updated by this process directly
        self.params_not_in_partition = []

        # These are the parameters that will be updated by this process directly
        self.params_in_partition = []

        # Offset from the first parameter in the the self.params_in_partition
        # the parameter boundaries may not align with partition boundaries
        # so we need to keep track of the offset
        self.first_offset = []

        # number of elements per partition in each group
        self.partition_size = []

        # align nccl all-gather send buffers to 4-byte boundary
        self.nccl_start_alignment_factor = 2  # 4-byte alignment/sizeof(fp16) = 2

        assert (allgather_bucket_size % self.nccl_start_alignment_factor == 0), f"allgather_bucket_size must be a multiple of nccl_start_alignment_factor, {self.nccl_start_alignment_factor} "

        self.all_reduce_print = False
        self.dtype = self.optimizer.param_groups[0]['params'][0].dtype

        self.round_robin_bit16_groups = []
        self.round_robin_bit16_indices = []

        # Use different parallel to do all_to_all_reduce related things
        # padding on each partition for alignment purposes
        self.groups_padding = []
        # loop to deal with groups
        for i, param_group in enumerate(self.optimizer.param_groups):
            partition_id = dist.get_rank(group=self.real_dp_process_group[i])

            # push this group to list before modify
            # TODO: Explore simplification that avoids the extra book-keeping by pushing the reordered group
            trainable_parameters = [
                param for param in param_group['params'] if param.requires_grad
            ]
            self.bit16_groups.append(trainable_parameters)

            # not sure why apex was cloning the weights before flattening
            # removing cloning here

            see_memory_usage(f"Before moving param group {i} to CPU")
            # move all the parameters to cpu to free up GPU space for creating flat buffer
            move_to_cpu(self.bit16_groups[i])
            empty_cache()
            see_memory_usage(f"After moving param group {i} to CPU", force=False)

            # Reorder group parameters for load balancing of gradient partitioning during backward among ranks.
            # This ensures that gradients are reduced in a fashion such that ownership round robins among the ranks.
            # For example, rather than 3 gradients (g_n+2, g_n+1, g_n) that are reduced consecutively belonging
            # to the same rank, instead they will belong to 3 ranks (r_m+2, r_m+1, r_m).
            if self.round_robin_gradients:
                round_robin_tensors, round_robin_indices = self._round_robin_reorder(
                    self.bit16_groups[i],
                    dist.get_world_size(group=self.real_dp_process_group[i])
                )
            else:
                round_robin_tensors = self.bit16_groups[i]
                round_robin_indices = list(range(len(self.bit16_groups[i])))

            self.round_robin_bit16_groups.append(round_robin_tensors)
            self.round_robin_bit16_indices.append(round_robin_indices)

            # create flat buffer in CPU and move to GPU
            self.bit16_groups_flat.append(
                self.flatten_dense_tensors_aligned(
                    self.round_robin_bit16_groups[i],
                    self.nccl_start_alignment_factor *
                    dist.get_world_size(group=self.real_dp_process_group[i])).to(
                        get_accelerator().current_device_name()))
            see_memory_usage(f"After flattening and moving param group {i} to GPU",
                             force=False)

            # Record padding required for alignment
            if partition_id == dist.get_world_size(
                    group=self.real_dp_process_group[i]) - 1:
                padding = self.bit16_groups_flat[i].numel() - sum(
                    [t.numel() for t in self.round_robin_bit16_groups[i]])
            else:
                padding = 0
            self.groups_padding.append(padding)

            if dist.get_rank(group=self.real_dp_process_group[i]) == 0:
                see_memory_usage(
                    f"After Flattening and after emptying param group {i} cache",
                    force=False)

            # set model bit16 weight to slices of flattened buffer
            self._update_model_bit16_weights(i)

            # divide the flat weights into near equal partition equal to the data parallel degree
            # each process will compute on a different part of the partition
            data_parallel_partitions = self.get_data_parallel_partitions(
                self.bit16_groups_flat[i],
                i)
            self.parallel_partitioned_bit16_groups.append(data_parallel_partitions)

            # verify that data partition start locations are 4-byte aligned
            for partitioned_data in data_parallel_partitions:
                assert (partitioned_data.data_ptr() %
                        (2 * self.nccl_start_alignment_factor) == 0)

            # A partition of the fp32 master weights that will be updated by this process.
            # Note that the params in single_partition_of_fp32_groups is cloned and detached
            # from the origin params of the model.
            if not fp16_master_weights_and_gradients:
                self.single_partition_of_fp32_groups.append(
                    self.parallel_partitioned_bit16_groups[i][partition_id].to(
                        self.device).clone().float().detach())
            else:
                self.single_partition_of_fp32_groups.append(
                    self.parallel_partitioned_bit16_groups[i][partition_id].to(
                        self.device).clone().half().detach())

            # Set local optimizer to have flat params of its own partition.
            # After this, the local optimizer will only contain its own partition of params.
            # In that case, the local optimizer only saves the states(momentum, variance, etc.) related to its partition's params(zero stage1).
            self.single_partition_of_fp32_groups[
                i].requires_grad = True  # keep this in case internal optimizer uses it
            param_group['params'] = [self.single_partition_of_fp32_groups[i]]

            partition_size = len(self.bit16_groups_flat[i]) / dist.get_world_size(
                group=self.real_dp_process_group[i])
            params_in_partition, params_not_in_partition, first_offset = self.get_partition_info(
                self.round_robin_bit16_groups[i],
                partition_size,
                partition_id)

            self.partition_size.append(partition_size)
            self.params_in_partition.append(params_in_partition)
            self.params_not_in_partition.append(params_not_in_partition)
            self.first_offset.append(first_offset)

        for rank in range(dist.get_world_size()):
            if dist.get_rank() == rank:
                print(
                    f"Rank: {rank} partition count {self.partition_count} and sizes{[(p.numel(), self.is_moe_param_group[i] if hasattr(self, 'is_moe_param_group') else False) for i,p in enumerate(self.single_partition_of_fp32_groups)]} "
                )
                dist.barrier()

        self.reduce_bucket_size = int(reduce_bucket_size)
        self.allgather_bucket_size = int(allgather_bucket_size)

        self.reduction_event = get_accelerator().Event(enable_timing=False,
                                                       blocking=False)
        self.reduction_stream = get_accelerator().Stream()
        self.cpu_computation_stream = get_accelerator().Stream()
        self.copy_grad_stream = get_accelerator().Stream()
        self.callback_queued = False

        self.param_dict = {}

        # map between param_id and bool to specify if a param is in this partition
        self.is_param_in_current_partition = {}

        self.grads_in_ipg_bucket = []
        self.params_in_ipg_bucket = []
        self.elements_in_ipg_bucket = 0
        self.params_already_reduced = []
        self._release_ipg_buffers()
        self.previous_reduced_grads = None
        self.ipg_bucket_has_moe_params = False

        # simplified param id
        self.param_id = {}

        #interesting code: unique ids being assigned to individual parameters
        largest_param_numel = 0
        count = 0
        for i, params_group in enumerate(self.bit16_groups):
            for param in params_group:
                unique_id = id(param)
                self.param_id[unique_id] = count
                self.param_dict[count] = param
                self.params_already_reduced.append(False)
                if param.numel() > largest_param_numel:
                    largest_param_numel = param.numel()
                count = count + 1

        for param_group in self.params_in_partition:
            for param in param_group:
                self.is_param_in_current_partition[self.get_param_id(param)] = True

        for param_group in self.params_not_in_partition:
            for param in param_group:
                self.is_param_in_current_partition[self.get_param_id(param)] = False

        if self.cpu_offload:
            self.accumulated_grads_in_cpu = {}
            self.norm_for_param_grads = {}
            self.local_overflow = False
            self.grad_position = {}
            self.temp_grad_buffer_for_cpu_offload = get_accelerator().pin_memory(
                torch.zeros(largest_param_numel,
                            device=self.device,
                            dtype=self.dtype))
            self.temp_grad_buffer_for_gpu_offload = torch.zeros(
                largest_param_numel,
                device=get_accelerator().current_device_name(),
                dtype=self.dtype)
            for i, params_group in enumerate(self.bit16_groups):
                self.get_grad_position(i,
                                       self.params_in_partition[i],
                                       self.first_offset[i],
                                       self.partition_size[i])

        # mapping from parameter to partition that it belongs to
        self.param_to_partition_ids = {}

        # stores if a partition has been reduced in this step
        self.is_partition_reduced = {}

        # number of grads in partition that still need to be computed
        self.remaining_grads_in_partition = {}

        # total number of grads in partition
        self.total_grads_in_partition = {}

        # stores if a grad in a partition has been computed or not
        self.is_grad_computed = {}

        # stores the offset at which a parameter gradient needs to be inserted in a partition
        self.grad_partition_insertion_offset = {}

        # the offset in the gradient at which it must be inserted at the beginning of the partition
        self.grad_start_offset = {}

        # will store the averaged gradients required by this partition
        self.averaged_gradients = {}

        # For cpu_offload, will store the averaged gradients required by this partition
        self.offload_gradient_dict = {}

        # store index of first parameter in each partition
        self.first_param_index_in_partition = {}

        # initializes all data structures for implementing gradient partitioning
        self.initialize_gradient_partitioning_data_structures()

        # resets the data structure value for the next backward propagation
        self.reset_partition_gradient_structures()

        # creates backward hooks for gradient partitioning
        if self.partition_gradients or self.overlap_comm:
            self.create_reduce_and_remove_grad_hooks()

        self.custom_loss_scaler = False
        self.external_loss_scale = None

        # we may have a way of fusing dynamic scale. Do not support for now
        self.loss_scaler = CreateLossScaler(dtype=self.dtype,
                                            static_loss_scale=static_loss_scale,
                                            dynamic_scaling=dynamic_loss_scale,
                                            dynamic_loss_args=dynamic_loss_args)
        self.dynamic_loss_scale = self.loss_scaler.dynamic

        see_memory_usage("Before initializing optimizer states", force=True)
        self.initialize_optimizer_states()
        see_memory_usage("After initializing optimizer states", force=True)

        if dist.get_rank() == 0:
            logger.info(f"optimizer state initialized")

        if dist.get_rank(group=self.dp_process_group) == 0:
            see_memory_usage(f"After initializing ZeRO optimizer", force=True)

        self._link_all_hp_params()
        self._enable_universal_checkpoint()
        self._param_slice_mappings = self._create_param_mapping()

    def _enable_universal_checkpoint(self):
        for lp_param_group in self.bit16_groups:
            enable_universal_checkpoint(param_list=lp_param_group)

    def _create_param_mapping(self):
        param_mapping = []
        for i, _ in enumerate(self.optimizer.param_groups):
            param_mapping_per_group = OrderedDict()
            for lp in self.bit16_groups[i]:
                if lp._hp_mapping is not None:
                    lp_name = self.param_names[lp]
                    param_mapping_per_group[
                        lp_name] = lp._hp_mapping.get_hp_fragment_address()
            param_mapping.append(param_mapping_per_group)

        return param_mapping

    def _link_all_hp_params(self):
        dp_world_size = dist.get_world_size(group=self.dp_process_group)
        if self.cpu_offload:
            self._get_offload_gradient_dict()

        for i, _ in enumerate(self.optimizer.param_groups):
            # Link bit16 and fp32 params in partition
            partition_id = dist.get_rank(group=self.real_dp_process_group[i])
            partition_size = self.bit16_groups_flat[i].numel() // dp_world_size
            flat_hp_partition = self.single_partition_of_fp32_groups[i]
            link_hp_params(
                lp_param_list=self.bit16_groups[i],
                flat_hp_partition=flat_hp_partition,
                gradient_dict=self.averaged_gradients,
                offload_gradient_dict=self.offload_gradient_dict,
                use_offload=self.cpu_offload,
                param_group_index=i,
                partition_start=partition_id * partition_size,
                partition_size=partition_size,
                partition_optimizer_state=self.optimizer.state[flat_hp_partition],
                dp_group=self.real_dp_process_group[i])

    def is_moe_group(self, group):
        return 'moe' in group and group['moe']

    def _configure_moe_settings(self):
        # if we're using ZeRO stage 2, ensure contiguous gradients are used
        if self.partition_gradients:
            assert self.contiguous_gradients, "Contiguous Gradients in ZeRO Stage 2 must be set to True for MoE. Other code paths are not tested with MoE"
        # NOTE: To run ZeRO stage 1 with MoE, we need to set self.contiguous_gradients to True or ignore the assertion
        if not self.partition_gradients and not self.contiguous_gradients:
            logger.warn(
                "ZeRO Stage 1 has not been thoroughly tested with MoE. This configuration is still experimental."
            )
        assert self.reduce_scatter, "Reduce Scatter in ZeRO Stage 2 must be set to True for MoE. Other code paths are not tested with MoE"

        assert any([self.is_moe_group(group) for group in self.optimizer.param_groups]), "The model has moe layers, but None of the param groups are marked as MoE. Create a param group with 'moe' key set to True before creating optimizer"
        self.is_moe_param_group = []
        for i, group in enumerate(self.optimizer.param_groups):
            if self.is_moe_group(group):
                assert all([is_moe_param(param) for param in group['params']]), "All params in MoE group must be MoE params"
                self.real_dp_process_group[i] = self.expert_dp_process_group[
                    group['name']]
                self.partition_count[i] = dist.get_world_size(
                    group=self.expert_dp_process_group[group['name']])
                self.is_moe_param_group.append(True)
            else:
                self.is_moe_param_group.append(False)

        assert self.expert_dp_process_group is not None, "Expert data parallel group should be configured with MoE"
        assert self.ep_process_group is not None, "Expert parallel group should be configured with MoE"

    def _update_model_bit16_weights(self, group_index):
        updated_params = self.unflatten(self.bit16_groups_flat[group_index],
                                        self.round_robin_bit16_groups[group_index])
        for p, q in zip(self.round_robin_bit16_groups[group_index], updated_params):
            p.data = q.data

        # set model fp16 weight to slices of reordered flattened buffer
        for param_index, param in enumerate(self.bit16_groups[group_index]):
            new_index = self.round_robin_bit16_indices[group_index][param_index]
            param.data = self.round_robin_bit16_groups[group_index][new_index].data

    def _round_robin_reorder(self, tensor_list, num_partitions):

        # disable round robin if need to debug something
        # return tensor_list, list(range(len(tensor_list)))

        partition_tensors = {}

        for i, tensor in enumerate(tensor_list):
            j = i % num_partitions
            if not j in partition_tensors:
                partition_tensors[j] = []
            partition_tensors[j].append((i, tensor))

        reordered_tensors = []
        reordered_indices = {}

        for partition_index in partition_tensors.keys():
            for i, (original_index, tensor) in enumerate(partition_tensors[partition_index]):
                reordered_indices[original_index] = len(reordered_tensors)
                reordered_tensors.append(tensor)

        return reordered_tensors, reordered_indices

    def _release_ipg_buffers(self):
        if self.contiguous_gradients:
            self.ipg_buffer = None
            self.grads_in_partition = None
            self.grads_in_partition_offset = 0

    def initialize_optimizer_states(self):

        for i, group in enumerate(self.bit16_groups):
            single_grad_partition = torch.zeros(
                int(self.partition_size[i]),
                dtype=self.single_partition_of_fp32_groups[i].dtype,
                device=self.device)
            self.single_partition_of_fp32_groups[i].grad = get_accelerator().pin_memory(
                single_grad_partition) if self.cpu_offload else single_grad_partition

        self.optimizer.step()

        if not self.cpu_offload:
            for group in self.single_partition_of_fp32_groups:
                group.grad = None  #class init

        return

    #########################################################################
    #################### ZeRO Stage 1 - reduce gradients ####################
    #########################################################################
    def reduce_gradients(self, pipeline_parallel=False):
        world_size = dist.get_world_size(self.dp_process_group)
        my_rank = dist.get_rank(self.dp_process_group)

        # with PP we must create ipg buffer, since backward is handled outside zero
        if pipeline_parallel and self.contiguous_gradients:
            self.ipg_buffer = []
            buf_0 = torch.empty(int(self.reduce_bucket_size),
                                dtype=self.dtype,
                                device=get_accelerator().current_device_name())
            self.ipg_buffer.append(buf_0)
            self.ipg_index = 0

        if not self.overlap_comm:
            for i, group in enumerate(self.bit16_groups):
                for param in group:
                    if param.grad is not None:
                        self.reduce_ready_partitions_and_remove_grads(param, i)
        # reduce any pending grads in either hook/non-hook case
        self.overlapping_partition_gradients_reduce_epilogue()

    #########################################################################
    #########################ZeRO Partition Gradients########################
    #########################################################################

    def get_first_param_index(self, group_id, param_group, partition_id):
        for index, param in enumerate(param_group):
            param_id = self.get_param_id(param)
            if partition_id in self.param_to_partition_ids[group_id][param_id]:
                return index
        return None

    def initialize_gradient_partitioning_data_structures(self):

        for i, param_group in enumerate(self.round_robin_bit16_groups):
            total_partitions = dist.get_world_size(group=self.real_dp_process_group[i])

            self.param_to_partition_ids[i] = {}
            self.is_partition_reduced[i] = {}
            self.total_grads_in_partition[i] = {}
            self.remaining_grads_in_partition[i] = {}
            self.is_grad_computed[i] = {}
            self.grad_partition_insertion_offset[i] = {}
            self.grad_start_offset[i] = {}
            self.first_param_index_in_partition[i] = {}

            for partition_id in range(total_partitions):
                self.is_grad_computed[i][partition_id] = {}
                self.grad_partition_insertion_offset[i][partition_id] = {}
                self.grad_start_offset[i][partition_id] = {}
                self.total_grads_in_partition[i][partition_id] = 0
                self.initialize_gradient_partition(i, param_group, partition_id)
                self.is_partition_reduced[i][partition_id] = False
                self.first_param_index_in_partition[i][
                    partition_id] = self.get_first_param_index(
                        i,
                        param_group,
                        partition_id)

    def independent_gradient_partition_epilogue(self):
        self.report_ipg_memory_usage(f"In ipg_epilogue before reduce_ipg_grads", 0)
        self.reduce_ipg_grads()
        self.report_ipg_memory_usage(f"In ipg_epilogue after reduce_ipg_grads", 0)

        # if dist.get_rank() == 0:
        #    logger.info("Params already reduced %s", self.params_already_reduced)
        for i in range(len(self.params_already_reduced)):
            self.params_already_reduced[i] = False

        if self.overlap_comm:
            get_accelerator().synchronize()
            # It is safe to clear previously reduced grads of other partitions
            self._clear_previous_reduced_grads()

        if self.cpu_offload is False:
            for i, _ in enumerate(self.bit16_groups):

                if not i in self.averaged_gradients or self.averaged_gradients[i] is None:
                    self.averaged_gradients[i] = self.get_flat_partition(
                        self.params_in_partition[i],
                        self.first_offset[i],
                        self.partition_size[i],
                        dtype=self.dtype,
                        device=get_accelerator().current_device_name(),
                        return_tensor_list=True)
                else:
                    avg_new = self.get_flat_partition(
                        self.params_in_partition[i],
                        self.first_offset[i],
                        self.partition_size[i],
                        dtype=self.dtype,
                        device=get_accelerator().current_device_name(),
                        return_tensor_list=True)

                    for accumulated_grad, new_avg_grad in zip(self.averaged_gradients[i], avg_new):
                        accumulated_grad.add_(new_avg_grad)

        self._release_ipg_buffers()

        # No need to keep the gradients anymore.
        # All gradients required by the step
        # are in self.averaged_gradients
        self.zero_grad(set_to_none=True)
        see_memory_usage(f"End ipg_epilogue")

    # resets all partition to no reduced
    # sets remaining grads to the total number of grads in each partition
    # set is grad computed to false for all grads in partition
    def reset_partition_gradient_structures(self):
        for i, _ in enumerate(self.bit16_groups):
            total_partitions = dist.get_world_size(group=self.real_dp_process_group[i])
            for partition_id in range(total_partitions):
                self.is_partition_reduced[i][partition_id] = False
                self.remaining_grads_in_partition[i][
                    partition_id] = self.total_grads_in_partition[i][partition_id]

                for param_id in self.is_grad_computed[i][partition_id]:
                    self.is_grad_computed[i][partition_id][param_id] = False

    def initialize_gradient_partition(self, i, param_group, partition_id):
        def set_key_value_list(dictionary, key, value):
            if key in dictionary:
                dictionary[key].append(value)
            else:
                dictionary[key] = [value]

        def increment_value(dictionary, key):
            if key in dictionary:
                dictionary[key] += 1
            else:
                dictionary[key] = 1

        partition_size = self.partition_size[i]

        start_index = partition_size * partition_id
        end_index = partition_size * (partition_id + 1)

        current_index = 0
        first_offset = 0

        for param in param_group:

            param_size = param.numel()
            param_id = self.get_param_id(param)

            if (current_index >= start_index and current_index < end_index):
                set_key_value_list(self.param_to_partition_ids[i],
                                   param_id,
                                   partition_id)
                increment_value(self.total_grads_in_partition[i], partition_id)

                self.is_grad_computed[i][partition_id][param_id] = False

                self.grad_partition_insertion_offset[i][partition_id][
                    param_id] = current_index - start_index
                self.grad_start_offset[i][partition_id][param_id] = 0

            elif start_index > current_index and start_index < (current_index +
                                                                param_size):
                assert (first_offset == 0), "This can happen either zero or only once as this must be the first tensor in the partition"
                first_offset = start_index - current_index

                set_key_value_list(self.param_to_partition_ids[i],
                                   param_id,
                                   partition_id)
                increment_value(self.total_grads_in_partition[i], partition_id)

                self.is_grad_computed[i][partition_id][param_id] = False

                self.grad_partition_insertion_offset[i][partition_id][param_id] = 0
                self.grad_start_offset[i][partition_id][param_id] = first_offset

            current_index = current_index + param_size

    def overlapping_partition_gradients_reduce_epilogue(self):
        self.independent_gradient_partition_epilogue()

    def create_reduce_and_remove_grad_hooks(self):
        self.grad_accs = []
        for i, param_group in enumerate(self.bit16_groups):
            for param in param_group:
                if param.requires_grad:

                    def wrapper(param, i):
                        param_tmp = param.expand_as(param)
                        grad_acc = param_tmp.grad_fn.next_functions[0][0]

                        def reduce_partition_and_remove_grads(*notneeded):
                            self.reduce_ready_partitions_and_remove_grads(param, i)

                        grad_acc.register_hook(reduce_partition_and_remove_grads)
                        self.grad_accs.append(grad_acc)

                    wrapper(param, i)

    def get_param_id(self, param):
        unique_id = id(param)
        return self.param_id[unique_id]

    def report_ipg_memory_usage(self, tag, param_elems):
        elem_count = self.elements_in_ipg_bucket + param_elems
        percent_of_bucket_size = (100.0 * elem_count) // self.reduce_bucket_size
        see_memory_usage(
            f"{tag}: elems in_bucket {self.elements_in_ipg_bucket} param {param_elems} max_percent {percent_of_bucket_size}"
        )

    # create a flat tensor aligned at the alignment boundary
    def flatten_dense_tensors_aligned(self, tensor_list, alignment):
        return self.flatten(align_dense_tensors(tensor_list, alignment))

    ############### Independent Partition Gradient ########################
    def reduce_independent_p_g_buckets_and_remove_grads(self, param, i):
        if self.elements_in_ipg_bucket + param.numel() > self.reduce_bucket_size:
            self.report_ipg_memory_usage("In ipg_remove_grads before reduce_ipg_grads",
                                         param.numel())
            self.reduce_ipg_grads()
            if self.contiguous_gradients and self.overlap_comm:
                # Swap ipg_index between 0 and 1
                self.ipg_index = 1 - self.ipg_index
            self.report_ipg_memory_usage("In ipg_remove_grads after reduce_ipg_grads",
                                         param.numel())

        param_id = self.get_param_id(param)
        assert self.params_already_reduced[param_id] == False, \
            f"The parameter {param_id} has already been reduced. \
            Gradient computed twice for this partition. \
            Multiple gradient reduction is currently not supported"

        if param.numel() > self.reduce_bucket_size:
            self.extra_large_param_to_reduce = param

        elif self.contiguous_gradients:
            # keeping the gradients contiguous to prevent memory fragmentation, and avoid flattening
            new_grad_tensor = self.ipg_buffer[self.ipg_index].narrow(
                0,
                self.elements_in_ipg_bucket,
                param.numel())
            new_grad_tensor.copy_(param.grad.view(-1))
            param.grad.data = new_grad_tensor.data.view_as(param.grad)

        self.elements_in_ipg_bucket += param.numel()

        assert param.grad is not None, f"rank {dist.get_rank()} - Invalid to reduce Param {param_id} with None gradient"

        self.grads_in_ipg_bucket.append(param.grad)
        self.params_in_ipg_bucket.append((i, param, param_id))

        #make sure the average tensor function knows how to average the gradients
        if is_moe_param(param):
            self.ipg_bucket_has_moe_params = True

        self.report_ipg_memory_usage("End ipg_remove_grads", 0)

    def print_rank_0(self, message):
        if dist.get_rank() == 0:
            logger.info(message)

    def gradient_reduction_w_predivide(self, tensor):

        dp_world_size = dist.get_world_size(group=self.dp_process_group)

        tensor_to_allreduce = tensor

        if self.communication_data_type != tensor.dtype:
            tensor_to_allreduce = tensor.to(self.communication_data_type)

        if self.postscale_gradients:
            if self.gradient_predivide_factor != 1.0:
                tensor_to_allreduce.mul_(1. / self.gradient_predivide_factor)

            dist.all_reduce(tensor_to_allreduce, group=self.dp_process_group)

            if self.gradient_predivide_factor != dp_world_size:
                tensor_to_allreduce.mul_(self.gradient_predivide_factor / dp_world_size)
        else:
            tensor_to_allreduce.div_(dp_world_size)
            dist.all_reduce(tensor_to_allreduce, group=self.dp_process_group)

        if self.communication_data_type != tensor.dtype and tensor is not tensor_to_allreduce:
            tensor.copy_(tensor_to_allreduce)

        return tensor

    def average_tensor(self, tensor):
        if self.overlap_comm:
            stream = self.reduction_stream
            stream.wait_stream(get_accelerator().current_stream())
        else:
            stream = get_accelerator().current_stream()

        with get_accelerator().stream(stream):
            if not self.reduce_scatter:
                self.gradient_reduction_w_predivide(tensor)
                return

            # Accumulate destination ranks and bucket offsets for each gradient slice.
            # Note: potential future optimization, record access pattern of parameters
            # in backward pass and partition gradients w.r.t. access pattern so that our
            # bucket is guaranteed to be contiguous w.r.t. ranks
            rank_and_offsets = []
            real_dp_process_group = []
            curr_size = 0
            prev_id = -1

            process_group = self.dp_process_group
            # count = 0
            for i, param, param_id in self.params_in_ipg_bucket:

                process_group = self.dp_process_group
                #Averages gradients at parameter level if ipg has a moe param
                #Otherwise averaging is done at the entire buffer level at the end of the loop
                # MoE param have different groups
                if self.ipg_bucket_has_moe_params:
                    process_group = self.expert_dp_process_group[
                        param.group_name] if is_moe_param(
                            param) else self.dp_process_group
                    param.grad.data.div_(dist.get_world_size(group=process_group))

                partition_ids = self.param_to_partition_ids[i][param_id]
                assert all([p_id < dist.get_world_size(group=process_group) for p_id in partition_ids]), f"world size {dist.get_world_size(group=process_group)} and p_ids: {partition_ids}"
                partition_size = self.partition_size[i]
                # Get all partition ids + their offsets
                partition_ids_w_offsets = []
                for partition_id in partition_ids:
                    offset = self.grad_start_offset[i][partition_id][param_id]
                    partition_ids_w_offsets.append((partition_id, offset))
                partition_ids_w_offsets.sort(key=lambda t: t[1])

                # Calculate rank and offsets for grad slices
                for idx in range(len(partition_ids_w_offsets)):
                    partition_id, offset = partition_ids_w_offsets[idx]

                    # if dist.get_rank() == 0 and count < 100:
                    #     print(f"Rank {dist.get_rank()} rank offset id {idx} calculated dp size {dist.get_world_size(group=process_group)} real dp size {dist.get_world_size(self.real_dp_process_group[i])} and dst: {partition_id}")
                    # count += 1

                    # Calculate numel for grad slice depending on partition location
                    if idx == len(partition_ids_w_offsets) - 1:
                        # Last partition_id uses its own offset
                        numel = param.numel() - offset
                    else:
                        # Set numel to next partition's offset
                        numel = partition_ids_w_offsets[idx + 1][1] - offset

                    # Merge bucket ranges if they belong to the same rank
                    if partition_id == prev_id:
                        prev_pid, prev_size, prev_numel = rank_and_offsets[-1]
                        rank_and_offsets[-1] = (prev_pid, prev_size, prev_numel + numel)
                    else:
                        rank_and_offsets.append((partition_id, curr_size, numel))
                        real_dp_process_group.append(process_group)
                    curr_size += numel
                    prev_id = partition_id

            if not self.ipg_bucket_has_moe_params:
                tensor.div_(dist.get_world_size(group=self.dp_process_group))

            tensor_to_reduce = tensor
            if self.communication_data_type != tensor.dtype:
                tensor_to_reduce = tensor.to(self.communication_data_type)

            async_handles = []
            for i, (dst, bucket_offset, numel) in enumerate(rank_and_offsets):
                grad_slice = tensor_to_reduce.narrow(0, int(bucket_offset), int(numel))
                # if dist.get_rank() == 0:
                #     print(f"Rank {dist.get_rank()} rank offset id {i} real dp size {dist.get_world_size(group=real_dp_process_group[i])} and dst: {dst}")
                # dist.barrier()
                #dist.barrier()
                dst_rank = dist.get_global_rank(real_dp_process_group[i], dst)
                async_handle = dist.reduce(grad_slice,
                                           dst=dst_rank,
                                           group=real_dp_process_group[i],
                                           async_op=True)
                async_handles.append(async_handle)

            for handle in async_handles:
                handle.wait()

            if self.communication_data_type != tensor.dtype:
                tensor.copy_(tensor_to_reduce)

    ##############################################################################
    ############################# CPU Offload Methods#############################
    ##############################################################################
    def get_grad_position(self, group_id, tensor_list, first_offset, partition_size):
        current_offset = 0

        for i, tensor in enumerate(tensor_list):
            param_id = self.get_param_id(tensor)
            param_start_offset = 0

            num_elements = tensor.numel()

            # we need to offset to get to the right element
            if i == 0 and first_offset > 0:
                tensor_offset = first_offset
                num_elements = num_elements - tensor_offset
                param_start_offset = first_offset

            # we dont need all elements of the tensor
            if num_elements > (partition_size - current_offset):
                num_elements = partition_size - current_offset

            self.grad_position[param_id] = [
                int(group_id),
                int(param_start_offset),
                int(current_offset),
                int(num_elements)
            ]
            current_offset += num_elements

    def update_overflow_tracker_for_param_grad(self, param):
        if param.grad is not None and self._has_inf_or_nan(param.grad.data):
            self.local_overflow = True

    def _get_offload_gradient_dict(self):
        for param_group_index, _ in enumerate(self.optimizer.param_groups):
            self.offload_gradient_dict[param_group_index] = []
            for lp_param in self.params_in_partition[param_group_index]:
                param_id = self.get_param_id(lp_param)
                [_, _, dest_offset, num_elements] = self.grad_position[param_id]
                dest_tensor = self.single_partition_of_fp32_groups[
                    param_group_index].grad.view(-1).narrow(0,
                                                            dest_offset,
                                                            num_elements)
                self.offload_gradient_dict[param_group_index].append(dest_tensor)

    def async_accumulate_grad_in_cpu_via_gpu(self, param):
        param_id = self.get_param_id(param)

        [i, source_offset, dest_offset, num_elements] = self.grad_position[param_id]

        # copy to a preexisiting buffer to avoid memory allocation penalty
        dest_buffer = self.temp_grad_buffer_for_gpu_offload.view(-1).narrow(
            0,
            0,
            param.numel())

        #buffer for storing gradients for this parameter in CPU
        def buffer_to_accumulate_to_in_cpu():
            if not self.fp16_master_weights_and_gradients:
                return get_accelerator().pin_memory(
                    torch.zeros(param.numel(),
                                dtype=param.dtype,
                                device=self.device))
            else:
                return self.single_partition_of_fp32_groups[i].grad.view(-1).narrow(
                    0,
                    dest_offset,
                    num_elements)

        #accumulate gradients into param.grad or parts of it that belongs to this partition
        def accumulate_gradients():
            if not self.fp16_master_weights_and_gradients:
                dest_buffer.copy_(self.accumulated_grads_in_cpu[param_id].view(-1),
                                  non_blocking=True)
                param.grad.data.view(-1).add_(dest_buffer)
            else:
                dest_buffer.narrow(0,
                                   source_offset,
                                   num_elements).copy_(
                                       self.accumulated_grads_in_cpu[param_id].view(-1),
                                       non_blocking=True)
                param.grad.data.view(-1).narrow(
                    0,
                    source_offset,
                    num_elements).add_(dest_buffer.narrow(0,
                                                          source_offset,
                                                          num_elements))

        #move accumulated gradients back to CPU
        def copy_gradients_to_cpu():
            if not self.fp16_master_weights_and_gradients:
                self.accumulated_grads_in_cpu[param_id].data.copy_(
                    param.grad.data.view(-1),
                    non_blocking=True)
            else:
                self.accumulated_grads_in_cpu[param_id].data.copy_(
                    param.grad.data.view(-1).narrow(0,
                                                    source_offset,
                                                    num_elements),
                    non_blocking=True)

        if param_id not in self.accumulated_grads_in_cpu:
            self.accumulated_grads_in_cpu[param_id] = buffer_to_accumulate_to_in_cpu()

        if self.micro_step_id > 0:
            accumulate_gradients()

        # at the boundary we will send 32bit directly
        if not self.is_gradient_accumulation_boundary:
            copy_gradients_to_cpu()

    def set_norm_for_param_grad(self, param):
        param_id = self.get_param_id(param)
        accumulated_grad = self.accumulated_grads_in_cpu[
            param_id] if self.gradient_accumulation_steps > 1 else param.grad

        [i, source_offset, dest_offset, num_elements] = self.grad_position[param_id]

        start = source_offset
        accumulated_grad = accumulated_grad.view(-1).narrow(0, start, num_elements)

        self.norm_for_param_grads[param_id] = accumulated_grad.data.double().norm(2)

    def set_norm_for_param_grad_in_gpu(self, param):
        param_id = self.get_param_id(param)
        accumulated_grad = param.grad

        [i, source_offset, dest_offset, num_elements] = self.grad_position[param_id]

        start = source_offset
        accumulated_grad = accumulated_grad.view(-1).narrow(0, start, num_elements)

        self.norm_for_param_grads[param_id] = accumulated_grad.data.double().norm(2)

    def async_inplace_copy_grad_to_fp32_buffer_from_gpu(self, param):
        param_id = self.get_param_id(param)

        [i, source_offset, dest_offset, num_elements] = self.grad_position[param_id]

        dest_tensor = self.single_partition_of_fp32_groups[i].grad.view(-1).narrow(
            0,
            dest_offset,
            num_elements)

        src_tensor = param.grad.view(-1).narrow(0, source_offset, num_elements)
        if not self.fp16_master_weights_and_gradients:
            src_tensor = src_tensor.float()

        dest_tensor.copy_(src_tensor, non_blocking=True)
        param.grad = None  #offload only

    def complete_grad_norm_calculation_for_cpu_offload(self, params):
        total_norm = 0.0
        norm_type = 2.0
        for p in params:
            # Pipeline parallelism may replicate parameters. Avoid multi-counting.
            if hasattr(p, PIPE_REPLICATED) and p.ds_pipe_replicated:
                continue

            if is_model_parallel_parameter(p) or (self.model_parallel_rank == 0):
                param_id = self.get_param_id(p)
                # as some model have trainable parameters but skipped in training,
                # their backward hooks in self.create_reduce_and_remove_grad_hooks() will not run,
                # so they have no norm_for_param_grads
                if param_id in self.norm_for_param_grads:
                    param_norm = self.norm_for_param_grads[param_id]
                    total_norm += param_norm.item()**2
                else:
                    # As unused parameters in modules may not be expected sometimes,
                    # add an explicit error msg when it occurred and an option to
                    # avoid the error
                    assert self.ignore_unused_parameters, """
                        This assert indicates that your module has parameters that
                        were not used in producing loss.
                        You can avoid this assert by
                        (1) enable ignore_unused_parameters option in zero_optimization config;
                        (2) making sure all trainable parameters and `forward` function
                            outputs participate in calculating loss.
                    """

        # Sum across all model parallel GPUs.
        total_norm_cuda = get_accelerator().FloatTensor([float(total_norm)])
        dist.all_reduce(total_norm_cuda,
                        op=dist.ReduceOp.SUM,
                        group=self.dp_process_group)

        self._model_parallel_all_reduce(tensor=total_norm_cuda, op=dist.ReduceOp.SUM)

        total_norm = total_norm_cuda[0].item()**(1. / norm_type)

        if total_norm == float(
                'inf') or total_norm == -float('inf') or total_norm != total_norm:
            total_norm = -1

        return total_norm

    ############################################################################################
    def copy_grads_in_partition(self, param):
        if self.cpu_offload:

            if self.gradient_accumulation_steps > 1:
                self.async_accumulate_grad_in_cpu_via_gpu(param)

            if self.is_gradient_accumulation_boundary:
                self.set_norm_for_param_grad_in_gpu(param)

                self.update_overflow_tracker_for_param_grad(param)

                self.async_inplace_copy_grad_to_fp32_buffer_from_gpu(param)

            return
        #print(f"ID {self.get_param_id(param)} grad norm {param.grad.norm()}")
        if self.grads_in_partition is None:
            self.grads_in_partition_offset = 0
            total_size = 0
            for group in self.params_in_partition:
                for param_in_partition in group:
                    total_size += param_in_partition.numel()

            see_memory_usage(f"before copying {total_size} gradients into partition")
            self.grads_in_partition = torch.empty(
                int(total_size),
                dtype=self.dtype,
                device=get_accelerator().current_device_name())
            see_memory_usage(f"after copying {total_size} gradients into partition")

        # The allreduce buffer will be rewritten. Copy the gradients in partition to a new buffer
        new_grad_tensor = self.grads_in_partition.view(-1).narrow(
            0,
            self.grads_in_partition_offset,
            param.numel())
        new_grad_tensor.copy_(param.grad.view(-1))
        param.grad.data = new_grad_tensor.data.view_as(param.grad)
        #print(f"Grad norm after copy to contiguous_buffer {param.grad.data.norm()}")
        self.grads_in_partition_offset += param.numel()

    def reduce_ipg_grads(self):
        if self.contiguous_gradients:
            if self.extra_large_param_to_reduce is not None:
                assert len(self.params_in_ipg_bucket) == 1, "more than 1 param in ipg bucket, this shouldn't happen"
                _, _, param_id = self.params_in_ipg_bucket[0]
                assert self.get_param_id(
                    self.extra_large_param_to_reduce) == param_id, "param in ipg bucket does not match extra-large param"
                self.average_tensor(self.extra_large_param_to_reduce.grad.view(-1))
                self.extra_large_param_to_reduce = None
            else:
                self.average_tensor(self.ipg_buffer[self.ipg_index])
        else:
            self.buffered_reduce_fallback(
                None,
                self.grads_in_ipg_bucket,
                elements_per_buffer=self.elements_in_ipg_bucket)

        if self.overlap_comm:
            stream = self.reduction_stream
        elif self.cpu_offload:
            # TODO: copy_grad_stream is disabled because of race with reduce. This hurts perf and should be fixed.
            #            get_accelerator().synchronize()
            #            stream = self.copy_grad_stream
            stream = get_accelerator().current_stream()
        else:
            stream = get_accelerator().current_stream()

        with get_accelerator().stream(stream):
            for _, param, param_id in self.params_in_ipg_bucket:

                assert self.params_already_reduced[param_id] == False, \
                    f"The parameter {param_id} has already been reduced. \
                    Gradient computed twice for this partition. \
                    Multiple gradient reduction is currently not supported"

                self.params_already_reduced[param_id] = True

                if self.partition_gradients:
                    if not self.is_param_in_current_partition[param_id]:
                        if self.overlap_comm and self.contiguous_gradients is False:
                            # Clear grads of other partitions during the next reduction
                            # to avoid clearing them before the reduction is complete.
                            if self.previous_reduced_grads is None:
                                self.previous_reduced_grads = []
                            self.previous_reduced_grads.append(param)
                        else:
                            param.grad = None  #only if self.partition_gradients
                    elif self.contiguous_gradients:
                        self.copy_grads_in_partition(param)
                else:  # zero stage 1 - partition only optimizer state
                    if self.contiguous_gradients and self.is_param_in_current_partition[
                            param_id]:
                        self.copy_grads_in_partition(param)

        self.grads_in_ipg_bucket = []
        self.params_in_ipg_bucket = []
        self.ipg_bucket_has_moe_params = False
        self.elements_in_ipg_bucket = 0
        #####################################################################

    def reduce_ready_partitions_and_remove_grads(self, param, i):
        if self.partition_gradients or self.is_gradient_accumulation_boundary:
            self.reduce_independent_p_g_buckets_and_remove_grads(param, i)

    def zero_reduced_gradients(self, partition_id, i):
        def are_all_related_partitions_reduced(params_id):
            for partition_id in self.param_to_partition_ids[i][params_id]:
                if not self.is_partition_reduced[i][partition_id]:
                    return False
            return True

        for params_id in self.is_grad_computed[i][partition_id]:
            if are_all_related_partitions_reduced(params_id):
                self.param_dict[params_id].grad = None  # dead code

    def flatten_and_print(self, message, tensors, start=0, n=5):
        flatten_tensor = self.flatten(tensors)

        def print_func():
            logger.info(flatten_tensor.contiguous().view(-1).narrow(0, start, n))

        self.sequential_execution(print_func, message)

    def get_grads_to_reduce(self, i, partition_id):
        def get_reducible_portion(key):
            grad = self.param_dict[key].grad
            total_elements = grad.numel()
            start = self.grad_start_offset[i][partition_id][key]
            num_elements = min(
                total_elements - start,
                self.partition_size[i] -
                self.grad_partition_insertion_offset[i][partition_id][key])
            if not pg_correctness_test:
                if num_elements == total_elements:
                    return grad
                else:
                    return grad.contiguous().view(-1).narrow(0,
                                                             int(start),
                                                             int(num_elements))
            else:
                if num_elements == total_elements:
                    return grad.clone()
                else:
                    return grad.clone().contiguous().view(-1).narrow(
                        0,
                        int(start),
                        int(num_elements))

        grads_to_reduce = []
        for key in self.is_grad_computed[i][partition_id]:
            grad = get_reducible_portion(key)
            grads_to_reduce.append(grad)
        return grads_to_reduce

    def sequential_execution(self, function, message, group=None):
        if group is None:
            group = self.dp_process_group
        if dist.get_rank(group=group) == 0:
            logger.info(message)
        for id in range(dist.get_world_size(group=group)):
            if id == dist.get_rank(group=group):
                function()
            dist.barrier(group=group)

    def set_none_gradients_to_zero(self, i, partition_id):
        for param_id in self.is_grad_computed[i][partition_id]:
            param = self.param_dict[param_id]
            if param.grad is None:
                param.grad = torch.zero_like(param)

    ######################Reduction Related Methods##############################
    def allreduce_bucket(self, bucket, rank=None, log=None):
        rank = None
        tensor = self.flatten(bucket)

        tensor_to_allreduce = tensor

        if pg_correctness_test:
            communication_data_type = torch.float32
        else:
            communication_data_type = self.communication_data_type

        if communication_data_type != tensor.dtype:
            tensor_to_allreduce = tensor.to(communication_data_type)

        tensor_to_allreduce.div_(dist.get_world_size(group=self.dp_process_group))

        if rank is None:
            #    "All Reducing"
            dist.all_reduce(tensor_to_allreduce, group=self.dp_process_group)
        else:
            global_rank = dist.get_global_rank(self.dp_process_group, rank)
            dist.reduce(tensor_to_allreduce, global_rank, group=self.dp_process_group)

        if communication_data_type != tensor.dtype and tensor is not tensor_to_allreduce:
            if rank is None or rank == dist.get_rank(group=self.dp_process_group):
                tensor.copy_(tensor_to_allreduce)

        return tensor

    def _clear_previous_reduced_grads(self):
        if self.previous_reduced_grads is not None:
            for param in self.previous_reduced_grads:
                param.grad = None  # overlap enabled
            self.previous_reduced_grads = None

    # if rank is specified do a reduction instead of an allreduce
    def allreduce_and_copy(self, small_bucket, rank=None, log=None):
        if self.overlap_comm:
            get_accelerator().synchronize()
            # It is safe to clear the previously reduced grads of other partitions
            self._clear_previous_reduced_grads()
            stream = self.reduction_stream
        else:
            stream = get_accelerator().current_stream()

        with get_accelerator().stream(stream):
            allreduced = self.allreduce_bucket(small_bucket, rank=rank, log=log)
            if rank is None or rank == dist.get_rank(group=self.dp_process_group):
                for buf, synced in zip(small_bucket, self.unflatten(allreduced, small_bucket)):
                    buf.copy_(synced)

    def allreduce_no_retain(self,
                            bucket,
                            numel_per_bucket=500000000,
                            rank=None,
                            log=None):
        small_bucket = []
        numel = 0
        for tensor in bucket:
            small_bucket.append(tensor)
            numel = numel + tensor.numel()
            if numel > numel_per_bucket:
                self.allreduce_and_copy(small_bucket, rank=rank, log=None)
                small_bucket = []

        if len(small_bucket) > 0:
            self.allreduce_and_copy(small_bucket, rank=rank, log=log)

    # allows using reduction of gradients instead of using all_reduce

    def buffered_reduce_fallback(self,
                                 rank,
                                 grads,
                                 elements_per_buffer=500000000,
                                 log=None):
        split_buckets = split_half_float_double(grads)

        for i, bucket in enumerate(split_buckets):
            self.allreduce_no_retain(bucket,
                                     numel_per_bucket=elements_per_buffer,
                                     rank=rank,
                                     log=log)

    #############################################################################
    #############################################################################
    #############################################################################

    # views the tensor as multiple partitions and returns
    # those partitions
    def get_data_parallel_partitions(self, tensor, group_id):
        partitions = []

        dp = dist.get_world_size(group=self.real_dp_process_group[group_id])
        # dp_id = dist.get_rank(group=self.real_dp_process_group[group_id])

        total_num_elements = tensor.numel()

        base_size = total_num_elements // dp
        remaining = total_num_elements % dp

        start = 0
        for id in range(dp):
            partition_size = base_size
            if id < remaining:
                partition_size = partition_size + 1
            partitions.append(tensor.narrow(0, start, partition_size))
            start = start + partition_size
        return partitions

    def get_partition_info(self, tensor_list, partition_size, partition_id):
        params_in_partition = []
        params_not_in_partition = []

        start_index = partition_size * partition_id
        end_index = partition_size * (partition_id + 1)

        current_index = 0
        first_offset = 0

        for tensor in tensor_list:

            tensor_size = tensor.numel()

            if (current_index >= start_index and current_index < end_index):
                params_in_partition.append(tensor)

            elif start_index > current_index and start_index < (current_index +
                                                                tensor_size):
                params_in_partition.append(tensor)

                assert (first_offset == 0), "This can happen either zero or only once as this must be the first tensor in the partition"
                first_offset = start_index - current_index

            else:
                params_not_in_partition.append(tensor)

            current_index = current_index + tensor_size

        return params_in_partition, params_not_in_partition, first_offset

    def zero_grad(self, set_to_none=False):
        """
        Zero FP16 parameter grads.
        """
        # FP32 grad should never exist.
        # For speed, set model fp16 grad to None by default
        for group in self.bit16_groups:
            for p in group:
                if set_to_none:
                    p.grad = None  # epilogue and in step
                else:
                    if p.grad is not None:
                        p.grad.detach_()
                        p.grad.zero_()

    def _model_parallel_all_reduce(self, tensor, op):
        """ Perform all reduce within model parallel group, if any.
        """
        if self.model_parallel_group is None or self.model_parallel_world_size == 1:
            pass
        else:
            dist.all_reduce(tensor=tensor, op=op, group=self.model_parallel_group)

    def get_grad_norm_direct(self, gradients, params, norm_type=2):
        """Clips gradient norm of an iterable of parameters.

        This is adapted from torch.nn.utils.clip_grad.clip_grad_norm_ and
        added functionality to handle model parallel parameters. Note that
        the gradients are modified in place.

        Arguments:
            parameters (Iterable[Tensor] or Tensor): an iterable of Tensors or a
                single Tensor that will have gradients normalized
            max_norm (float or int): max norm of the gradients
            norm_type (float or int): type of the used p-norm. Can be ``'inf'`` for
                infinity norm.

        Returns:
            Total norm of the parameters (viewed as a single vector).
        """
        norm_type = float(norm_type)
        if norm_type == inf:
            total_norm = max(g.data.abs().max() for g in gradients)
            total_norm_cuda = get_accelerator().FloatTensor([float(total_norm)])
            dist.all_reduce(total_norm_cuda,
                            op=dist.ReduceOp.MAX,
                            group=self.dp_process_group)

            # Take max across all GPUs.
            self._model_parallel_all_reduce(tensor=total_norm_cuda, op=dist.ReduceOp.MAX)
            total_norm = total_norm_cuda[0].item()
        else:
            total_norm = 0.0
            # if dist.get_rank() == 0:
            #    logger.info(f"Total Norm beginning {total_norm}")
            for g, p in zip(gradients, params):
                # Pipeline parallelism may replicate parameters. Avoid multi-counting.
                if hasattr(p, PIPE_REPLICATED) and p.ds_pipe_replicated:
                    continue
                if is_model_parallel_parameter(p) or (self.model_parallel_rank == 0):
                    param_norm = g.data.double().norm(2)
                    total_norm += param_norm.item()**2
            # Sum across all model parallel GPUs.
            total_norm_cuda = get_accelerator().FloatTensor([float(total_norm)])
            dist.all_reduce(total_norm_cuda,
                            op=dist.ReduceOp.SUM,
                            group=self.dp_process_group)

            self._model_parallel_all_reduce(tensor=total_norm_cuda, op=dist.ReduceOp.SUM)

            total_norm = total_norm_cuda[0].item()**(1. / norm_type)

        if total_norm == float(
                'inf') or total_norm == -float('inf') or total_norm != total_norm:
            total_norm = -1

        return total_norm

    # creates a flat fused tensor from the tensor list starting at the first_offset
    # in the first tensor of the list. If there are not enough elements in the tensor
    # list then the flat tensor will be padded with zeros
    def get_flat_partition(self,
                           tensor_list,
                           first_offset,
                           partition_size,
                           dtype,
                           device,
                           return_tensor_list=False):
        flat_tensor_list = []
        current_size = 0
        for i, tensor in enumerate(tensor_list):
            if tensor.grad is None:
                tensor.grad = torch.zeros_like(tensor)

            tensor = tensor.grad
            num_elements = tensor.numel()
            tensor_offset = 0

            # we need to offset to get to the right element
            if i == 0 and first_offset > 0:
                tensor_offset = first_offset
                num_elements = num_elements - tensor_offset

            # we dont need all elements of the tensor
            if num_elements > (partition_size - current_size):
                num_elements = partition_size - current_size

            # we need a narrow view of the tensor based on the tensor offset and number of elements that
            # we need from this tensor
            if tensor_offset > 0 or num_elements < tensor.numel():
                flat_tensor_list.append(tensor.contiguous().view(-1).narrow(
                    0,
                    int(tensor_offset),
                    int(num_elements)))
            else:
                flat_tensor_list.append(tensor)

            current_size = current_size + num_elements

        # this means its the last partition and does not align with the dp boundary. We need to pad before flattening
        if current_size < partition_size:
            flat_tensor_list.append(
                torch.zeros(int(partition_size - current_size),
                            dtype=dtype,
                            device=device))

        if return_tensor_list:
            return flat_tensor_list

        return self.flatten(flat_tensor_list)

    def free_grad_in_param_list(self, param_list):
        for p in param_list:
            p.grad = None  # in step

    def reset_cpu_buffers(self):
        self.norm_for_param_grads = {}
        self.local_overflow = False

    def log_timers(self, timer_names):
        if self.timers is None:
            return

        self.timers.log(names=list(timer_names))

    def start_timers(self, timer_names):
        if self.timers is None:
            return

        for name in timer_names:
            self.timers(name).start()

    def stop_timers(self, timer_names):
        if self.timers is None:
            return

        for name in timer_names:
            self.timers(name).stop()

    def set_lr(self, lr):
        """Set the learning rate."""
        for param_group in self.optimizer.param_groups:
            param_group["lr"] = lr

    def get_lr(self):
        """Return the current learning rate."""
        return self.optimizer.param_groups[0]["lr"]

    def override_loss_scale(self, loss_scale):
        if loss_scale != self.external_loss_scale:
            logger.info(
                f'[deepspeed] setting loss scale from {self.external_loss_scale} -> {loss_scale}'
            )
        self.custom_loss_scaler = True
        self.external_loss_scale = loss_scale

    def scaled_global_norm(self, norm_type=2):
        assert norm_type == 2, "only L2 norm supported"
        norm_groups = []
        for i, group in enumerate(self.bit16_groups):
            partition_id = dist.get_rank(group=self.real_dp_process_group[i])
            if self.cpu_offload:
                norm_groups.append(
                    self.complete_grad_norm_calculation_for_cpu_offload(
                        self.params_in_partition[i]))
                single_grad_partition = self.single_partition_of_fp32_groups[i].grad
            else:
                norm_groups.append(
                    self.get_grad_norm_direct(self.averaged_gradients[i],
                                              self.params_in_partition[i]))

        if self.has_moe_layers:
            self._average_expert_grad_norms(norm_groups)

        # note that the get_global_norm function only supports l2 norm
        return get_global_norm(norm_list=norm_groups)

    def get_bit16_param_group(self, group_no):
        bit16_partitions = self.parallel_partitioned_bit16_groups[group_no]
        partition_id = dist.get_rank(group=self.real_dp_process_group[group_no])
        return [
            bit16_partitions[dist.get_rank(group=self.real_dp_process_group[group_no])]
        ]

    def _optimizer_step(self, group_no):
        original_param_groups = self.optimizer.param_groups
        self.optimizer.param_groups = [original_param_groups[group_no]]
        from deepspeed.ops.adam import DeepSpeedCPUAdam
        if type(self.optimizer) == DeepSpeedCPUAdam and self.dtype == torch.half:
            self.optimizer.step(fp16_param_groups=[self.get_bit16_param_group(group_no)])
        else:
            self.optimizer.step()
        self.optimizer.param_groups = original_param_groups

    def step(self, closure=None):
        """
        Not supporting closure.
        """
        self.micro_step_id = -1

        see_memory_usage(f"In step before checking overflow")

        # First compute norm for all group so we know if there is overflow
        self.check_overflow()
        OPTIMIZER_ALLGATHER = 'optimizer_allgather'
        OPTIMIZER_GRADIENTS = 'optimizer_gradients'
        OPTIMIZER_STEP = 'optimizer_step'
        timer_names = [OPTIMIZER_ALLGATHER, OPTIMIZER_GRADIENTS, OPTIMIZER_STEP]

        prev_scale = self.loss_scale
        self._update_scale(self.overflow)
        if self.overflow:
            if dist.get_rank() == 0:
                overflow_msg = f"[deepspeed] OVERFLOW! Rank {dist.get_rank()} Skipping step."
                if self.dtype == torch.half:
                    overflow_msg += f" Attempted loss scale: {prev_scale}, reducing to {self.loss_scale}"
                logger.info(overflow_msg)

            see_memory_usage('After overflow before clearing gradients')
            self.zero_grad(set_to_none=True)
            if self.cpu_offload:
                self.reset_cpu_buffers()
            else:
                self.averaged_gradients = {}

            see_memory_usage('After overflow after clearing gradients')

            self.start_timers(timer_names)
            self.stop_timers(timer_names)
            return

        # Step 1:- Calculate gradient norm using fp-16 grads
        see_memory_usage('Before norm calculation')
        scaled_global_grad_norm = self.scaled_global_norm()
        self._global_grad_norm = scaled_global_grad_norm / prev_scale

        see_memory_usage('After norm before optimizer')
        # Step 2:- run optimizer and upscaling simultaneously
        for i, group in enumerate(self.bit16_groups):
            self.start_timers([OPTIMIZER_GRADIENTS])
            partition_id = dist.get_rank(group=self.real_dp_process_group[i])
            if self.cpu_offload:
                single_grad_partition = self.single_partition_of_fp32_groups[i].grad
                self.unscale_and_clip_grads([single_grad_partition],
                                            scaled_global_grad_norm)
                self.stop_timers([OPTIMIZER_GRADIENTS])
                self.start_timers([OPTIMIZER_STEP])
                self._optimizer_step(i)

                from deepspeed.ops.adam import DeepSpeedCPUAdam
                if not (type(self.optimizer) == DeepSpeedCPUAdam
                        and self.dtype == torch.half):
                    bit16_partitions = self.parallel_partitioned_bit16_groups[i]
                    fp32_partition = self.single_partition_of_fp32_groups[i]
                    bit16_partitions[partition_id].data.copy_(fp32_partition.data)

                self.stop_timers([OPTIMIZER_STEP])
            else:
                # free gradients for all the parameters that are not updated by this process(ZeRO stage2)
                self.free_grad_in_param_list(self.params_not_in_partition[i])

                # create a flat gradients for parameters updated by this process
                # If we are last partition, ensure we have same size grads and partition size, if not pad with zero tensors
                if partition_id == dist.get_world_size(
                        group=self.real_dp_process_group[i]) - 1:
                    single_grad_partition = self.flatten_dense_tensors_aligned(
                        self.averaged_gradients[i],
                        int(self.partition_size[i])).to(
                            self.single_partition_of_fp32_groups[i].dtype)
                else:
                    single_grad_partition = self.flatten(self.averaged_gradients[i]).to(
                        self.single_partition_of_fp32_groups[i].dtype)
                assert single_grad_partition.numel() == self.partition_size[i], \
                    "averaged gradients have different number of elements that partition size {} {} {} {}".format(
                        single_grad_partition.numel(), self.partition_size[i], i, partition_id)

                self.single_partition_of_fp32_groups[i].grad = single_grad_partition
                # release all the gradient since we have already created a necessary copy in dp_grad_partition(ZeRO stage2)
                self.free_grad_in_param_list(self.params_in_partition[i])

                self.averaged_gradients[i] = None

                self.unscale_and_clip_grads([single_grad_partition],
                                            scaled_global_grad_norm)
                self.stop_timers([OPTIMIZER_GRADIENTS])

                # Step 3:- run the optimizer if no offloading
                self.start_timers([OPTIMIZER_STEP])
                self._optimizer_step(i)
                # Step 4:- get rid of the fp32 gradients. Not needed anymore
                self.single_partition_of_fp32_groups[i].grad = None
                del single_grad_partition
                bit16_partitions = self.parallel_partitioned_bit16_groups[i]
                fp32_partition = self.single_partition_of_fp32_groups[i]
                bit16_partitions[partition_id].data.copy_(fp32_partition.data)
                self.stop_timers([OPTIMIZER_STEP])

        see_memory_usage('After optimizer before all-gather')
        if self.cpu_offload:
            self.reset_cpu_buffers()

        self.start_timers([OPTIMIZER_ALLGATHER])
        # Gather the updated weights from everyone.
        # Then all partitions of the model parameters are updated and ready for next round forward.
        all_gather_dp_groups(
            partitioned_param_groups=self.parallel_partitioned_bit16_groups,
            dp_process_group=self.real_dp_process_group,
            start_alignment_factor=self.nccl_start_alignment_factor,
            allgather_bucket_size=self.allgather_bucket_size)

        self.stop_timers([OPTIMIZER_ALLGATHER])

        # TODO: we probably don't need this? just to be safe
        for i in range(len(self.bit16_groups)):
            self._update_model_bit16_weights(i)

        self.log_timers(timer_names)
        see_memory_usage('After zero_optimizer step')

        return

    @torch.no_grad()
    def update_lp_params(self):
        for i, (bit16_partitions, fp32_partition) in enumerate(zip(self.parallel_partitioned_bit16_groups, self.single_partition_of_fp32_groups)):
            partition_id = dist.get_rank(group=self.real_dp_process_group[i])
            bit16_partitions[partition_id].data.copy_(fp32_partition.data)
            # print_rank_0(f'update_lp_params {i=} {partition_id=}', force=True)
            # if i == 0:
            #     print_rank_0(f'{fp32_partition[:10]=}', force=True)

        all_gather_dp_groups(
            partitioned_param_groups=self.parallel_partitioned_bit16_groups,
            dp_process_group=self.real_dp_process_group,
            start_alignment_factor=self.nccl_start_alignment_factor,
            allgather_bucket_size=self.allgather_bucket_size)

    def _average_expert_grad_norms(self, norm_groups):
        for i, norm in enumerate(norm_groups):
            if self.is_moe_param_group[i]:
                scaled_norm = norm * 1.0 / float(
                    dist.get_world_size(group=self.real_dp_process_group[i]))
                scaled_norm_tensor = torch.tensor(scaled_norm,
                                                  device=get_accelerator().device_name(),
                                                  dtype=torch.float)
                dist.all_reduce(scaled_norm_tensor, group=self.real_dp_process_group[i])
                norm_groups[i] = scaled_norm_tensor.item()

    def unscale_and_clip_grads(self, grad_groups_flat, total_norm):
        # compute combined scale factor for this group
        combined_scale = self.loss_scale
        if self.clip_grad > 0.:
            # norm is in fact norm*scale
            clip = ((total_norm / self.loss_scale) + 1e-6) / self.clip_grad
            if clip > 1:
                combined_scale = clip * self.loss_scale

        for grad in grad_groups_flat:
            if isinstance(grad, list):
                sub_partitions = grad
                for g in sub_partitions:
                    g.data.mul_(1. / combined_scale)
            else:
                grad.data.mul_(1. / combined_scale)

    def _check_overflow(self, partition_gradients=True):
        self.overflow = self.has_overflow(partition_gradients)

    # `params` is a list / generator of torch.Variable
    def has_overflow_serial(self, params, is_grad_list=False):
        for p in params:
            if p.grad is not None and self._has_inf_or_nan(p.grad.data):
                return True

        return False

    def has_overflow_partitioned_grads_serial(self):
        for i in range(len(self.bit16_groups)):
            for j, grad in enumerate(self.averaged_gradients[i]):
                if grad is not None and self._has_inf_or_nan(grad.data, j):
                    return True
        return False

    def has_overflow(self, partition_gradients=True):
        if partition_gradients:
            overflow = self.local_overflow if self.cpu_offload else self.has_overflow_partitioned_grads_serial(
            )
            overflow_gpu = get_accelerator().ByteTensor([overflow])
            '''This will capture overflow across all data parallel and expert parallel process
            Since expert parallel process are a subset of data parallel process'''
            dist.all_reduce(overflow_gpu,
                            op=dist.ReduceOp.MAX,
                            group=self.dp_process_group)

        else:
            params = []
            for group in self.bit16_groups:
                for param in group:
                    params.append(param)

            overflow = self.has_overflow_serial(params, is_grad_list=partition_gradients)
            overflow_gpu = get_accelerator().ByteTensor([overflow])

        # Since each model parallel GPU carries only part of the model,
        # make sure overflow flag is synced across all the model parallel GPUs
        self._model_parallel_all_reduce(tensor=overflow_gpu, op=dist.ReduceOp.MAX)

        overflow = overflow_gpu[0].item()
        return bool(overflow)

    # `x` is a torch.Tensor
    @staticmethod
    def _has_inf_or_nan(x, j=None):
        try:
            # if x is half, the .float() incurs an additional deep copy, but it's necessary if
            # Pytorch's .sum() creates a one-element tensor of the same type as x
            # (which is true for some recent version of pytorch).
            cpu_sum = float(x.float().sum())
            # More efficient version that can be used if .sum() returns a Python scalar
            # cpu_sum = float(x.sum())
        except RuntimeError as instance:
            # We want to check if inst is actually an overflow exception.
            # RuntimeError could come from a different error.
            # If so, we still want the exception to propagate.
            if "value cannot be converted" not in instance.args[0]:
                raise
            return True
        else:
            if cpu_sum == float('inf') or cpu_sum == -float('inf') or cpu_sum != cpu_sum:
                return True
            return False

    def backward(self, loss, retain_graph=False):
        """
        :attr:`backward` performs the following steps:

        1. fp32_loss = loss.float()
        2. scaled_loss = fp32_loss*loss_scale
        3. scaled_loss.backward(), which accumulates scaled gradients into the ``.grad`` attributes of the model's fp16 leaves
        """
        self.micro_step_id += 1

        if self.contiguous_gradients:
            self.ipg_buffer = []
            buf_0 = torch.empty(int(self.reduce_bucket_size),
                                dtype=self.dtype,
                                device=get_accelerator().current_device_name())
            self.ipg_buffer.append(buf_0)

            # Use double buffers to avoid data access conflict when overlap_comm is enabled.
            if self.overlap_comm:
                buf_1 = torch.empty(int(self.reduce_bucket_size),
                                    dtype=self.dtype,
                                    device=get_accelerator().current_device_name())
                self.ipg_buffer.append(buf_1)
            self.ipg_index = 0

        if self.custom_loss_scaler:
            scaled_loss = self.external_loss_scale * loss
            scaled_loss.backward()
        else:
            self.loss_scaler.backward(loss.float(), retain_graph=retain_graph)

    def check_overflow(self, partition_gradients=True):
        self._check_overflow(partition_gradients)

    def _update_scale(self, has_overflow=False):
        self.loss_scaler.update_scale(has_overflow)

    # Promote state so it can be retrieved or set via "fp16_optimizer_instance.state"
    def _get_state(self):
        return self.optimizer.state

    def _set_state(self, value):
        self.optimizer.state = value

    state = property(_get_state, _set_state)

    # Promote param_groups so it can be retrieved or set via "fp16_optimizer_instance.param_groups"
    # (for example, to adjust the learning rate)
    def _get_param_groups(self):
        return self.optimizer.param_groups

    def _set_param_groups(self, value):
        self.optimizer.param_groups = value

    param_groups = property(_get_param_groups, _set_param_groups)

    # Promote loss scale so it can be retrieved or set via "fp16_optimizer_instance.loss_scale"
    def _get_loss_scale(self):
        if self.custom_loss_scaler:
            return self.external_loss_scale
        else:
            return self.loss_scaler.cur_scale

    def _set_loss_scale(self, value):
        self.loss_scaler.cur_scale = value

    loss_scale = property(_get_loss_scale, _set_loss_scale)
    cur_scale = property(_get_loss_scale, _set_loss_scale)

    # Return group tensor after removing paddings that are added for alignment to DP world size.
    # This method works on the assumption that each group contains a single flattened tensor.
    def _get_groups_without_padding(self, groups_with_padding):
        groups_without_padding = []
        for i, group in enumerate(groups_with_padding):
            lean_length = group.numel() - self.groups_padding[i]
            groups_without_padding.append(group[:lean_length])

        return groups_without_padding

    # Return optimizer state after removing paddings that are added for alignment.
    def _get_state_without_padding(self, state_with_padding, padding):
        lean_state = {}
        for key, value in state_with_padding.items():
            if torch.is_tensor(value):
                lean_length = value.numel() - padding
                lean_state[key] = value[:lean_length]
            else:
                lean_state[key] = value

        return lean_state

    # Return base optimizer states.
    # This method assumes that each param group contains a single flattened tensor.
    def _get_base_optimizer_state(self):
        optimizer_groups_state = []
        for i, group in enumerate(self.optimizer.param_groups):
            p = group['params'][0]
            lean_optimizer_state = self._get_state_without_padding(
                self.optimizer.state[p],
                self.groups_padding[i])
            optimizer_groups_state.append(lean_optimizer_state)

        return optimizer_groups_state

    def state_dict(self):
        """
        Returns a dict containing the current state of this :class:`FP16_Optimizer` instance.
        This dict contains attributes of :class:`FP16_Optimizer`, as well as the state_dict
        of the contained Pytorch optimizer.
        Example::
            checkpoint = {}
            checkpoint['model'] = model.state_dict()
            checkpoint['optimizer'] = optimizer.state_dict()
            torch.save(checkpoint, "saved.pth")
        """
        state_dict = {}
        state_dict['loss_scaler'] = self.loss_scaler
        state_dict['dynamic_loss_scale'] = self.dynamic_loss_scale
        state_dict['overflow'] = self.overflow
        state_dict[CLIP_GRAD] = self.clip_grad

        if self.elastic_checkpoint:
            state_dict[BASE_OPTIMIZER_STATE] = self._get_base_optimizer_state()
        else:
            state_dict[BASE_OPTIMIZER_STATE] = self.optimizer.state_dict()

        # Remove paddings for DP alignment to enable loading for other alignment values
        fp32_groups_without_padding = self._get_groups_without_padding(
            self.single_partition_of_fp32_groups)
        state_dict[SINGLE_PARTITION_OF_FP32_GROUPS] = fp32_groups_without_padding

        state_dict[
            ZERO_STAGE] = ZeroStageEnum.gradients if self.partition_gradients else ZeroStageEnum.optimizer_states
        state_dict[GROUP_PADDINGS] = self.groups_padding
        state_dict[PARTITION_COUNT] = self.partition_count

        state_dict[DS_VERSION] = version
        state_dict[PARAM_SLICE_MAPPINGS] = self._param_slice_mappings

        return state_dict

    # Restore base optimizer fp32 weights from elastic checkpoint by:
    # 1) Merging fp32 weights from checkpoints of all partitions
    # 2) Extracting fp32 weights for current partition from merged weights
    # 3) Using extracted weights to update base optimizer weights directly.
    def _restore_from_elastic_fp32_weights(self, all_state_dict):
        merged_single_partition_of_fp32_groups = []

        for i in range(len(self.single_partition_of_fp32_groups)):
            partition_id = dist.get_rank(group=self.real_dp_process_group[i])
            merged_partitions = [
                sd[SINGLE_PARTITION_OF_FP32_GROUPS][i] for sd in all_state_dict
            ]
            if self.is_moe_group(self.optimizer.param_groups[i]):
                ranks = self.get_ep_ranks(
                    group_name=self.optimizer.param_groups[i]['name'])
                merged_partitions = [merged_partitions[i] for i in ranks]
            flat_merged_partitions = self.flatten_dense_tensors_aligned(
                merged_partitions,
                self.nccl_start_alignment_factor *
                dist.get_world_size(group=self.real_dp_process_group[i]))
            dp_partitions = self.get_data_parallel_partitions(flat_merged_partitions, i)
            merged_single_partition_of_fp32_groups.append(dp_partitions[partition_id])

        for current, saved in zip(self.single_partition_of_fp32_groups, merged_single_partition_of_fp32_groups):
            current.data.copy_(saved.data)

    # Restore base optimizer fp32 weights from ZeRO fp16 or bfloat16 weights
    def _restore_from_bit16_weights(self):
        for group_id, (bit16_partitions, fp32_partition) in enumerate(zip(self.parallel_partitioned_bit16_groups, self.single_partition_of_fp32_groups)):
            partition_id = dist.get_rank(group=self.real_dp_process_group[group_id])
            fp32_partition.data.copy_(bit16_partitions[partition_id].data)

    # Refresh the fp32 master params from the fp16 or bfloat16 copies.
    def refresh_fp32_params(self):
        self._restore_from_bit16_weights()

    # Extract optimizer state for current partition from merged states of all partitions
    def _partition_base_optimizer_state(self, state_key, all_partition_states, group_id):
        partition_id = dist.get_rank(group=self.real_dp_process_group[group_id])
        alignment = dist.get_world_size(group=self.real_dp_process_group[group_id])
        if torch.is_tensor(all_partition_states[0]):
            flat_merged_partitions = self.flatten_dense_tensors_aligned(
                all_partition_states,
                alignment)
            dp_partitions = self.get_data_parallel_partitions(flat_merged_partitions,
                                                              group_id)
            return dp_partitions[partition_id]
        else:
            # Assume non-tensor states are not partitioned and equal across ranks, so return first one
            return all_partition_states[0]

    def _restore_base_optimizer_state(self, base_optimizer_group_states):
        if type(base_optimizer_group_states) == dict:
            base_optimizer_group_states = base_optimizer_group_states['state']
        for i, group in enumerate(self.optimizer.param_groups):
            p = group['params'][0]
            for key, saved in base_optimizer_group_states[i].items():
                if torch.is_tensor(self.optimizer.state[p][key]):
                    dst_tensor = self.optimizer.state[p][key]
                    src_tensor = _get_padded_tensor(saved, dst_tensor.numel())
                    self.optimizer.state[p][key].data.copy_(src_tensor.data)
                else:
                    self.optimizer.state[p][key] = saved

    def get_ep_ranks(self, rank=0, group_name=None):
        from deepspeed.utils import groups
        expert_parallel_size_ = groups._get_expert_parallel_world_size(group_name)
        world_size = groups._get_data_parallel_world_size()
        rank = groups._get_expert_parallel_rank(group_name)
        ranks = range(rank, world_size, expert_parallel_size_)
        return list(ranks)

    # Restore base optimizer state from elastic checkpoint by
    # 1) Merging optimizer state from checkpoints of all partitions
    # 2) Extracting optimizer state for current partition from the merged state
    # 3) Using the extracted value to directly update the base optimizer.
    def _restore_elastic_base_optimizer_state(self, all_state_dict):
        base_optimizer_group_states = []
        for i in range(len(self.optimizer.param_groups)):
            partition_states = {}
            all_partition_group_states = [
                sd[BASE_OPTIMIZER_STATE][i] for sd in all_state_dict
            ]

            if self.is_moe_group(self.optimizer.param_groups[i]):
                ranks = self.get_ep_ranks(
                    group_name=self.optimizer.param_groups[i]['name'])
                all_partition_group_states = [
                    all_partition_group_states[i] for i in ranks
                ]

            for key in all_partition_group_states[0].keys():
                all_partition_states = [
                    all_states[key] for all_states in all_partition_group_states
                ]
                partition_states[key] = self._partition_base_optimizer_state(
                    key,
                    all_partition_states,
                    i)
            base_optimizer_group_states.append(partition_states)

        self._restore_base_optimizer_state(base_optimizer_group_states)

    def load_state_dict(self,
                        state_dict_list,
                        load_optimizer_states=True,
                        load_from_fp32_weights=False,
                        checkpoint_folder=None):
        if checkpoint_folder:
            self._load_universal_checkpoint(checkpoint_folder,
                                            load_optimizer_states,
                                            load_from_fp32_weights)
        else:
            self._load_legacy_checkpoint(state_dict_list,
                                         load_optimizer_states,
                                         load_from_fp32_weights)

    def _load_universal_checkpoint(self,
                                   checkpoint_folder,
                                   load_optimizer_states,
                                   load_from_fp32_weights):
        self._load_hp_checkpoint_state(checkpoint_folder)

    @property
    def param_groups(self):
        """Forward the wrapped optimizer's parameters."""
        return self.optimizer.param_groups

    def _load_hp_checkpoint_state(self, checkpoint_dir):
        checkpoint_dir = os.path.join(checkpoint_dir, "zero")
        tp_rank = bwc_tensor_model_parallel_rank(mpu=self.mpu)
        tp_world_size = self.mpu.get_slice_parallel_world_size()

        for i, _ in enumerate(self.optimizer.param_groups):
            for lp in self.bit16_groups[i]:
                if lp._hp_mapping is not None:
                    #print(f"Loading {self.param_names[lp]} {tp_rank=} {tp_world_size=}")
                    lp.load_hp_checkpoint_state(
                        os.path.join(checkpoint_dir,
                                     self.param_names[lp]),
                        tp_rank,
                        tp_world_size)

    def _load_legacy_checkpoint(self,
                                state_dict_list,
                                load_optimizer_states=True,
                                load_from_fp32_weights=False):
        r"""Loading ZeRO checkpoint

        Arguments:
            state_dict_list: List of all saved ZeRO checkpoints, one for each saved partition.
                Note that the number of saved partitions may differ from number of loading partitions to support
                changing GPU count, specifically DP world size, between saving and loading checkpoints.
            load_optimizer_states: Boolean indicating whether or not to load base optimizer states
            load_from_fp32_weights: Boolean indicating whether to initialize fp32 master weights from fp32
            copies in checkpoints (no precision loss) or from model's fp16 copies (with precision loss).
        """
        """
        Loads a state_dict created by an earlier call to state_dict().
        If ``fp16_optimizer_instance`` was constructed from some ``init_optimizer``,
        whose parameters in turn came from ``model``, it is expected that the user
        will call ``model.load_state_dict()`` before
        ``fp16_optimizer_instance.load_state_dict()`` is called.
        Example::
            model = torch.nn.Linear(D_in, D_out).to(get_accelerator().device_name()).half()
            optimizer = torch.optim.SGD(model.parameters(), lr=1e-3)
            optimizer = FP16_Optimizer(optimizer, static_loss_scale = 128.0)
            ...
            checkpoint = torch.load("saved.pth")
            model.load_state_dict(checkpoint['model'])
            optimizer.load_state_dict(checkpoint['optimizer'])
        """

        # I think it should actually be ok to reload the optimizer before the model.
        dp_rank = dist.get_rank(group=self.dp_process_group)
        current_rank_sd = state_dict_list[dp_rank]
        self.loss_scaler = current_rank_sd.get('loss_scaler', self.loss_scaler)
        self.dynamic_loss_scale = current_rank_sd.get('dynamic_loss_scale',
                                                      self.dynamic_loss_scale)
        self.overflow = current_rank_sd.get('overflow', self.overflow)
        self.clip_grad = current_rank_sd.get(CLIP_GRAD, self.clip_grad)

        ckpt_version = current_rank_sd.get(DS_VERSION, False)
        assert ckpt_version, f"Empty ds_version in checkpoint, not clear how to proceed"
        ckpt_version = pkg_version.parse(ckpt_version)

        # zero stage 1 mode
        if not self.partition_gradients:
            required_version = pkg_version.parse("0.3.17")
            error_str = f"ZeRO stage 1 changed in {required_version} and is not backwards compatible " \
                "with older stage 1 checkpoints. If you'd like to load an old ZeRO-1 checkpoint " \
                "please use an older version of DeepSpeed (<= 0.5.8) and set 'legacy_stage1': true in your zero config json."
            assert required_version <= ckpt_version, f"Old version: {ckpt_version} {error_str}"

        ckpt_is_rigid = isinstance(current_rank_sd[BASE_OPTIMIZER_STATE], dict)

        # padding is always at the last rank/partition
        # if DP=1024 and param-group elems=16 -> padding will be 1024-16 across all but one rank
        # scenario-1 (shrink): saving w. 4 gpus -> loading w. 2 gpus
        # scenario-2 (expand): saving w. 2 gpus -> loading w. 4 gpus
        # if load_optimizer_states:
        #     if new_dp_size:
        #         self.strip_padding()
        #         self.add_padding_w_new_dp_size()
        #     self.optimizer.load_state_dict(current_rank_sd[BASE_OPTIMIZER_STATE])

        if load_optimizer_states:
            if ckpt_is_rigid:
                # loading rigid ckpt into either rigid or elastic exec
                self.optimizer.load_state_dict(current_rank_sd[BASE_OPTIMIZER_STATE])
            else:
                if self.elastic_checkpoint:
                    # loading elastic into elastic exec
                    self._restore_elastic_base_optimizer_state(state_dict_list)
                else:
                    # loading an elastic checkpoint into rigid exec
                    self._restore_base_optimizer_state(
                        current_rank_sd[BASE_OPTIMIZER_STATE])

        # At this point, the optimizer's references to the model's fp32 parameters are up to date.
        # The optimizer's hyperparameters and internal buffers are also up to date.
        # However, the fp32 master copies of the model's fp16 params stored by the optimizer are still
        # out of date.  There are two options.
        # 1:  Refresh the master params from the model's fp16 params.
        # This requires less storage but incurs precision loss.
        # 2:  Save and restore the fp32 master copies separately.
        # We choose option 1 if changing DP degree and option 2 otherwise.
        #
        # Pytorch Optimizer.load_state_dict casts saved buffers (e.g. momentum) to the type and device
        # of their associated parameters, because it's possible those buffers might not exist yet in
        # the current optimizer instance.  In our case, as long as the current FP16_Optimizer has been
        # constructed in the same way as the one whose state_dict we are loading, the same master params
        # are guaranteed to exist, so we can just copy_() from the saved master params.

        if load_from_fp32_weights:
            # option 2 from above
            if self.elastic_checkpoint and not ckpt_is_rigid:
                self._restore_from_elastic_fp32_weights(state_dict_list)
            else:
                # For non-elastic checkpoint, simply copying from saved weights of current rank is sufficient.
                for current, saved in zip(self.single_partition_of_fp32_groups, current_rank_sd[SINGLE_PARTITION_OF_FP32_GROUPS]):
                    src_tensor = _get_padded_tensor(saved, current.numel())
                    current.data.copy_(src_tensor.data)
        else:
            # option 1 from above
            self._restore_from_bit16_weights()

        if load_optimizer_states:
            self._link_all_hp_params()


def _handle_overflow(cpu_sum, x, i):
    import math
    rank = dist.get_rank()
    if rank == 0:
        t_i = -1
        for v_i, v in enumerate(x.data.contiguous().view(-1)):
            if not math.isfinite(float(v)):
                t_i = v_i
                break
        logger.info(
            f"rank {rank} detected overflow {cpu_sum} in tensor {i}:{t_i} shape {x.shape}"
        )


def estimate_zero2_model_states_mem_needs(total_params,
                                          num_gpus_per_node=1,
                                          num_nodes=1,
                                          cpu_offload=True,
                                          additional_buffer_factor=1.5):

    total_gpus = num_nodes * num_gpus_per_node

    if cpu_offload:
        gpu_mem = 2 * total_params
        cpu_mem = total_params * max(4 * total_gpus, 16) * additional_buffer_factor
    else:
        gpu_mem = 4 * total_params + int(16 * total_params / total_gpus)
        cpu_mem = total_params * 4 * num_gpus_per_node * additional_buffer_factor

    return int(cpu_mem), int(gpu_mem)


def model_to_params(model):
    # shared params calculated only once
    total_params = sum(
        dict((p.data_ptr(),
              p.numel()) for p in model.parameters()).values())
    return total_params


def estimate_zero2_model_states_mem_needs_all_live(model,
                                                   num_gpus_per_node=1,
                                                   num_nodes=1,
                                                   additional_buffer_factor=1.5):
    """
    Print out estimates on memory usage requirements for ZeRO 2 params, optim states and gradients
    for a given ``model`` and hardware setup.

    If you have an actual model object, use this function and everything will be derived
    automatically.

    If it's a hypothetical model, use ``estimate_zero2_model_states_mem_needs_all_cold`` where you have to pass
    the ``total_params`` explicitly.

    Args:
        - ``model``: ``nn.Module`` object
        - ``num_gpus_per_node``: how many gpus per node (defaults to 1)
        - ``num_nodes``: how many nodes (defaults to 1),
        - ``additional_buffer_factor``: estimation factor (defaults to 1.5):

    """

    total_params = model_to_params(model)

    estimate_zero2_model_states_mem_needs_all_cold(
        total_params=total_params,
        num_gpus_per_node=num_gpus_per_node,
        num_nodes=num_nodes,
        additional_buffer_factor=additional_buffer_factor)


def estimate_zero2_model_states_mem_needs_all_cold(total_params,
                                                   num_gpus_per_node=1,
                                                   num_nodes=1,
                                                   additional_buffer_factor=1.5):
    """
    Print out estimates on memory usage requirements for ZeRO 2 params, optim states and gradients
    for a given ``model`` and hardware setup.

    If it's a hypothetical model, use this function where you have to pass
    the ``total_params`` and ``largest_layer_params`` explicitly.

    If you have an actual model object, use ``estimate_zero2_model_states_mem_needs_all_live`` and everything
    will be derived automatically.

    Args:
        - ``total_params``: total  model params
        - ``num_gpus_per_node``: how many gpus per node (defaults to 1)
        - ``num_nodes``: how many nodes (defaults to 1),
        - ``additional_buffer_factor``: estimation factor (defaults to 1.5):

    """
    def format_options(cpu_offload):
        enabled = []
        device = f'{OffloadDeviceEnum.cpu:4}' if cpu_offload else "none"
        enabled.append(f"offload_optimizer={device}")
        return ", ".join(enabled)

    nodes_str = "nodes" if num_nodes > 1 else "node"
    gpus_str = "GPUs" if num_gpus_per_node > 1 else "GPU"
    print(
        "Estimated memory needed for params, optim states and gradients for a:\n"
        f"HW: Setup with {num_nodes} {nodes_str}, {num_gpus_per_node} {gpus_str} per node.\n"
        f"SW: Model with {int(total_params/1e6)}M total params.")
    print("  per CPU  |  per GPU |   Options")
    for cpu_offload in [True, False]:
        cpu_mem, gpu_mem = estimate_zero2_model_states_mem_needs(
            total_params=total_params,
            num_gpus_per_node=num_gpus_per_node,
            num_nodes=num_nodes,
            cpu_offload=cpu_offload,
            additional_buffer_factor=additional_buffer_factor
        )

        options_str = format_options(cpu_offload=cpu_offload)
        print(f" {cpu_mem/2**30:7.2f}GB | {gpu_mem/2**30:6.2f}GB | {options_str}")<|MERGE_RESOLUTION|>--- conflicted
+++ resolved
@@ -5,13 +5,6 @@
 import torch
 import os
 from deepspeed import comm as dist
-<<<<<<< HEAD
-try:
-    from torch._six import inf
-except ImportError:
-    from torch import inf
-=======
->>>>>>> 3798e605
 from packaging import version as pkg_version
 from collections import OrderedDict
 
