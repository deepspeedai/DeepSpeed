--- conflicted
+++ resolved
@@ -1405,13 +1405,8 @@
         self.unscale_and_clip_grads(single_partition_grad_groups, norm_groups)
         #torch.set_num_threads(12)
         timers('optimizer_step').start()
-<<<<<<< HEAD
-        self.optimizer.step()  #fp16_param_groups=self.parallel_partitioned_fp16_groups)
-=======
-
         #self.optimizer.step(fp16_param_groups=self.parallel_partitioned_fp16_groups)
         self.optimizer.step()
->>>>>>> 606543de
         #get rid of the fp32 gradients. Not needed anymore
         if not self.cpu_offload:
             for group in self.single_partition_of_fp32_groups:
@@ -1831,4 +1826,4 @@
                 break
         logger.info(
             f"rank {rank} detected overflow {cpu_sum} in tensor {i}:{t_i} shape {x.shape}"
-        )
+        )