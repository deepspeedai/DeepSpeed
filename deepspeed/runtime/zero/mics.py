--- conflicted
+++ resolved
@@ -308,26 +308,6 @@
     """ Wrapper to change the behavior for parameter sharding
     """
 
-<<<<<<< HEAD
-    def __init__(self,
-                 module,
-                 timers,
-                 ds_config,
-                 overlap_comm=True,
-                 prefetch_bucket_size=50000000,
-                 max_reuse_distance=1000000000,
-                 max_live_parameters=1000000000,
-                 param_persistence_threshold=100000,
-                 model_persistence_threshold=sys.maxsize,
-                 dp_process_group=None,
-                 offload_param_config=None,
-                 mpu=None):
-        super().__init__(module, timers, ds_config, overlap_comm, prefetch_bucket_size, max_reuse_distance,
-                         max_live_parameters, param_persistence_threshold, model_persistence_threshold,
-                         dp_process_group, offload_param_config, mpu)
-
-=======
->>>>>>> 6c684e12
     def _convert_to_zero_parameters(self, ds_config, module, mpu):
         """ overload the parent class function for convert the parameters
 
@@ -409,32 +389,10 @@
 
     def initialize_ds_offload(
         self,
-<<<<<<< HEAD
-        module,
-        timers,
-        ds_config,
-        overlap_comm,
-        prefetch_bucket_size,
-        max_reuse_distance,
-        max_live_parameters,
-        param_persistence_threshold,
-        model_persistence_threshold,
-        dp_process_group,
-        offload_param_config,
-        mpu,
-        zpg=None,
-        zero_quantized_weights=False,
-    ):
-        assert not zero_quantized_weights and zpg is None, "MiCS is mutually exclusive with ZeRO++"
-        return MiCS_Offload(module, timers, ds_config, overlap_comm, prefetch_bucket_size, max_reuse_distance,
-                            max_live_parameters, param_persistence_threshold, model_persistence_threshold,
-                            dp_process_group, offload_param_config, mpu)
-=======
         *args,
         **kwargs,
     ):
         return MiCS_Offload(*args, **kwargs)
->>>>>>> 6c684e12
 
     def partition_grads(self, params_to_release: List[Parameter], grad_partitions: List[Tensor]) -> None:
         grad_buffers = super().partition_grads(params_to_release, grad_partitions)
