# Copyright (c) Microsoft Corporation.
# SPDX-License-Identifier: Apache-2.0

# DeepSpeed Team

import math
import os
import types
from typing import Callable, Iterable
from enum import Enum
import functools
import itertools
from typing import List
from collections import defaultdict
import logging
import torch
from torch import Tensor
from deepspeed import comm as dist
from torch.nn import Module
from torch.nn import Parameter

from .linear import zero3_linear_wrap

from deepspeed.utils import groups
import deepspeed
from ..utils import see_memory_usage, get_only_unique_item
from deepspeed.runtime.zero.config import DeepSpeedZeroConfig
from deepspeed.runtime.zero.utils import assert_ints_same_as_other_ranks, is_zero_param
from deepspeed.runtime.zero.offload_config import OffloadDeviceEnum
from deepspeed.runtime.config_utils import get_config_default
from deepspeed.utils import instrument_w_nvtx, logger
from deepspeed.comm.comm import init_distributed
from deepspeed.utils.debug import (debug_param2name_id_shape, debug_param2name_id_shape_device, debug_module2name,
                                   debug_param2name_id, debug_param2name_id_shape_status)
from deepspeed.accelerator import get_accelerator
from ..swap_tensor.partitioned_param_swapper import AsyncPartitionedParameterSwapper, PartitionedParamStatus
from deepspeed.inference.quantization.utils import _quantize_param, WEIGHT_QUANTIZATION_LAYERS, wrap_quantized_functional, wrap_load_from_state_dict
from deepspeed.runtime.torch_autocast import sort_dtypes, get_autocast_dtype, has_autocast_dtype

partitioned_param_data_shape = [0]
zero_init_context = 0
top_level_context = None


def get_allgather_dtype(param, param_ds_tensor):
    autocast = has_autocast_dtype(param)
    return get_autocast_dtype(param) if autocast else param_ds_tensor.dtype


class NoGatherHandle:

    def __init__(self, param: Parameter) -> None:
        if param.ds_status != ZeroParamStatus.INFLIGHT:
            raise RuntimeError(f"expected param {param.ds_summary()} to be available")

        if hasattr(param.ds_tensor, "ds_quant_scale"):
            param.data = Init.quantizer_module.dequantize(param.ds_tensor.data, param.ds_tensor.ds_quant_scale).to(
                device=get_accelerator().current_device_name(), non_blocking=True).view(param.ds_shape)
        else:
            param.data = param.ds_tensor.data.to(device=get_accelerator().current_device_name(),
                                                 non_blocking=True).view(param.ds_shape)
        self.__param = param

    def wait(self, **kwargs) -> None:
        if not get_accelerator().resolves_data_dependency():
            get_accelerator().current_stream().synchronize()
        self.__param.ds_status = ZeroParamStatus.AVAILABLE


class NoGatherCoalescedHandle:

    def __init__(self, params: List[Parameter]) -> None:
        self.__params = params
        self.__complete = False

        for param in self.__params:
            if param.ds_status != ZeroParamStatus.INFLIGHT:
                raise RuntimeError(f"expected param {param.ds_summary()} to not be available")
            if hasattr(param.ds_tensor, "ds_quant_scale"):
                param.data = Init.quantizer_module.dequantize(param.ds_tensor.data, param.ds_tensor.ds_quant_scale).to(
                    device=get_accelerator().current_device_name(), non_blocking=True).view(param.ds_shape)
            else:
                param.data = param.ds_tensor.data.to(device=get_accelerator().current_device_name(),
                                                     non_blocking=True).view(param.ds_shape)

    @instrument_w_nvtx
    def wait(self, **kwargs) -> None:
        if self.__complete:
            return

        if not get_accelerator().resolves_data_dependency():
            get_accelerator().current_stream().synchronize()
        for param in self.__params:
            assert param.ds_status == ZeroParamStatus.INFLIGHT, f"expected param {param.ds_summary()} to be inflight"
            param.ds_status = ZeroParamStatus.AVAILABLE

        self.__complete = True


def _dist_allgather_fn(input_tensor: Tensor, output_tensor: Tensor, group=None):
    return instrument_w_nvtx(dist.allgather_fn)(output_tensor, input_tensor, group=group, async_op=True)


def print_rank_0(message, debug=False, force=False):
    rank = dist.get_rank()
    if rank == 0 and (debug or force):
        print(message)
    # other variations
    # - print for all ranks w/o interleaving
    # printflock(f"[{rank}] {message}")
    # - print to log file per rank
    # log_rank_file(rank, message)


def debug_rank0(msg: str) -> None:
    if dist.get_rank() == 0:
        logger.debug(msg)


def _init_external_params(module):
    if not hasattr(module, '_external_params'):
        module._external_params = {}

        def external_parameters(self):
            return self._external_params.items()

        def all_parameters(self):
            return itertools.chain(self.named_parameters(self, recurse=False), external_parameters(self))

        module.ds_external_parameters = types.MethodType(external_parameters, module)
        module.all_parameters = types.MethodType(all_parameters, module)


def register_external_parameter(module, parameter):
    """Instruct DeepSpeed to coordinate ``parameter``'s collection and partitioning in
    the forward and backward passes of ``module``.

    This is used when a parameter is accessed outside of its owning module's
    ``forward()``. DeepSpeed must know to collect it from its partitioned
    state and when to release the memory.

    .. note::
        This is only applicable to training with ZeRO stage 3.

    Args:
        module (``torch.nn.Module``): The module that requires ``parameter`` in its forward pass.
        parameter (``torch.nn.Parameter``): The parameter to register.

    Raises:
        RuntimeError: If ``parameter`` is not of type ``torch.nn.Parameter``.


    Examples
    ========

    #. Register a weight that is used in another module's forward pass (line 6).
       Parameter ``layer1.weight`` is used by ``layer2`` (line 11).

        .. code-block:: python
            :linenos:
            :emphasize-lines: 6,11

            class ModuleZ3(torch.nn.Module):
                def __init__(self, *args):
                    super().__init__(self, *args)
                    self.layer1 = SomeLayer()
                    self.layer2 = OtherLayer()
                    deepspeed.zero.register_external_parameter(self, self.layer1.weight)

                def forward(self, input):
                    x = self.layer1(input)
                    # self.layer1.weight is required by self.layer2.forward
                    y = self.layer2(x, self.layer1.weight)
                    return y
    """
    if not isinstance(parameter, torch.nn.Parameter):
        raise RuntimeError('Parameter is not a torch.nn.Parameter')

    if not hasattr(module, '_external_params'):
        _init_external_params(module)

    key = id(parameter)
    module._external_params[key] = parameter


def unregister_external_parameter(module, parameter):
    """Reverses the effects of :meth:`register_external_parameter`.

    Args:
        module (``torch.nn.Module``): The module to affect.
        parameter (``torch.nn.Parameter``): The parameter to unregister.

    Raises:
        RuntimeError: If ``parameter`` is not of type ``torch.nn.Parameter``.
        RuntimeError: If ``parameter`` is not a registered external parameter of ``module``.
    """
    if not isinstance(parameter, torch.nn.Parameter):
        raise RuntimeError('Parameter is not a torch.nn.Parameter')

    if not hasattr(module, '_external_params') or id(parameter) not in module._external_params:
        raise RuntimeError('Parameter is not a registered external parameter of module.')

    key = id(parameter)
    del module._external_params[key]


class ZeroParamType(Enum):

    # same as regular pytorch parameters
    NORMAL = 1

    # parameters are partitioned across data parallel process
    PARTITIONED = 2

    # the parameter is held with a unique process rank
    # and is not available on all other process
    REMOTE = 3


class ZeroParamStatus(Enum):
    # parameters are fully present and ready for use on all processes
    AVAILABLE = 1

    # parameters are either partitioned or remote in some or all process
    NOT_AVAILABLE = 2

    # parameters are being gathered.
    INFLIGHT = 3


_orig_torch_tensor = torch.tensor
_orig_torch_empty = torch.empty
_orig_torch_zeros = torch.zeros
_orig_torch_ones = torch.ones
_orig_torch_full = torch.full
_orig_torch_arange = torch.arange
_orig_torch_eye = torch.eye
_orig_torch_randn = torch.randn


def zero_wrapper_for_fp_tensor_constructor(fn: Callable, target_fp_dtype: torch.dtype) -> Callable:

    def wrapped_fn(*args, **kwargs) -> Tensor:
        if kwargs.get("device", None) is None:
            kwargs['device'] = torch.device(get_accelerator().device_name(os.environ["LOCAL_RANK"]))
        tensor: Tensor = fn(*args, **kwargs)
        if tensor.is_floating_point():
            tensor.data = tensor.data.to(target_fp_dtype)

        return tensor

    return wrapped_fn


def get_new_tensor_fn_for_dtype(dtype: torch.dtype) -> Callable:

    def new_tensor(cls, *args, **kwargs) -> Tensor:
        device = torch.device(get_accelerator().device_name(os.environ["LOCAL_RANK"]))
        if not args:
            args = (0, )
        tensor = _orig_torch_empty(0, device=device).new_empty(*args, **kwargs)
        if tensor.is_floating_point():
            tensor = tensor.to(dtype)

        return tensor

    return new_tensor


# https://stackoverflow.com/a/63851681/9201239
def get_all_subclasses(cls, include_root=True):
    subclass_list = []

    def recurse(cl):
        for subclass in cl.__subclasses__():
            subclass_list.append(subclass)
            recurse(subclass)

    recurse(cls)

    ret = set(subclass_list)
    if include_root:
        ret.add(cls)
    return ret


@instrument_w_nvtx
def free_param(param: Parameter) -> None:
    """Free underlying storage of a parameter."""
    assert not param.ds_active_sub_modules, param.ds_summary()
    if get_accelerator().on_accelerator(param.data):
        # need to make sure that we don't free the parameter while it is still
        # being used for computation
        if not get_accelerator().is_synchronized_device():
            param.data.record_stream(get_accelerator().current_stream())
    # param.data doesn't store anything meaningful in partitioned state
    param.data = torch.empty(0, dtype=param.dtype, device=param.device)
    param.ds_status = ZeroParamStatus.NOT_AVAILABLE


reuse_buffers = False
temp_contiguous_tensor = None
empty_buffers = {}


# Inserts _post_init_method at the end of init method
# for all sub classes of torch.nn.Module
class InsertPostInitMethodToModuleSubClasses(object):
    num_module_parameters = 0
    num_module_elements = 0

    def __init__(self, enabled=True, mem_efficient_linear=True, ds_config=None, dtype=None):
        self.mem_efficient_linear = mem_efficient_linear
        self.enabled = enabled
        self._set_dtype(ds_config, dtype)
        assert self.dtype in [
            torch.half, torch.bfloat16, torch.float
        ], f"Invalid data type {self.dtype}, allowed values are [torch.half, torch.bfloat16, torch.float]"
        self.wrapped_cls = set()
        self.skip_init_depth = 0

        self.quantized_initialization = None
        if ds_config is not None and ds_config.weight_quantization_config and ds_config.weight_quantization_config.quantized_initialization:
            self.quantized_initialization = ds_config.weight_quantization_config.quantized_initialization

    def __enter__(self):
        if not self.enabled:
            return

        global zero_init_context
        if zero_init_context == 0:
            self.patch_init_and_builtins()
            global top_level_context
            top_level_context = self

        zero_init_context += 1

    def __exit__(self, exc_type, exc_value, traceback):
        if not self.enabled:
            return

        global zero_init_context
        zero_init_context -= 1

        # Exiting the top level context
        if zero_init_context == 0:
            self.unpatch_init_and_builtins()
            global top_level_context
            top_level_context = None

            if dist.get_rank() == 0:
                billion_elems = InsertPostInitMethodToModuleSubClasses.num_module_elements / 1e9
                num_params = InsertPostInitMethodToModuleSubClasses.num_module_parameters
                logger.info(
                    f"finished initializing model - num_params = {num_params}, num_elems = {billion_elems:.2f}B")

        # Now that we cleaned up the metaclass injection, raise the exception.
        if exc_type is not None:
            return False

    # To be implemented by inheriting classes
    def _post_init_method(self, module):
        pass

    def _set_dtype(self, ds_config, dtype):
        if ds_config is not None and dtype is None:
            if ds_config.bfloat16_enabled and ds_config.fp16_enabled:
                raise RuntimeError("bfloat16 and fp16 cannot be enabled at once")

            if ds_config.bfloat16_enabled:
                self.dtype = torch.bfloat16
            elif ds_config.fp16_enabled:
                self.dtype = torch.half
            else:
                self.dtype = torch.float
        else:
            self.dtype = dtype or torch.float16 if get_accelerator().is_fp16_supported(
            ) else torch.bfloat16 if get_accelerator().is_bf16_supported else torch.float32

    def patch_init_and_builtins(self):

        def apply_with_gather(orig_module_apply_fn: Callable) -> Callable:
            """many models make use of child modules like Linear or Embedding which
            perform their own weight initialization in their __init__ methods,
            but will then have more weight initialization in a parent module's __init__
            method that modifies weights of child modules, which is typically done
            using the Module.apply method.

            since the Init context manager partitions child modules immediately after
            they are initialized, without modifying apply we would entirely skip
            any initialization done by parent modules.

            to get around this issue, we wrap the function passed to Module.apply
            so that the applied function is applied to child modules correctly.
            """

            def get_wrapped_fn_to_apply(fn_to_apply: Callable) -> Callable:
                if hasattr(fn_to_apply, "wrapped"):
                    return fn_to_apply

                @functools.wraps(fn_to_apply)
                def wrapped_fn_to_apply(module_to_apply_fn_to: Module) -> None:
                    """gathers parameters before calling apply function. afterwards
                    parameters are broadcasted to ensure consistency across all ranks
                    then re-partitioned.

                    takes the following steps:
                    1. allgathers parameters for the current module being worked on
                    2. calls the original function
                    3. broadcasts root rank's parameters to the other ranks
                    4. re-partitions the parameters
                    """

                    # TODO Delay error checking for dangling partitioned parameters to post module init
                    # raise RuntimeError(f"not all parameters for {module_to_apply_fn_to.__class__.__name__}, "
                    #                    f"were zero params, is it possible that the parameters were "
                    #                    f"overwritten after they were initialized? "
                    #                    f"params: {[p for p in module_to_apply_fn_to.parameters(recurse=False)]} ")

                    params_to_apply_fn_to: Iterable[Parameter] = list(
                        sorted([p for p in module_to_apply_fn_to.parameters(recurse=False) if is_zero_param(p)],
                               key=lambda p: p.ds_id))

                    for param in params_to_apply_fn_to:
                        param.all_gather()

                    fn_to_apply(module_to_apply_fn_to)

                    for param in params_to_apply_fn_to:
                        dist.broadcast(param.data, 0, group=param.ds_process_group)

                    for param in params_to_apply_fn_to:
                        param.partition(has_been_updated=True)

                wrapped_fn_to_apply.wrapped = True

                return wrapped_fn_to_apply

            @functools.wraps(orig_module_apply_fn)
            def wrapped_apply(module: Module, fn_to_apply: Callable) -> None:
                orig_module_apply_fn(module, get_wrapped_fn_to_apply(fn_to_apply))

            return wrapped_apply

        def hook_for_skip_init(module):
            # this function is intended for handling the logic of torch.nn.utils.skip_init
            # skip_init:module_cls(*args, **kwargs).to_empty(device=final_device), where kwargs['device']='meta'
            # the function call occurs between module_cls(*args, **kwargs) and to_empty(device=final_device).
            def partition_after_empty_init(f):

                @functools.wraps(f)
                def wrapper(module, *args, **kwargs):
                    _module = f(module, *args, **kwargs)
                    # here is the post-hook for module.apply(empty_like...)
                    # after module.apply(empty_like...), the module has completed its empty init on real device
                    # since skip_init won't involve any computations or weight adjustments, we can directly utilize post_init
                    self._post_init_method(_module)
                    return _module

                return wrapper

            def post_wrapper_to_empty(f):
                # append some wrapper restoration after to_empty() call
                @functools.wraps(f)
                def wrapper(*args, **kwargs):
                    res = f(*args, **kwargs)
                    # restore _apply hook
                    for subclass in get_all_subclasses(torch.nn.modules.module.Module):
                        _disable_class_apply(subclass)
                    # self restore
                    module.to_empty = f
                    return res

                return wrapper

            def _enable_class_apply(cls):
                if '_apply' in cls.__dict__:
                    cls._old_apply_of_skip_init_hook = cls._apply
                    cls._apply = partition_after_empty_init(cls._apply)

            def _disable_class_apply(cls):
                if hasattr(cls, '_old_apply_of_skip_init_hook'):
                    cls._apply = cls._old_apply_of_skip_init_hook

            # add hooks for to_empty: apply_(empty_like)
            for subclass in get_all_subclasses(torch.nn.modules.module.Module):
                _enable_class_apply(subclass)

            # add a restore hook when exiting skip_init
            module.to_empty = post_wrapper_to_empty(module.to_empty)

        def partition_after(f):

            @functools.wraps(f)
            def wrapper(module, *args, **kwargs):

                # important logic: We want to run post_init only after child's __init__ is
                # completed, and do nothing after __init__ of any of its parents and grandparents in
                # the inheritance ancestry. This way the partitioning will need to happen only once
                # when the whole object is ready to be partitioned and not before. This is because
                # often the child module will need to tweak the weights - for example running a
                # custom weights init function. So if a parent created the weights param, the child
                # won't need to gather it in order to tweak it

                print_rank_0(f'Before initializing {module.__class__.__name__}', force=False)

                is_child_module = False
                if not hasattr(module, "_ds_child_entered"):
                    # child's __init__ was called, since parents all see the same object they can now skip post_init
                    is_child_module = True
                    setattr(module, "_ds_child_entered", True)

                init_on_meta = 'device' in kwargs and kwargs['device'] == 'meta'
                if init_on_meta:
                    self.skip_init_depth += 1

                f(module, *args, **kwargs)
                if init_on_meta and self.skip_init_depth == 1:
                    # check and handle the logic of empty_init
                    hook_for_skip_init(module)
                if is_child_module:
                    # child's __init__ is done, now we can run a single post_init on the child object
                    delattr(module, "_ds_child_entered")

                    print_rank_0(f'Running post_init for {module.__class__.__name__}', force=False)
                    if self.skip_init_depth == 0:
                        self._post_init_method(module)

                print_rank_0(f'After initializing followed by post init for {module.__class__.__name__}', force=False)
                if init_on_meta:
                    self.skip_init_depth -= 1

            return wrapper

        def _enable_class(cls):
            if '__init__' in cls.__dict__:
                cls._old_init = cls.__init__
                cls.__init__ = partition_after(cls.__init__)

        def _init_subclass(cls, **kwargs):
            if '__init__' in cls.__dict__:
                cls._old_init = cls.__init__
                cls.__init__ = partition_after(cls.__init__)

        # Replace .__init__() for all existing subclasses of torch.nn.Module recursively
        for subclass in get_all_subclasses(torch.nn.modules.module.Module):
            _enable_class(subclass)

        # holding onto some methods so we can put them back the way they were in __exit__
        torch.nn.modules.module.Module._old_init_subclass = torch.nn.modules.module.Module.__init_subclass__
        torch.nn.modules.module.Module._old_apply = torch.nn.modules.module.Module.apply
        torch.Tensor.__old_new__ = torch.Tensor.__new__

        # Replace .__init__() for future subclasses of torch.nn.Module
        torch.nn.modules.module.Module.__init_subclass__ = classmethod(_init_subclass)
        if Init.override_module_apply:
            torch.nn.modules.module.Module.apply = apply_with_gather(torch.nn.modules.module.Module._old_apply)

        self._add_tensor_creation_wrappers()

        if self.mem_efficient_linear:
            print_rank_0(
                "nn.functional.linear has been overridden with a more memory efficient version. This will persist unless manually reset.",
                force=False)
            if not hasattr(InsertPostInitMethodToModuleSubClasses, "linear_bk"):
                InsertPostInitMethodToModuleSubClasses.linear_bk = torch.nn.functional.linear
                torch.nn.functional.linear = zero3_linear_wrap

            if self.quantized_initialization:
                print_rank_0("nn.functional.linear has been overridden with quantized linear version.", force=False)
                torch.nn.functional.linear = wrap_quantized_functional(torch.nn.functional.linear)
                torch.nn.functional.embedding = wrap_quantized_functional(torch.nn.functional.embedding)
                for cls in WEIGHT_QUANTIZATION_LAYERS:
                    cls._load_from_state_dict = wrap_load_from_state_dict(cls._load_from_state_dict)

                logger.info("Enable Zero3 engine with INT4 quantization.")

        self.patched = True

    def unpatch_init_and_builtins(self):
        if self.patched:

            def _disable_class(cls):
                if hasattr(cls, '_old_init'):
                    cls.__init__ = cls._old_init

            for subclass in get_all_subclasses(torch.nn.modules.module.Module):
                _disable_class(subclass)

            # putting methods back the way we found them
            torch.nn.modules.module.Module.__init_subclass__ = torch.nn.modules.module.Module._old_init_subclass
            if Init.override_module_apply:
                torch.nn.modules.module.Module.apply = torch.nn.modules.module.Module._old_apply

            self._remove_tensor_creation_wrappers()

            self.patched = False

    def _add_tensor_creation_wrappers(self):
        torch.Tensor.__new__ = get_new_tensor_fn_for_dtype(self.dtype)
        torch.tensor = zero_wrapper_for_fp_tensor_constructor(_orig_torch_tensor, self.dtype)
        torch.empty = zero_wrapper_for_fp_tensor_constructor(_orig_torch_empty, self.dtype)
        torch.zeros = zero_wrapper_for_fp_tensor_constructor(_orig_torch_zeros, self.dtype)
        torch.ones = zero_wrapper_for_fp_tensor_constructor(_orig_torch_ones, self.dtype)
        torch.full = zero_wrapper_for_fp_tensor_constructor(_orig_torch_full, self.dtype)
        torch.arange = zero_wrapper_for_fp_tensor_constructor(_orig_torch_arange, self.dtype)
        torch.eye = zero_wrapper_for_fp_tensor_constructor(_orig_torch_eye, self.dtype)
        torch.randn = zero_wrapper_for_fp_tensor_constructor(_orig_torch_randn, self.dtype)

    def _remove_tensor_creation_wrappers(self):
        torch.Tensor.__new__ = torch.Tensor.__old_new__
        torch.tensor = _orig_torch_tensor
        torch.empty = _orig_torch_empty
        torch.zeros = _orig_torch_zeros
        torch.ones = _orig_torch_ones
        torch.full = _orig_torch_full
        torch.arange = _orig_torch_arange
        torch.eye = _orig_torch_eye
        torch.randn = _orig_torch_randn


def shutdown_init_context():
    """
    This function is used to initialize deepspeed engine inside the context of Init.
    We need to remove the wrappers but keep the context.
    """
    if top_level_context:
        top_level_context.unpatch_init_and_builtins()


def restore_init_context():
    """
    This function is used to restore the wrappers after deepspeed engine is initialized.
    """
    if top_level_context:
        top_level_context.patch_init_and_builtins()


class AllGatherHandle:

    def __init__(self, handle, param: Parameter, quantization=None, original_dtype=None) -> None:
        if param.ds_status != ZeroParamStatus.INFLIGHT:
            raise RuntimeError(f"expected param {param.ds_summary()} to be available")

        # Only one of original_dtype or quantization is provided
        assert (original_dtype is None) != (quantization is None)

        self.__handle = handle
        self.__param = param
        self.__quantization = quantization
        self.__original_dtype = original_dtype

    def wait(self, handle_dependency=True) -> None:
        instrument_w_nvtx(self.__handle.wait)()

        if self.__original_dtype:
            self.__param.data = self.__param.data.to(self.__original_dtype)
        elif self.__quantization:
            instrument_w_nvtx(self.__quantization.quant_handle.wait)()
            self.__param.data = self.__quantization.backend.dequantize(
                self.__quantization.quantized_param, self.__quantization.scale_buffer).to(self.__param.device)
        self.__param.ds_status = ZeroParamStatus.AVAILABLE


class AllGatherCoalescedHandle:

    data_buffer = []

    def __init__(
        self,
        allgather_handle,
        params: List[Parameter],
        partitions: List[Tensor],
        world_size: int,
        use_secondary_tensor=False,
        quantization=None,
    ) -> None:
        self.allgather_handle = allgather_handle
        self.params = params
        self.partitions = partitions
        self.world_size = world_size
        self.use_secondary_tensor = use_secondary_tensor
        self.complete = False
        self.quantization = quantization

        for param in self.params:
            if param.ds_status != ZeroParamStatus.INFLIGHT:
                raise RuntimeError(f"expected param {param.ds_summary()} to not be available")

    @instrument_w_nvtx
    def wait(self, handle_dependency=True) -> None:
        if self.complete:
            return

        instrument_w_nvtx(self.allgather_handle.wait)()

        if self.quantization:
            instrument_w_nvtx(self.quantization.quant_handle.wait)()
            flat_tensor = self.quantization.backend.dequantize(
                self.quantization.quantized_param, self.quantization.scale_buffer).to(self.params[0].device)

            self.partitions: List[Parameter] = []
            for i in range(self.world_size):
                self.partitions.append(
                    flat_tensor.narrow(0, self.quantization.partition_sz * i, self.quantization.partition_sz))

        # split the single tensor out into individual tensors
        param_offset = 0
        for param in self.params:
            assert param.ds_status == ZeroParamStatus.INFLIGHT, f"expected param {param.ds_summary()} to be inflight"
            partitions: List[Tensor] = []
            ds_tensor_numel = param.ds_tensor.ds_numel
            if self.use_secondary_tensor:
                ds_tensor_numel *= param.ds_secondary_tensor_num_of_groups
            for rank in range(self.world_size):
                param_start = rank * ds_tensor_numel
                if param_start < param.ds_numel:
                    part_to_copy = self.partitions[rank].narrow(0, param_offset,
                                                                min(param.ds_numel - param_start, ds_tensor_numel))
                    partitions.append(part_to_copy)
            # Note that dtypes of param and partitions can be different (currently for torch.autocast support)
            param.data = instrument_w_nvtx(torch.cat)(partitions).view(param.ds_shape).to(param.ds_tensor.dtype)
            param.ds_status = ZeroParamStatus.AVAILABLE
            if not get_accelerator().is_synchronized_device() and handle_dependency:
                for part_to_copy in partitions:
                    part_to_copy.record_stream(get_accelerator().current_stream())

            param_offset += ds_tensor_numel

        self.complete = True
        if not get_accelerator().is_synchronized_device() and not handle_dependency:
            # if the device needs to handle dependencies and opts for explicit processing outside the function.
            AllGatherCoalescedHandle.data_buffer.append(partitions)

    @staticmethod
    def free_buffer():
        AllGatherCoalescedHandle.data_buffer = []


class MultipleAllGatherHandles:

    def __init__(self, handles: List[AllGatherCoalescedHandle]):
        self.handles = handles

    def wait(self, handle_dependency=True) -> None:
        for handle in self.handles:
            handle.wait(handle_dependency)


class AllReduceCoalescedHandle:

    def __init__(self, handle, params: List[Parameter]) -> None:
        self.handle = handle
        self.params = params
        self.complete = False

        for param in self.params:
            if param.ds_status != ZeroParamStatus.INFLIGHT:
                raise RuntimeError(f"expected param {param.ds_summary()} to not be available")

    @instrument_w_nvtx
    def wait(self) -> None:
        if self.complete:
            return

        instrument_w_nvtx(self.handle.wait)()

        for param in self.params:
            assert param.ds_status == ZeroParamStatus.INFLIGHT, f"expected param {param.ds_summary()} to be inflight"
            param.ds_status = ZeroParamStatus.AVAILABLE

        self.complete = True


class QuantizationInfo:
    # a placeholder object to store all quant related vars used in handles
    def __init__(self) -> None:
        self.quantized_param = None
        self.backend = None
        self.quant_handle = None
        self.scale_buffer = None


class CUDAQuantizer:
    async_flag = True
    target_group_size = 8000  # the optimal size is 4k, so we set the target to be below 8k
    group_size_cache = dict()
    quantizer_cuda_module = None

    def __init__(self) -> None:
        if CUDAQuantizer.quantizer_cuda_module is None:
            CUDAQuantizer.quantizer_cuda_module = deepspeed.ops.op_builder.QuantizerBuilder().load()

    def quantize(self, param, groups=None):
        if groups is None:
            try:
                groups = self.group_size_cache[param.numel()]
            except KeyError:
                groups = math.ceil(param.numel() / self.target_group_size)
                while groups < param.numel():
                    if param.numel() % (8 * groups) == 0:
                        break
                    groups += 1
                while True:
                    if param.numel() % (8 * groups * 2) == 0 and param.numel(
                    ) / groups > self.target_group_size:  #hard limit of 16k group_size
                        groups *= 2
                    else:
                        break
                assert (
                    param.numel() % (8 * groups) == 0
                ), f"Qantized weight requires the number of weights be a multiple of 8. Yet {param.numel()} cannot be divided by 8*{groups}"
                assert (param.numel() / groups < 16000), f"{param.numel()} / {groups} is larger than 16k"
                assert param.numel(
                ) > groups, f"Adaptive grouping algorithm cannot find a group size for input tensor of size {param.numel()}"
                self.group_size_cache[param.numel()] = groups
        return self.quantizer_cuda_module.quantize(param.to(get_accelerator().device_name()), groups, 8,
                                                   self.quantizer_cuda_module.Symmetric)

    def dequantize(self, quantized_param, scale):
        return self.quantizer_cuda_module.dequantize(quantized_param, scale, scale.numel(), 8,
                                                     self.quantizer_cuda_module.Symmetric)


def _no_gather_coalesced(params: Iterable[Parameter]) -> AllGatherCoalescedHandle:
    for param in params:
        if param.ds_status != ZeroParamStatus.NOT_AVAILABLE:
            raise RuntimeError(f"expect param.ds_status == ZeroParamStatus.NOT_AVAILABLE, got{param.ds_summary()}")
        param.ds_status = ZeroParamStatus.INFLIGHT

    params = sorted(params, key=lambda p: p.ds_id)
    if len(params) == 1:
        param, = params
        return NoGatherHandle(param)
    return NoGatherCoalescedHandle(params)


# Replaces all parameters in module with Scattered Parameters
class Init(InsertPostInitMethodToModuleSubClasses):
    param_id = 0
    param_persistence_threshold = get_config_default(DeepSpeedZeroConfig, "param_persistence_threshold")
    model_persistence_threshold = get_config_default(DeepSpeedZeroConfig, "model_persistence_threshold")
    num_persisted_parameters = 0
    num_persisted_elements = 0
    apply_param_persistence = False
    override_module_apply = get_config_default(DeepSpeedZeroConfig, "override_module_apply")

    def __init__(self,
                 module=None,
                 data_parallel_group=None,
                 mem_efficient_linear=True,
                 remote_device=None,
                 pin_memory=False,
                 config_dict_or_path=None,
                 config=None,
                 enabled=True,
                 dtype=None,
                 mpu=None,
                 zero_param_parallel_group=None,
                 zero_quantized_weights=False,
                 zero_quantized_nontrainable_weights=False,
                 sequence_data_parallel_group=None,
                 param_swapper=None):
        """A context to enable massive model construction for training with
        ZeRO-3. Models are automatically partitioned (or, sharded) across the
        system and converted to half precision.

        Args:
            module (``torch.nn.Module``, optional): If provided, partition the model as
                if it was constructed in the context.
            data_parallel_group (``deepspeed.comm`` process group, optional):
                The group of processes to partition among. Defaults to all processes.
                Synonymous with sequence data parallel group for param partitioning
                across both sequence and data parallel groups.
            mem_efficient_linear (bool, optional): Replace
                torch.nn.functional.linear with an implementation that allows
                DeepSpeed to partition parameters. Defaults to ``True``.
            remote_device (string, optional): The initial device to store model
                weights e.g., ``cpu``, ``nvme``. Passing ``"cpu"`` will create the model in CPU
                memory. The model may still be moved to GPU based on the
                offload settings for training. Defaults to param offload device if a config is
                defined, otherwise GPU.
            pin_memory (bool, optional): Potentially increase performance by
                using pinned memory for model weights. ``remote_device`` must be
                ``"cpu"``. Defaults to pin_memory value in config, otherwise ``False``.
            config_dict_or_path (dict or ``json file``, optional): If provided, provides configuration
                for swapping fp16 params to NVMe and other things like ``dtype``.
            config (dict or ``json file``, optional): Deprecated, use config_dict_or_path instead.
            enabled (bool, optional): If ``False``, this context has no
                effect. Defaults to ``True``.
            dtype (``dtype``, optional): Can be used to change the data type of the parameters.
                Supported options are ``torch.half`` and ``torch.float``. Defaults to ``None``
            mpu (``object``, optional): A model parallelism unit object that implements get_{model,data}_parallel_{rank,group,world_size}.
            zero_param_parallel_group(``object``, optional): Parallel (comm) group for dual partitioning of ZeRO params.
            zero_quantized_weights (bool, optional): If ``True``, turn on quantized weights in all gather weights. Default is ``False``
            zero_quantized_nontrainable_weights (bool, optional): If ``True``, nontrainable weights will be stored in quantized format. Default is ``False``
            param_swapper (``deepspeed.runtime.swap_tensor.partitioned_param_swapper.AsyncPartitionedParameterSwapper``, optional): [Experimental] Use existing parameter swapper. Defaults to ``None``.
                This argument will be removed in the near future.

        This context accelerates model initialization and enables models that
        are too large to allocate in their entirety in CPU memory. It has the
        following effects:

        #. allocates tensors to either GPU or CPU memory or NVMe
        #. converts floating point tensors to half precision
        #. immediately partitions tensors among the group of data-parallel devices
        #. (*optional*) replaces ``torch.nn.functional.linear`` with a more
           memory-efficient implementation

        These modifications allow for models that exceed the size of local CPU/GPU
        memory/NVMe, but fit within the total NVMe capacity (*i.e.*, aggregate CPU
        or GPU memory or NVMe) across all nodes. Consider initializing a model with one
        trillion parameters, whose weights occupy two terabytes (TB) in half
        precision. The initial CPU allocation in full precision requires 4TB of
        memory *per process*, and so a system with 8 GPUs per node would need 32TB of
        CPU memory due to data-parallel redundancies. Instead, by immediately
        partitioning tensors we remove the redundancies. The result is that
        regardless of the number of GPUs, we still only require the original 4TB. This
        allows for a linear increase in model size with the aggregate system memory.
        For example, if a node has 1TB of memory and 8 GPUs, we could fit a trillion
        parameter model with 4 nodes and 32 GPUs.

        Important: If the fp16 weights of the model can't fit onto a single GPU memory
        this feature must be used.

        .. note::
            Initializes ``deepspeed.comm`` if it has not already been done so.
            See :meth:`deepspeed.init_distributed` for more information.

        .. note::
            Only applicable to training with ZeRO-3.

        Examples
        --------

        #. Allocate a model and partition it among all processes:

            .. code-block:: python

                with deepspeed.zero.Init():
                    model = MyLargeModel()


        #. Allocate a model in pinned CPU memory and partition it among a subgroup of processes:

            .. code-block:: python

                with deepspeed.zero.Init(data_parallel_group=mpu.get_data_parallel_group(),
                                         remote_device="cpu",
                                         pin_memory=True):
                    model = MyLargeModel()


        #. Partition an already-allocated model in CPU memory:

            .. code-block:: python

                model = deepspeed.zero.Init(module=model)
        """
        if config is not None:
            config_dict_or_path = config
            logger.warning('zero.Init: the `config` argument is deprecated. Please use `config_dict_or_path` instead.')
        _ds_config = deepspeed.runtime.config.DeepSpeedConfig(config_dict_or_path,
                                                              mpu) if config_dict_or_path is not None else None
        if _ds_config is not None:
            mem_efficient_linear = _ds_config.zero_config.memory_efficient_linear

        super().__init__(enabled=enabled, mem_efficient_linear=mem_efficient_linear, ds_config=_ds_config, dtype=dtype)
        if not dist.is_initialized():
            init_distributed()
            assert dist.is_initialized(), "Parameters cannot be scattered without initializing deepspeed.comm"

        if data_parallel_group is None:
            self.ds_process_group = dist.get_world_group()
        else:
            self.ds_process_group = data_parallel_group

        if sequence_data_parallel_group is not None:
            logger.warning(
                f"sequence_data_parallel_group' is deprecated and will be removed. Use 'data_parallel_group' instead.")
            if data_parallel_group is not None:
                raise ValueError(
                    "Both 'data_parallel_group' and 'sequence_data_parallel_group' were specified. Please provide only one of these arguments."
                )
            self.ds_process_group = sequence_data_parallel_group

        self.rank = dist.get_rank(group=self.ds_process_group)
        self.dp_world_size = dist.get_world_size(group=self.ds_process_group)

        self.zero_param_process_group = zero_param_parallel_group
        if _ds_config is not None and _ds_config.zero_config.zero_hpz_partition_size > 1 and self.zero_param_process_group is None:
            groups._create_zero_param_parallel_group(_ds_config.zero_config.zero_hpz_partition_size)
            self.zero_param_process_group = groups._get_zero_param_intra_parallel_group()

        self.num_ranks_in_param_group = self.dp_world_size
        self.rank_in_group = self.rank
        self.num_param_groups = 1

        if self.zero_param_process_group is not None:
            self.num_ranks_in_param_group = groups._get_zero_param_intra_parallel_group_world_size()
            self.num_param_groups = int(self.dp_world_size / self.num_ranks_in_param_group)
            self.rank_in_group = groups._get_zero_param_intra_parallel_rank_in_mygroup()
            print_rank_0(f"hpZeRO group size: {self.num_ranks_in_param_group}", force=True)

            logger.debug(
                "hpZeRO partition parameter my rank in world {} my rank in group {} ranks in my param partition group: {} "
                .format(self.rank, self.rank_in_group, groups._get_zero_param_intra_parallel_group_ranks()))

        # Local device is the device where the parameters are consumed, must be default device.
        # It is the device where parameters are fully instantiated using allgather
        self.local_device = torch.device(get_accelerator().device_name(os.environ["LOCAL_RANK"]))
        get_accelerator().set_device(self.local_device)

        self.quantized_weights = zero_quantized_weights
        if _ds_config is not None and _ds_config.zero_config.zero_quantized_weights and not self.quantized_weights:
            self.quantized_weights = _ds_config.zero_config.zero_quantized_weights
        self.quantized_nontrainable_weights = zero_quantized_nontrainable_weights
        if _ds_config is not None and _ds_config.zero_config.zero_quantized_nontrainable_weights and not self.quantized_nontrainable_weights:
            self.quantized_nontrainable_weights = _ds_config.zero_config.zero_quantized_nontrainable_weights

        self.module = module
        if (self.quantized_weights or self.quantized_nontrainable_weights):
            self.quantizer_module = CUDAQuantizer()
            print_rank_0(f'Using quantizer for weights: {self.quantizer_module.__class__.__name__}', force=True)

        if _ds_config is not None:
            Init.override_module_apply = _ds_config.zero_config.override_module_apply

            if _ds_config.zero_config.offload_param is not None:
                remote_device = _ds_config.zero_config.offload_param.device
                pin_memory = _ds_config.zero_config.offload_param.pin_memory

        self._validate_remote_device(remote_device, _ds_config)

        # Remote device is the device where parameter partitions are stored
        # It can be same as local_device or it could be CPU or NVMe.
        self.remote_device = self.local_device if remote_device in [None, OffloadDeviceEnum.none] else remote_device
        self.pin_memory = pin_memory if (self.remote_device in [OffloadDeviceEnum.cpu, OffloadDeviceEnum.nvme
                                                                ]) else False

        # Enable fp16 param swapping to NVMe
        if self.remote_device == OffloadDeviceEnum.nvme:
            self.param_swapper = param_swapper or AsyncPartitionedParameterSwapper(_ds_config, self.dtype)
        else:
            self.param_swapper = None

        # If we are provided an already-allocated module to prepare.
        if module is not None:
            assert isinstance(module, torch.nn.Module)
            self._convert_to_zero_parameters(module.parameters(recurse=True))

        self.use_all_gather_into_tensor = dist.has_all_gather_into_tensor()
        if not self.use_all_gather_into_tensor:
            logger.info(f"all_gather_into_tensor API is not available in torch {torch.__version__}")

        self.use_all_reduce_for_fetch_params = get_config_default(DeepSpeedZeroConfig,
                                                                  "use_all_reduce_for_fetch_params")
        if _ds_config is not None:
            self.use_all_reduce_for_fetch_params = _ds_config.zero_config.use_all_reduce_for_fetch_params

    def _update_persist_config(self, ds_config):
        Init.apply_param_persistence = True
        Init.param_persistence_threshold = ds_config.zero_config.param_persistence_threshold
        Init.model_persistence_threshold = ds_config.zero_config.model_persistence_threshold // self.num_partitions

    def _zero_init_param(self, param):
        self._convert_to_deepspeed_param(param)
        if dist.get_world_group() == self.get_dp_process_group():
            dist.broadcast(param.data, 0, self.get_dp_process_group())
        else:
            dist.broadcast(param.data, dist.get_global_rank(self.get_dp_process_group(), 0),
                           self.get_dp_process_group())
        param.partition()

    def _convert_to_zero_parameters(self, param_list):
        for param in param_list:
            if is_zero_param(param):
                continue

            param.data = param.data.to(self.local_device)
            self._zero_init_param(param)

    def _validate_remote_device(self, remote_device, ds_config):
        if ds_config is not None:
            if remote_device in [None, OffloadDeviceEnum.cpu]:
                if ds_config.zero_config.offload_param is not None:
                    offload_param_device = ds_config.zero_config.offload_param.device
                    assert offload_param_device != OffloadDeviceEnum.nvme, \
                        f"'device' in DeepSpeed Config cannot be {offload_param_device} if remote device is {remote_device}."

            if remote_device == OffloadDeviceEnum.nvme:
                assert ds_config.zero_config.offload_param is not None, \
                f'"offload_param" must be defined in DeepSpeed Config if remote device is {OffloadDeviceEnum.nvme}.'

                assert ds_config.zero_config.offload_param.nvme_path is not None, \
                f'"nvme_path" in DeepSpeed Config cannot be None if remote device is {OffloadDeviceEnum.nvme}'

    def _post_init_method(self, module):
        #see_memory_usage(f"Before converting params in {module.__class__.__name__}", force=False)
        print_rank_0(f'Converting Params in {module.__class__.__name__}', force=False)
        see_memory_usage(f"Before converting and partitioning params in {module.__class__.__name__}", force=False)

        for name, param in module.named_parameters(recurse=False):
            print_rank_0(f'Analyzing param {name} in {module.__class__.__name__}', force=False)
            InsertPostInitMethodToModuleSubClasses.num_module_parameters += 1
            InsertPostInitMethodToModuleSubClasses.num_module_elements += param.numel()
            if not is_zero_param(param):
                if not get_accelerator().on_accelerator(param):
                    param.data = param.data.to(self.local_device)

                if name == 'weight' and self.quantized_initialization and type(module) in WEIGHT_QUANTIZATION_LAYERS:
                    _quantize_param(param, self.quantized_initialization)

                self._zero_init_param(param)
                print_rank_0(
                    f"Partitioning param {debug_param2name_id_shape(param)} module={debug_module2name(module)}")

        see_memory_usage(
            f"Param count {InsertPostInitMethodToModuleSubClasses.num_module_elements}. After converting and partitioning params in {module.__class__.__name__}",
            force=False)

    def _convert_to_deepspeed_param(self, param):

        # Partitioned, Normal, Remote
        param.ds_param_type = ZeroParamType.PARTITIONED

        # Replicated vs Partitioned vs Inflight
        param.ds_status = ZeroParamStatus.AVAILABLE

        # Stores the shape of the original tensor
        param.ds_shape = param.shape

        # Stores the number of elements in the original parameter without padding
        param.ds_numel = param.numel()

        # Stores the partitioned copy of the tensor
        param.ds_tensor = None

        # Keeps track of how many active sub-modules need this param at any given point in time
        param.ds_active_sub_modules = set()

        # If this flag is true, then the parameters are replicated throughput training
        # And only partitioned before the step
        if Init.apply_param_persistence and param.ds_numel <= Init.param_persistence_threshold and Init.num_persisted_elements + param.ds_numel <= Init.model_persistence_threshold:
            param.ds_persist = True
            Init.num_persisted_parameters += 1
            Init.num_persisted_elements += param.ds_numel
        else:
            param.ds_persist = False

        param.is_external_param = False

        # The group that the parameter is scattered across.
        param.ds_process_group = self.ds_process_group

        # Stores the secondary partitioned copy of the tensor
        param.ds_secondary_tensor = None

        #Process group for secondary partition all (group) gather
        param.ds_zero_param_process_group = self.zero_param_process_group
        param.ds_secondary_tensor_group_size = self.num_ranks_in_param_group
        param.ds_secondary_tensor_num_of_groups = self.num_param_groups

        # This is set to the Async Param swapper if remote device is nvme
        # else this is set to None
        param.nvme_swapper = self.param_swapper

        # DeepSpeed Param ID
        param.ds_id = Init.param_id
        Init.param_id += 1

        def all_gather(param_list=None, async_op=False, hierarchy=0):
            cls = param
            if param_list is None:
                param_list = [cls]
            return self._all_gather(param_list, async_op=async_op, hierarchy=hierarchy)

        def _all_gather_dtype(params, world_size, rank_in_group, ds_process_group, allgather_dtype):
            # make sure all params have the same dtype
            dtype = params[0].dtype  # we assume len(params) > 0
            assert all(p.dtype == dtype for p in params), "all params must have the same dtype"

            partition_sz = sum(p.ds_tensor.ds_numel for p in params)

            use_secondary_tensor = params[0].ds_secondary_tensor is not None

            if use_secondary_tensor:
                partition_sz = sum(p.ds_tensor.ds_numel * p.ds_secondary_tensor_num_of_groups for p in params)

            flat_tensor = torch.empty(partition_sz * world_size,
                                      dtype=allgather_dtype,
                                      device=get_accelerator().current_device_name(),
                                      requires_grad=False)

            partitions: List[Parameter] = []
            for i in range(world_size):
                partitions.append(flat_tensor.narrow(0, partition_sz * i, partition_sz))

            if use_secondary_tensor:
                instrument_w_nvtx(torch.cat)([
                    p.ds_secondary_tensor.to(get_accelerator().current_device_name()).to(allgather_dtype)
                    for p in params
                ],
                                             out=partitions[rank_in_group])
            else:
                instrument_w_nvtx(torch.cat)(
                    [p.ds_tensor.to(get_accelerator().current_device_name()).to(allgather_dtype) for p in params],
                    out=partitions[rank_in_group])
            handle = _dist_allgather_fn(partitions[rank_in_group], flat_tensor, ds_process_group)
            #Fix get_partition_dp_group(params[0]))

            return AllGatherCoalescedHandle(
                allgather_handle=handle,
                params=params,
                partitions=partitions,
                world_size=world_size,
                use_secondary_tensor=use_secondary_tensor,
            )

        @instrument_w_nvtx
        def all_gather_coalesced(params: Iterable[Parameter],
                                 safe_mode: bool = False,
                                 quantize: bool = False) -> AllGatherCoalescedHandle:

            # fetches from nvme if the partition is not available and in nvme
            self._ensure_availability_of_partitioned_params(params)

            if self.num_partitions == 1:
                return _no_gather_coalesced(params)

            for param in params:
                if param.ds_status != ZeroParamStatus.NOT_AVAILABLE:
                    raise RuntimeError(param.ds_summary())
                param.ds_status = ZeroParamStatus.INFLIGHT

            #use appropriate all gather process group
            ds_process_group = self.ds_process_group
            rank_in_group = self.rank
            world_size = self.dp_world_size
            use_secondary_tensor = params[0].ds_secondary_tensor is not None
            if self.zero_param_process_group and use_secondary_tensor:
                ds_process_group = self.zero_param_process_group  #intragroup
                rank_in_group = self.rank_in_group
                world_size = self.num_ranks_in_param_group

            #pprint(dir(ds_process_group))
            # ensure that each rank has params in same order. the allgather
            # is done by flattening the parameter list into a single tensor that
            # can be allgathered in a single call - this means that if each rank
            # gives a list of the same parameters in a different order we will
            # silently get incorrect parameter values, and have very difficult
            # to debug correctness issues.
            params = sorted(params, key=lambda p: p.ds_id)

            if logger.isEnabledFor(logging.DEBUG):
                debug_rank0(f"-allgather_coalesced: {[p.ds_id for p in params]}")

            if safe_mode:
                # ensure that same list (with same ordering) of parameters are
                # being allgathered across all ranks, otherwise could mix
                # data between tensors.
                assert_ints_same_as_other_ranks([p.ds_id for p in params])
                # ensure that tensors from each rank agree on the same ds_numel
                # otherwise could mix data between tensors.
                assert_ints_same_as_other_ranks([p.ds_tensor.ds_numel for p in params])

            if len(params) == 1:
                # have an opportunity to avoid some intermediate memory allocations
                param = params[0]
                buffer_size = math.ceil(param.ds_numel / world_size) * world_size
                if use_secondary_tensor:
                    buffer_size = param.ds_secondary_tensor.shape[0] * world_size  #make sure out is appropriately sized

                param_ds_tensor = param.ds_secondary_tensor if use_secondary_tensor else param.ds_tensor

                original_dtype = param_ds_tensor.dtype
                if quantize:
                    allgather_dtype = torch.int8
                else:
                    allgather_dtype = get_allgather_dtype(param, param_ds_tensor)

                param_buffer = torch.empty(
                    buffer_size,
                    dtype=allgather_dtype,
                    device=get_accelerator().current_device_name(),
                    requires_grad=False,
                )
                if not quantize:
                    handles = _dist_allgather_fn(
                        param_ds_tensor.to(get_accelerator().current_device_name()).to(allgather_dtype),
                        param_buffer,
                        ds_process_group,
                    )
                    param.data = param_buffer.narrow(0, 0, param.ds_numel).view(param.ds_shape).to(param.device)
<<<<<<< HEAD
                    return AllGatherHandle(handles, param, original_dtype=original_dtype)
=======
                    #print_rank_0(f"{param.shape=}", force=True)
                    #print_rank_0(f"{param_buffer.shape=}", force=True)

                    return AllGatherHandle(handles, param)
>>>>>>> 4d00b38a
                else:
                    if hasattr(param_ds_tensor, "ds_quant_scale"):
                        scales = param_ds_tensor.ds_quant_scale
                        quantized_param = param_ds_tensor.data
                    else:
                        quantized_param, scales = self.quantizer_module.quantize(param_ds_tensor)
                    handle = _dist_allgather_fn(quantized_param.to(get_accelerator().current_device_name()),
                                                param_buffer, ds_process_group)

                    quant_scale_buffer = torch.empty(
                        scales.numel() * world_size,
                        dtype=scales.dtype,
                        device=get_accelerator().current_device_name(),
                        requires_grad=False,
                    )
                    quant_handle = _dist_allgather_fn(scales.to(get_accelerator().current_device_name()),
                                                      quant_scale_buffer, ds_process_group)
                    quant_info = QuantizationInfo()
                    quant_info.quantized_param = param_buffer.narrow(0, 0, param.ds_numel).view(param.ds_shape).to(
                        param.device)
                    quant_info.backend = self.quantizer_module
                    quant_info.quant_handle = quant_handle
                    quant_info.scale_buffer = quant_scale_buffer
                    return AllGatherHandle(handle, param, quantization=quant_info)

            else:
                if self.use_all_reduce_for_fetch_params and not quantize and not use_secondary_tensor:

                    # Use all_reduce instead of all_gather to fetch the module params
                    flat_buffer_size = sum(p.ds_numel_aligned for p in params)
                    flat_tensor = torch.zeros(flat_buffer_size,
                                              dtype=get_only_unique_item(p.ds_tensor.dtype for p in params),
                                              device=get_accelerator().current_device_name(),
                                              requires_grad=False)
                    start_param = 0
                    for param in params:
                        param.data = flat_tensor.narrow(0, start_param, param.ds_numel).view(param.ds_shape)
                        start = start_param + param.ds_tensor.ds_numel * self.get_partition_rank()
                        flat_tensor.narrow(0, start, param.ds_tensor.ds_numel).copy_(param.ds_tensor)

                        start_param += param.ds_numel

                    handle = dist.all_reduce(flat_tensor, group=ds_process_group, async_op=True)

                    return AllReduceCoalescedHandle(handle=handle, params=params)
                else:
                    if not quantize:
                        dtype_params = defaultdict(list)
                        for p in params:
                            allgather_dtype = get_allgather_dtype(p, p.ds_tensor)
                            dtype_params[allgather_dtype].append(p)
                        handles = []
                        for dtype in sort_dtypes(dtype_params.keys()):
                            handles.append(
                                _all_gather_dtype(params, world_size, rank_in_group, ds_process_group,
                                                  allgather_dtype))

                        return MultipleAllGatherHandles(handles)

                    else:
                        partition_sz = sum(p.ds_tensor.ds_numel for p in params)

                        if use_secondary_tensor:
                            partition_sz = sum(p.ds_tensor.ds_numel * p.ds_secondary_tensor_num_of_groups
                                               for p in params)

                        flat_tensor = torch.empty(partition_sz * world_size,
                                                  dtype=torch.int8,
                                                  device=get_accelerator().current_device_name(),
                                                  requires_grad=False)

                        if use_secondary_tensor:
                            if hasattr(params[0].ds_secondary_tensor, "ds_quant_scale"):
                                quantized_param = instrument_w_nvtx(torch.cat)([
                                    p.ds_secondary_tensor.data.to(get_accelerator().current_device_name())
                                    for p in params
                                ])
                                scales = instrument_w_nvtx(torch.cat)([
                                    p.ds_secondary_tensor.ds_quant_scale.to(get_accelerator().current_device_name())
                                    for p in params
                                ])
                            else:
                                quantized_param, scales = self.quantizer_module.quantize(
                                    instrument_w_nvtx(torch.cat)([
                                        p.ds_secondary_tensor.to(get_accelerator().current_device_name())
                                        for p in params
                                    ]))
                        else:
                            if hasattr(params[0].ds_tensor, "ds_quant_scale"):
                                quantized_param = instrument_w_nvtx(torch.cat)(
                                    [p.ds_tensor.data.to(get_accelerator().current_device_name()) for p in params])
                                scales = instrument_w_nvtx(torch.cat)([
                                    p.ds_tensor.ds_quant_scale.to(get_accelerator().current_device_name())
                                    for p in params
                                ])
                            else:
                                quantized_param, scales = self.quantizer_module.quantize(
                                    instrument_w_nvtx(torch.cat)(
                                        [p.ds_tensor.to(get_accelerator().current_device_name()) for p in params]))
                        quant_scale_buffer = torch.empty(
                            scales.numel() * world_size,
                            dtype=torch.float32,
                            device=get_accelerator().current_device_name(),
                            requires_grad=False,
                        )
                        handle = _dist_allgather_fn(quantized_param, flat_tensor, ds_process_group)
                        quant_handle = _dist_allgather_fn(scales, quant_scale_buffer, ds_process_group)
                        quant_info = QuantizationInfo()
                        quant_info.quantized_param = flat_tensor
                        quant_info.backend = self.quantizer_module
                        quant_info.quant_handle = quant_handle
                        quant_info.scale_buffer = quant_scale_buffer
                        quant_info.partition_sz = partition_sz
                        quant_info.world_size = world_size
                        return AllGatherCoalescedHandle(
                            allgather_handle=handle,
                            params=params,
                            partitions=None,
                            world_size=world_size,
                            use_secondary_tensor=use_secondary_tensor,
                            quantization=quant_info,
                        )

        def partition(param_list=None, hierarchy=0, has_been_updated=False, free_data=True):
            cls = param
            print_rank_0(f"{'--'*hierarchy}----Partitioning param {debug_param2name_id_shape_device(cls)}",
                         force=False)
            if param_list is None:
                param_list = [cls]
            self._partition(param_list, has_been_updated=has_been_updated, free_data=True)

        def reduce_gradients_at_owner(param_list=None, hierarchy=0):
            cls = param
            if param_list is None:
                param_list = [cls]
            print_rank_0(
                f"{'--'*hierarchy}----Reducing Gradients for param with ids {[param.ds_id for param in param_list]} to owner"
            )
            self._reduce_scatter_gradients(param_list)

        def partition_gradients(param_list=None, partition_buffers=None, hierarchy=0, accumulate=False):
            cls = param
            print_rank_0(
                f"{'--'*hierarchy}----Partitioning param gradient with id {debug_param2name_id_shape_device(cls)}")
            if param_list is None:
                param_list = [cls]
                if isinstance(partition_buffers, torch.Tensor):
                    partition_buffers = [partition_buffers]

            self._partition_gradients(param_list, partition_buffers=partition_buffers, accumulate=accumulate)

        def aligned_size():
            return self._aligned_size(param)

        def padding_size():
            return self._padding_size(param)

        def partition_numel():
            return self._partition_numel(param)

        def item_override():
            param.all_gather()
            return param._orig_item()

        def ds_summary(slf: torch.Tensor, use_debug_name: bool = False) -> dict:
            return {
                "id": debug_param2name_id(slf) if use_debug_name else slf.ds_id,
                "status": slf.ds_status.name,
                "numel": slf.numel(),
                "ds_numel": slf.ds_numel,
                "shape": tuple(slf.shape),
                "ds_shape": tuple(slf.ds_shape),
                "requires_grad": slf.requires_grad,
                "grad_shape": tuple(slf.grad.shape) if slf.grad is not None else None,
                "persist": slf.ds_persist,
                "active_sub_modules": slf.ds_active_sub_modules,
                "ds_tensor.shape": slf.ds_tensor.shape if slf.ds_tensor is not None else None
            }

        def convert_to_zero_parameters(param_list):
            self._convert_to_zero_parameters(param_list)

        def allgather_before(func: Callable) -> Callable:

            def wrapped(*args, **kwargs):
                param.all_gather()
                return func(*args, **kwargs)

            return wrapped

        # Collectives for gathering and partitioning parameters
        param.all_gather = all_gather
        param.all_gather_coalesced = all_gather_coalesced
        param.partition = partition

        # Collective for averaging gradients
        param.reduce_gradients_at_owner = reduce_gradients_at_owner
        param.partition_gradients = partition_gradients

        # Partitioning size utilities
        param.aligned_size = aligned_size
        param.padding_size = padding_size
        param.partition_numel = partition_numel
        param.ds_summary = types.MethodType(ds_summary, param)

        param.item = allgather_before(param.item)

        param.convert_to_zero_parameters = convert_to_zero_parameters

    def _aligned_size(self, param):
        return param.ds_numel + self._padding_size(param)

    def _padding_size(self, param):
        remainder = param.ds_numel % self.num_partitions
        return (self.num_partitions - remainder) if remainder else 0

    def _partition_numel(self, param):
        return param.ds_tensor.ds_numel

    def _ensure_availability_of_partitioned_params(self, params):
        swap_in_list = []
        swap_in_flight = []
        for param in params:
            if param.ds_tensor.status == PartitionedParamStatus.NOT_AVAILABLE:
                assert param.ds_tensor.final_location == OffloadDeviceEnum.nvme and param.ds_status == ZeroParamStatus.NOT_AVAILABLE
                swap_in_list.append(param)
            if param.ds_tensor.status == PartitionedParamStatus.INFLIGHT:
                assert param.ds_tensor.final_location == OffloadDeviceEnum.nvme and param.ds_status == ZeroParamStatus.NOT_AVAILABLE
                swap_in_flight.append(param)
        if len(swap_in_list) > 0:
            swap_in_list[0].nvme_swapper.swap_in(swap_in_list, async_op=False)
        elif len(swap_in_flight) > 0:
            swap_in_flight[0].nvme_swapper.synchronize_reads()

    @instrument_w_nvtx
    def _all_gather(self, param_list, async_op=False, hierarchy=None):

        # fetches from nvme if the partition is not available and in nvme
        self._ensure_availability_of_partitioned_params(param_list)

        handles = []
        all_gather_list = []
        for param in param_list:
            if param.ds_status == ZeroParamStatus.NOT_AVAILABLE:
                if async_op:
                    handle = self._allgather_param(param, async_op=async_op, hierarchy=hierarchy)
                    param.ds_status = ZeroParamStatus.INFLIGHT  # if async_op else ZeroParamStatus.AVAILABLE
                    handles.append(handle)
                else:
                    all_gather_list.append(param)
        # note: param_list may contain params that are already in flight / aviailable. So we need to use all_gather_list
        if not async_op:
            if len(all_gather_list) == 1:
                ret_value = self._allgather_params(all_gather_list, hierarchy=hierarchy)
            else:
                all_gather_quantize_list = []
                all_gather_nonquantize_list = []
                for param in all_gather_list:
                    if hasattr(param.ds_tensor,
                               "ds_quant_scale") or (hasattr(param, "ds_secondary_tensor")
                                                     and hasattr(param.ds_secondary_tensor, "ds_quant_scale")):
                        all_gather_quantize_list.append(param)
                    else:
                        all_gather_nonquantize_list.append(param)
                # _allgather_params_coalesced always return None
                self._allgather_params_coalesced(all_gather_nonquantize_list, hierarchy, quantize=False)
                self._allgather_params_coalesced(all_gather_quantize_list, hierarchy, quantize=True)
            for param in all_gather_list:
                param.ds_status = ZeroParamStatus.AVAILABLE
            return None

        return handles

    def _partition(self, param_list, force=False, has_been_updated=False, free_data=True):
        for param in param_list:
            print_rank_0(f"Before Partitioning Param {param.ds_id}", force=False)
            if self.zero_param_process_group is not None:
                self._partition_param_sec(param)
            self._partition_param(param, has_been_updated=has_been_updated, free_data=True)

            param.ds_status = ZeroParamStatus.NOT_AVAILABLE
            # if param.ds_tensor is not None:
            #    assert id(param.data) == id(param.ds_tensor.data), \
            #    "After the parameters are initially partitioned, make sure we are not recreating the partition."
            #print_rank_0(f"After Partitioning Param {param.ds_id} {param.ds_tensor.size()} {param.ds_tensor}",force=False)
    @instrument_w_nvtx
    def _partition_param(self, param, buffer=None, has_been_updated=False, free_data=True):
        assert param.ds_status is not ZeroParamStatus.INFLIGHT, f" {param} Cannot partition a param in flight"
        global reuse_buffers
        print_rank_0(f"Param id {param.ds_id} status is {param.ds_status}", force=False)
        if param.ds_status is ZeroParamStatus.AVAILABLE:
            print_rank_0(f"Partitioning param id {param.ds_id} reuse buffers {reuse_buffers}", force=False)
            # if reuse_buffers and False:
            #     numel = buffer.numel()
            #     buffer = param.data.view(-1)
            #     print_rank_0(
            #         "Returning buffer for param {param.ds_id} with numel {param.ds_numel} to empty buffers",
            #         force=False)
            #     if numel in empty_buffers:
            #         empty_buffers[numel].append(buffer)

            # if deepspeed.comm.get_rank():
            #    print(f"Releasing {param.data.numel()}")

            if param.ds_tensor is not None and not has_been_updated:  ##param already partitioned

                #print_rank_0(f"Param  {param.ds_id} pri {param.ds_tensor.size()}  loc? {param.ds_tensor.final_location}", force=True)
                #param.data = param.ds_tensor.data

                see_memory_usage(f'Before partitioning param {param.ds_id} {param.shape}', force=False)
                # param.data does not store anything meaningful in partitioned state
                if free_data:
                    free_param(param)
                see_memory_usage(f'After partitioning param {param.ds_id} {param.shape}', force=False)

                if param.ds_tensor.final_location == OffloadDeviceEnum.nvme:
                    print_rank_0(f"Param {param.ds_id} partition released since it exists in nvme", force=False)
                    param.nvme_swapper.remove_partition_and_release_buffers([param])
                    print_rank_0(
                        f"after swap Param {param.ds_id} {param.ds_tensor.shape} partition released since it exists in nvme",
                        force=False)

                return

            tensor_size = self._aligned_size(param)
            partition_size = tensor_size // self.num_partitions
            if param.ds_tensor is None:
                final_location = None
                if self.remote_device == OffloadDeviceEnum.nvme and self.param_swapper.swappable_tensor(
                        numel=partition_size):
                    final_location = OffloadDeviceEnum.nvme
                    buffer = self.param_swapper.get_buffer(param, partition_size)
                    partitioned_tensor = torch.empty(0, dtype=param.dtype, device=buffer.device)
                    partitioned_tensor.data = buffer.data
                    print_rank_0(f"ID {param.ds_id} Initializing partition for the first time for nvme offload.")

                else:
                    if param.ds_persist:
                        device = self.local_device
                    elif self.remote_device == OffloadDeviceEnum.nvme:
                        device = OffloadDeviceEnum.cpu
                    else:
                        device = self.remote_device

                    partitioned_tensor = torch.empty(partition_size, dtype=param.dtype, device=device)
                    # quantize the tensor if it's not trainable
                    if not param.requires_grad and self.quantized_nontrainable_weights:
                        partitioned_tensor, partitioned_tensor.ds_quant_scale = self.quantizer_module.quantize(
                            partitioned_tensor)

                    if device == OffloadDeviceEnum.cpu and self.pin_memory:
                        partitioned_tensor = get_accelerator().pin_memory(partitioned_tensor)

                partitioned_tensor.requires_grad = False
                param.ds_tensor = partitioned_tensor
                param.ds_tensor.ds_numel = partition_size
                param.ds_tensor.status = PartitionedParamStatus.AVAILABLE
                param.ds_tensor.final_location = final_location
                param.ds_numel_aligned = tensor_size

            start = partition_size * self.get_partition_rank()
            end = start + partition_size

            one_dim_param = param.contiguous().view(-1)

            if start < param.ds_numel and end <= param.ds_numel:
                src_tensor = one_dim_param.narrow(0, start, partition_size)

                with torch.no_grad():
                    # make sure param.ds_tensor requires_grad always be false,
                    # otherwise, torch tracer will complain.
                    param.ds_tensor.copy_(src_tensor)

                #partitioned_tensor = src_tensor.clone().detach().to(self.remote_device)

            else:
                # partitioned_tensor = torch.zeros(partition_size,
                #                                  dtype=param.dtype,
                #                                  device=self.remote_device )

                if start < param.ds_numel:
                    elems_to_copy = param.ds_numel - start
                    with torch.no_grad():
                        # make sure param.ds_tensor requires_grad always be false,
                        # otherwise, torch tracer will complain.
                        param.ds_tensor.narrow(0, 0,
                                               elems_to_copy).copy_(one_dim_param.narrow(0, start, elems_to_copy))

            #print(f"Remote device {self.remote_device}")

            #param.ds_tensor = partitioned_tensor

            #param.data = param.ds_tensor.data

            # param.data does not store anything meaningful in partitioned state

            see_memory_usage(f'Before partitioning param {param.ds_id} {param.shape}', force=False)
            free_param(param)
            see_memory_usage(f'After partitioning param {param.ds_id} {param.shape}', force=False)

            if param.ds_tensor.final_location == OffloadDeviceEnum.nvme:
                self.param_swapper.swap_out_and_release([param])
                print_rank_0(f"ID {param.ds_id} Offloaded to nvme offload and buffers released.")
                see_memory_usage(f"ID {param.ds_id} Offloaded to nvme offload and buffers released.", force=False)

            print_rank_0(f"ID {param.ds_id} partitioned type {param.dtype} dev {param.device} shape {param.shape}")

    @instrument_w_nvtx
    def _partition_param_sec(self, param, buffer=None, has_been_updated=False):
        assert param.ds_status is not ZeroParamStatus.INFLIGHT, f" {param} Cannot partition a param in flight"
        global reuse_buffers
        ##support for NVME secondary param offload
        #print_rank_0(f"SEC Param id {param.ds_id} status is {param.ds_status}", force=True)
        if param.ds_status is ZeroParamStatus.AVAILABLE:
            if param.ds_secondary_tensor is not None and not has_been_updated:  ##param already partitioned
                return
            #check padding
            tensor_size = self._aligned_size(param)
            partition_size = tensor_size // self.dp_world_size

            secondary_partition_size = int(tensor_size // self.num_ranks_in_param_group)
            if param.ds_secondary_tensor is None:
                final_location = None
                secondary_partitioned_tensor = torch.empty(secondary_partition_size,
                                                           dtype=param.dtype,
                                                           device=self.remote_device)

                if self.pin_memory:
                    secondary_partitioned_tensor = secondary_partitioned_tensor.pin_memory()
                # quantize the tensor if it's not trainable
                if not param.requires_grad and self.quantized_nontrainable_weights:
                    secondary_partitioned_tensor, secondary_partitioned_tensor.ds_quant_scale = self.quantizer_module.quantize(
                        secondary_partitioned_tensor)
                secondary_partitioned_tensor.requires_grad = False
                param.ds_secondary_tensor = secondary_partitioned_tensor
                param.ds_secondary_tensor.ds_numel = secondary_partition_size
                param.ds_secondary_tensor.status = PartitionedParamStatus.AVAILABLE
                param.ds_secondary_tensor.final_location = final_location

            #use rank in group for secondary tensor
            secondary_start = secondary_partition_size * self.rank_in_group

            secondary_end = secondary_start + secondary_partition_size

            one_dim_param = param.contiguous().view(-1)

            # ds_numel is unpadded, so the last chunk of the secondary tensor might not be secondary_partition_size
            sec_numel = max(0, min(param.ds_numel - secondary_start, secondary_partition_size))

            # copy from full tensor to secondary tensor
            param.ds_secondary_tensor.narrow(0, 0,
                                             sec_numel).copy_(one_dim_param.narrow(0, secondary_start, sec_numel))

            # TODO: This is a temporary fix to avoid the issue that 2nd tensor all-gather happens before 2nd tensor partition is done
            if not get_accelerator().resolves_data_dependency():
                get_accelerator().current_stream().synchronize()

            print_rank_0(f"{param.ds_id} partitioned type {param.dtype} dev {param.device} shape {param.shape}",
                         force=False)

    def _param_status(self, param):
        if param.ds_tensor is not None:
            print_rank_0(
                f"Param id {param.ds_id}, param status: {param.ds_status}, param numel {param.ds_numel}, partitioned numel {param.ds_tensor.numel()}, data numel {param.data.numel()}"
            )
        else:
            print_rank_0(
                f"Param id {param.ds_id}, param status: {param.ds_status}, param numel {param.ds_numel}, partitioned ds_tensor {param.ds_tensor}, data numel {param.data.numel()}"
            )

    def _allgather_param(self, param, async_op=False, hierarchy=0):

        partition_size = param.ds_tensor.ds_numel

        tensor_size = partition_size * self.num_partitions
        aligned_param_size = self._aligned_size(param)
        assert tensor_size == aligned_param_size, f'param id {param.ds_id} aligned size {aligned_param_size} does not match tensor size {tensor_size}'

        print_rank_0(
            f"{'--'* hierarchy}---- Before allocating allgather param {debug_param2name_id_shape_status(param)} partition size={partition_size}"
        )

        see_memory_usage(
            f'Before allocate allgather param {debug_param2name_id_shape_status(param)} partition_size={partition_size} ',
            force=False)
        flat_tensor = torch.zeros(aligned_param_size, dtype=param.dtype, device=param.device).view(-1)
        see_memory_usage(
            f'After allocate allgather param {debug_param2name_id_shape_status(param)} {aligned_param_size} {partition_size} ',
            force=False)

        if not get_accelerator().resolves_data_dependency():
            get_accelerator().synchronize()

        print_rank_0(
            f"{'--'* hierarchy}----allgather param with {debug_param2name_id_shape_status(param)} partition size={partition_size}"
        )
        #        if not flat_tensor.numel() > 100000:
        #            replicated_tensor = flat_tensor.narrow(0,
        #                                                   0,
        #                                                   param.ds_numel).view(param.ds_shape)
        #            param.data = replicated_tensor.data
        #            return None
        if self.use_all_gather_into_tensor:
            handle = dist.all_gather_into_tensor(flat_tensor,
                                                 param.ds_tensor.to(get_accelerator().device_name()),
                                                 group=self.get_partition_dp_group(param),
                                                 async_op=async_op)
        else:
            partitions = []
            for i in range(self.num_partitions):
                partitions.append(flat_tensor.narrow(0, partition_size * i, partition_size))

                if i == dist.get_rank(group=self.get_partition_dp_group(param)):
                    partitions[i].data.copy_(param.ds_tensor.data, non_blocking=True)

            handle = dist.all_gather(partitions,
                                     partitions[self.get_partition_rank()],
                                     group=self.get_partition_dp_group(param),
                                     async_op=async_op)

        replicated_tensor = flat_tensor.narrow(0, 0, param.ds_numel).view(param.ds_shape)
        param.data = replicated_tensor.data
        return handle

    def _allgather_params_coalesced(self, param_list, hierarchy=0, quantize=False):
        """ blocking call
        avoid explicit memory copy in _allgather_params
        """
        if len(param_list) == 0:
            return

        if self.num_partitions == 1:
            handle = _no_gather_coalesced(param_list)
            handle.wait()
            return None

        # collect local tensors and partition sizes
        partition_sizes = []
        local_tensors = []
        if quantize:
            quantize_scale_sizes = []
            quantize_scale_tensors = []
        for param in param_list:
            partition_sizes.append(param.ds_tensor.ds_numel)
            local_tensors.append(param.ds_tensor.to(get_accelerator().device_name()))
            if quantize:
                quantize_scale_sizes.append(param.ds_tensor.ds_quant_scale.numel())
                quantize_scale_tensors.append(param.ds_tensor.ds_quant_scale.to(get_accelerator().device_name()))
        # allocate memory for allgather params
        allgather_params = []
        if quantize:
            allgather_quantize_scale = []
        for psize in partition_sizes:
            tensor_size = psize * self.num_partitions
            flat_tensor = torch.empty(tensor_size, dtype=param_list[0].ds_tensor.dtype,
                                      device=self.local_device).view(-1)
            flat_tensor.requires_grad = False
            allgather_params.append(flat_tensor)
        if quantize:
            for psize in quantize_scale_sizes:
                tensor_size = psize * self.num_partitions
                flat_tensor = torch.empty(tensor_size,
                                          dtype=param_list[0].ds_tensor.ds_quant_scale.dtype,
                                          device=self.local_device).view(-1)
                flat_tensor.requires_grad = False
                allgather_quantize_scale.append(flat_tensor)

        # launch
        launch_handles = []
        launch_quantize_handles = []
        for param_idx, param in enumerate(param_list):
            input_tensor = local_tensors[param_idx].view(-1)

            if self.use_all_gather_into_tensor:
                # try the _all_gather_base from Pytorch master
                h = dist.all_gather_into_tensor(allgather_params[param_idx],
                                                input_tensor,
                                                group=self.get_partition_dp_group(param),
                                                async_op=True)
                if quantize:
                    quantize_handle = dist.all_gather_into_tensor(allgather_quantize_scale[param_idx],
                                                                  quantize_scale_tensors[param_idx],
                                                                  group=self.get_partition_dp_group(param),
                                                                  async_op=True)
                    launch_quantize_handles.append(quantize_handle)
            else:
                output_list = []
                for i in range(self.num_partitions):
                    psize = partition_sizes[param_idx]
                    partition = allgather_params[param_idx].narrow(0, i * psize, psize)
                    output_list.append(partition)
                    if not get_accelerator().on_accelerator(partition):
                        logger.warning(
                            f'param {param_idx}, partition {i} is not on CUDA, partition shape {partition.size()}')

                # back to old all_gather function
                h = dist.all_gather(output_list, input_tensor, group=self.get_partition_dp_group(param), async_op=True)
                if quantize:
                    output_scale_list = []
                    for i in range(self.num_partitions):
                        psize = quantize_scale_sizes[param_idx]
                        partition = allgather_quantize_scale[param_idx].narrow(0, i * psize, psize)
                        output_scale_list.append(partition)
                    quant_handle = dist.all_gather(output_scale_list,
                                                   quantize_scale_tensors[param_idx],
                                                   group=self.get_partition_dp_group(param),
                                                   async_op=True)
                    launch_quantize_handles.append(quant_handle)
            launch_handles.append(h)

        # Wait ensures the operation is enqueued, but not necessarily complete.
        launch_handles[-1].wait()
        if quantize:
            for quant_handle in launch_quantize_handles:
                quant_handle.wait()

        # assign to param.data (not copy)
        for i, param in enumerate(param_list):
            gathered_tensor = allgather_params[i]
            if quantize:
                gathered_tensor = self.quantizer_module.dequantize(gathered_tensor, allgather_quantize_scale[i])
            param.data = gathered_tensor.narrow(0, 0, param.ds_numel).view(param.ds_shape).data

        # guarantee the communication to be completed
        if not get_accelerator().resolves_data_dependency():
            get_accelerator().synchronize()

        return None

    @torch.no_grad()
    def _allgather_params(self, param_list, hierarchy=0):
        if len(param_list) == 0:
            return

        partition_size = sum([param.ds_tensor.ds_numel for param in param_list])

        tensor_size = partition_size * self.num_partitions
        flat_tensor = torch.empty(tensor_size, dtype=param_list[0].ds_tensor.dtype, device=self.local_device)
        partitions = []
        for i in range(self.num_partitions):
            start = partition_size * i

            partitions.append(flat_tensor.narrow(0, start, partition_size))

            if i == self.get_partition_rank():
                offset = 0
                for param in param_list:
                    param_numel = param.ds_tensor.ds_numel

                    partitions[i].narrow(0, offset, param_numel).copy_(param.ds_tensor.data)

                    offset += param_numel

        if hasattr(param_list[0], 'ds_quant_scale'):
            scale_size = sum([param.ds_tensor.ds_quant_scale.numel() for param in param_list])
            scale_tensor_size = scale_size * self.world_size
            flat_scale_tensor = torch.empty(scale_tensor_size,
                                            dtype=param_list[0].ds_tensor.ds_quant_scale.dtype,
                                            device=self.local_device)
            scale_partitions = []
            for i in range(self.world_size):
                start = scale_tensor_size * i
                scale_partitions.append(flat_scale_tensor.narrow(0, start, scale_tensor_size))
                if i == self.rank:
                    offset = 0
                    for param in param_list:
                        param_scale_numel = param.ds_tensor.ds_quant_scale.ds_numel

                        scale_partitions[i].narrow(0, offset,
                                                   param_scale_numel).copy_(param.ds_tensor.ds_quant_scale.data)

                        offset += param_scale_numel

        dist.all_gather_into_tensor(flat_tensor,
                                    partitions[self.get_partition_rank()],
                                    group=self.get_partition_dp_group(param),
                                    async_op=False)
        if hasattr(param_list[0], 'ds_quant_scale'):
            dist.all_gather(flat_scale_tensor,
                            param_list[0].ds_quant_scale,
                            group=self.get_partition_dp_group(param),
                            async_op=False)
        param_offset = 0

        for param in param_list:
            param_partition_size = param.ds_tensor.ds_numel
            param_size = param.ds_numel
            replicated_tensor = torch.empty(param.ds_shape, dtype=param.ds_tensor.dtype, device=self.local_device)

            for i in range(self.num_partitions):

                start = i * partition_size

                param_start = i * param_partition_size

                if param_start < param_size:
                    numel_to_copy = min(param_size - param_start, param_partition_size)

                    part_to_copy = partitions[i].narrow(0, param_offset, numel_to_copy)

                    replicated_tensor.view(-1).narrow(0, param_start, numel_to_copy).copy_(part_to_copy)
            #param_offset += param.data.numel()
            param_offset += param.ds_tensor.ds_numel
            if hasattr(param_list[0], 'ds_quant_scale'):
                replicated_tensor = self.quantizer_module.dequantize(replicated_tensor, flat_scale_tensor)
            param.data = replicated_tensor.data

        return None

    def _reduce_scatter_gradients(self, param_list):
        #print_rank_0([param.grad for param in param_list])
        #assert any([param.grad is None for param in param_list]), "None gradients cannot be reduce scattered"

        handles_and_reduced_partitions = []
        for param in param_list:
            assert param.grad.numel(
            ) == param.ds_numel, f"{param.grad.numel()} != {param.ds_numel} Cannot reduce scatter gradients whose size is not same as the params"

            handles_and_reduced_partitions.append(self._reduce_scatter_gradient(param))

        for param, (handle, reduced_partition) in zip(param_list, handles_and_reduced_partitions):
            if handle is not None:
                handle.wait()

            # some ranks may have partitions that are padded to go beyond the grad size.
            # For these ranks the output of reduce scatter is a separate buffer and needs
            # to be copied in
            partition_size = param.ds_tensor.ds_numel
            start = self.get_partition_rank() * partition_size
            end = start + partition_size
            #print_rank_0("REduce scatter was executed for param {param.ds_id}")
            if start < param.ds_numel < end:
                elements = param.ds_numel - start
                param.grad.view(-1).narrow(0, start, elements).copy_(reduced_partition.narrow(0, 0, elements))

    def _reduce_scatter_gradient(self, param):

        partition_size = param.ds_tensor.ds_numel
        #output = torch.empty(partition_size, dtype=param.dtype, device=param.device)

        total_size = partition_size * self.num_partitions
        input_list = []

        for i in range(self.num_partitions):

            start = i * partition_size
            end = start + partition_size

            #print("before reduce scatter gradients")
            if start < param.ds_numel and end <= param.ds_numel:
                input = param.grad.view(-1).narrow(0, start, partition_size)
            else:
                input = torch.zeros(partition_size, dtype=param.dtype, device=param.device)

                if start < param.ds_numel:
                    elements = param.ds_numel - start
                    input.narrow(0, 0, elements).copy_(param.grad.view(-1).narrow(0, start, elements))
            #print("after reduce scatter gradients")
            input_list.append(input)

        rank = dist.get_rank(group=self.get_partition_dp_group(param))
        handle = dist.reduce_scatter(input_list[rank],
                                     input_list,
                                     group=self.get_partition_dp_group(param),
                                     async_op=True)

        return handle, input_list[rank]

    def _partition_gradients(self, param_list, partition_buffers=None, accumulate=False):
        if partition_buffers is None:
            partition_buffers = [None] * len(param_list)

        for param, partition_buffer in zip(param_list, partition_buffers):
            self._partition_gradient(param, partition_buffer=partition_buffer, accumulate=accumulate)

    def _partition_gradient(self, param, partition_buffer=None, accumulate=False):

        #import pdb;pdb.set_trace()
        # param.grad=None
        # param.grad.test()
        print_rank_0(
            f"Partitioning param {param.ds_id} gradient of size {param.grad.numel()} type {param.grad.dtype} part_size {param.ds_tensor.ds_numel}"
        )
        see_memory_usage("Before partitioning gradients", force=False)
        partition_size = param.ds_tensor.ds_numel

        if partition_buffer is None:
            assert not accumulate, "No buffer to accumulate to"
            partition_buffer = torch.zeros(partition_size, dtype=param.dtype, device=param.device)
        else:
            assert partition_buffer.numel(
            ) >= partition_size, f"The partition buffer size {partition_buffer.numel()} should match the size of param.ds_tensor {partition_size}"

        rank = dist.get_rank(group=self.get_partition_dp_group(param))
        start = partition_size * rank
        end = start + partition_size

        dest_tensor_full_buffer = partition_buffer.view(-1).narrow(0, 0, partition_size)

        #print("before partition gradients")
        if start < param.ds_numel:
            elements = min(param.ds_numel - start, partition_size)

            dest_tensor = dest_tensor_full_buffer.narrow(0, 0, elements)
            src_tensor = param.grad.view(-1).narrow(0, start, elements)

            # just copy the grad partition to the buffer
            if not accumulate:
                dest_tensor.copy_(src_tensor)

            # if source and destination are on same device,
            # add to the provided buffer
            elif src_tensor.device == dest_tensor.device:
                dest_tensor.add_(src_tensor)

            # if source and destination are on different device, copy first to src
            # then add and move back to the destination. This seems to run faster
            # when src is gpu and dest is cpu
            # adding directly to cpu is very slow
            else:
                acc_tensor = torch.empty(src_tensor.numel(), dtype=param.dtype, device=param.device)

                acc_tensor.copy_(dest_tensor)
                acc_tensor.add_(src_tensor)
                dest_tensor.copy_(acc_tensor)

            # partition_buffer.view(-1).narrow(
            #     0,
            #     0,
            #     elements).copy_(param.grad.view(-1).narrow(0,
            #                                             start,
            #                                             elements))

        #print("after partition gradients")
        param.grad.data = dest_tensor_full_buffer.data
        see_memory_usage("After partitioning gradients", force=False)

    def get_partition_dp_group(self, param):
        return param.ds_process_group

    def get_partition_rank(self):
        """subclass can overload to specify different relative rank in
        parameter partition group"""
        return self.rank

    @property
    def num_partitions(self):
        return self.dp_world_size

    def get_dp_process_group(self):
        """ Return the communication group with all data-parallel ranks """
        return self.ds_process_group


class GatheredParameters:

    def __init__(self, params, modifier_rank=None, fwd_module=None, enabled=True):
        """A context that collects parameters that were partitioned via a
        :class:`deepspeed.zero.Init` context. The parameters are partitioned
        again upon exit.

        Args:
            params (``torch.nn.Parameter``): A single parameter, or an iterable of parameters (list, tuple, generator) of parameters to collect.
                It's assumed that all parameters are zero params.
            modifier_rank (int, optional): If specified, this rank's parameter will be
                broadcasted on exit from the context. This argument is required if ``params`` are
                modified, so that all processes have a consistent view of the data. Defaults
                to ``None``.
            fwd_module (``torch.nn.Module``, optional): If specified, ``params`` will be
                registered as external parameters of ``fwd_module``. See :meth:`deepspeed.zero.register_external_parameter`.
            enabled (bool, optional): If ``False``, this context is a no-op. Defaults to ``True``.

        Important: Make sure to use ``modifier_rank`` that is not ``None`` (e.g., ``modifier_rank=0``)
        if you need the GPU memory allocated by gather to be released upon exit from the context manager.

        Important: if ``params`` isn't an iterable of parameters or a single parameter it'll be silently ignored!

        Examples
        ========

        #. Allocate a partitioned module, initialize its weight on rank 0, and update all
           processes.

            .. code-block:: python

                with deepspeed.zero.Init():
                    linear = torch.nn.Linear(1000,1000)

                with deepspeed.zero.GatheredParameters(linear.weight,
                                                       modifier_rank=0):
                    if deepspeed.comm.get_rank() == 0:
                        linear.weight.zero_()

                with deepspeed.zero.GatheredParameters(linear.weight,
                                                       modifier_rank=0):
                    if deepspeed.comm.get_rank() == 0:
                        linear.weight.zero_()

        #. Collect a partitioned weight to pass to another module during
           training. The parameter will be registered as an external parameter
           and made available during the backward pass.

            .. code-block:: python
                :emphasize-lines: 6

                def forward(self, input):
                    x = self.layer1(input)

                    # self.layer1.weight is required by self.layer2.forward
                    with deepspeed.zero.GatheredParameters(self.layer1.weight,
                                                           fwd_module=self):
                        y = self.layer2(x, self.layer1.weight)
                    return y


        #. Pretrained model loading

            .. code-block:: python

                with deepspeed.zero.Init():
                    model = MyModel()

                state_dict = torch.load(model_path, map_location="cpu")

                def load(module: nn.Module, prefix=""):
                    # because zero3 puts placeholders in model params, this context
                    # manager gathers (unpartitions) the params of the current layer, then loads from
                    # the state dict and then re-partitions them again
                    with deepspeed.zero.GatheredParameters(list(module.parameters(recurse=False)), modifier_rank=0):
                        if deepspeed.comm.get_rank() == 0:
                            module._load_from_state_dict(state_dict, prefix)

                    for name, child in module._modules.items():
                        if child is not None:
                            load(child, prefix + name + ".")

                load(model, prefix="")

        If this approach is not used, then the full model will first be copied to each GPU. For models
        bigger than the memory of a single GPU, this method is required.
        """

        self.enabled = enabled
        if not enabled:
            return

        if isinstance(params, Iterable) and not isinstance(params, torch.Tensor):
            # deal with generators like model.parameters()
            # must convert to list to be able to iterate more than once if we get a generator
            params = list(params)
        else:
            # single param
            params = [params]
        # enable if at least one is zero-param, otherwise a noop
        if not any(is_zero_param(p) for p in params):
            self.enabled = False
            return

        self.params = [p for p in params if hasattr(p, "ds_id")]
        self.params = sorted(
            set(self.params), key=lambda x: x.ds_id
        )  # remove the duplicates to prevent racing condition, we must also make sure the order is the same on all ranks otherwise we'll get deadlocks
        self.src_rank = None
        if modifier_rank is not None:
            if self.params[0].ds_process_group == dist.get_world_group():
                self.src_rank = modifier_rank
            else:
                # A group was specified; convert DP rank to global rank
                self.src_rank = dist.get_global_rank(self.params[0].ds_process_group, modifier_rank)
        self.fwd_module = fwd_module
        if self.fwd_module is not None:
            # is a no-op if already registered
            for p in self.params:
                register_external_parameter(self.fwd_module, p)

    def __enter__(self):
        if not self.enabled:
            return
        self.params[0].all_gather(param_list=self.params)

    def __exit__(self, *exc):
        if not self.enabled:
            return
        if self.src_rank is None:
            self.params[0].partition(param_list=self.params, has_been_updated=False)
            return

        handles = [dist.broadcast(p.data, self.src_rank, group=p.ds_process_group, async_op=True) for p in self.params]
        for h in handles:
            h.wait()
        self.params[0].partition(param_list=self.params, has_been_updated=True)<|MERGE_RESOLUTION|>--- conflicted
+++ resolved
@@ -1292,14 +1292,7 @@
                         ds_process_group,
                     )
                     param.data = param_buffer.narrow(0, 0, param.ds_numel).view(param.ds_shape).to(param.device)
-<<<<<<< HEAD
                     return AllGatherHandle(handles, param, original_dtype=original_dtype)
-=======
-                    #print_rank_0(f"{param.shape=}", force=True)
-                    #print_rank_0(f"{param_buffer.shape=}", force=True)
-
-                    return AllGatherHandle(handles, param)
->>>>>>> 4d00b38a
                 else:
                     if hasattr(param_ds_tensor, "ds_quant_scale"):
                         scales = param_ds_tensor.ds_quant_scale
