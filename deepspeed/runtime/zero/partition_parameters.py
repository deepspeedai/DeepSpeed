--- conflicted
+++ resolved
@@ -497,7 +497,6 @@
                     cls._load_from_state_dict = wrap_load_from_state_dict(cls._load_from_state_dict)
 
                 logger.info("Enable Zero3 engine with INT4 quantization.")
-
 
         self.patched = True
 
@@ -954,17 +953,13 @@
             InsertPostInitMethodToModuleSubClasses.num_module_parameters += 1
             InsertPostInitMethodToModuleSubClasses.num_module_elements += param.numel()
             if not is_zero_param(param):
-<<<<<<< HEAD
+                if not get_accelerator().on_accelerator(param):
+                    param.data = param.data.to(self.local_device)
+
                 if name == 'weight' and self.quantized_initialization and type(module) in WEIGHT_QUANTIZATION_LAYERS:
                     _quantize_param(param, self.quantized_initialization)
 
-                self._convert_to_deepspeed_param(param)
-
-=======
-                if not get_accelerator().on_accelerator(param):
-                    param.data = param.data.to(self.local_device)
                 self._zero_init_param(param)
->>>>>>> 8ac993f2
                 print_rank_0(
                     f"Partitioning param {debug_param2name_id_shape(param)} module={debug_module2name(module)}")
 
