import os
from typing import List

import torch
import torch.distributed as dist
from deepspeed.utils import logger
from deepspeed.ops.adam import DeepSpeedCPUAdam
from deepspeed.ops.adam import FusedAdam
from deepspeed.utils.nvtx import instrument_w_nvtx


def _initialize_parameter_parallel_groups(parameter_parallel_size=None):
    data_parallel_size = int(dist.get_world_size())
    parameter_parallel_size = parameter_parallel_size or data_parallel_size
    logger.info("data_parallel_size: %s, parameter_parallel_size: %s",
                data_parallel_size,
                parameter_parallel_size)
    assert data_parallel_size % parameter_parallel_size == 0, \
        'world size should be divisible by parameter parallel size'
    rank = dist.get_rank()
    my_group = None
    for i in range(data_parallel_size // parameter_parallel_size):
        ranks = range(i * parameter_parallel_size, (i + 1) * parameter_parallel_size)
        group = torch.distributed.new_group(ranks)
        if rank in ranks:
            my_group = group
    return my_group


ZERO_SUPPORTED_OPTIMIZERS = [
    torch.optim.Adam,
    torch.optim.AdamW,
    FusedAdam,
    DeepSpeedCPUAdam
]

# Add apex FusedAdam to supported list if apex is installed
try:
    import apex
    if hasattr(apex, 'optimizers') and hasattr(apex.optimizers, 'FusedAdam'):
        ZERO_SUPPORTED_OPTIMIZERS.append(apex.optimizers.FusedAdam)
except ImportError:
    pass


def is_zero_supported_optimizer(optimizer):
    if dist.get_rank() == 0:
        logger.info(
            f'Checking ZeRO support for optimizer={optimizer.__class__.__name__} type={type(optimizer)}'
        )
    return type(optimizer) in ZERO_SUPPORTED_OPTIMIZERS


<<<<<<< HEAD
def get_lst_from_rank0(lst: List[int]) -> None:
    """
    NOTE: creates both communication and synchronization overhead so should be used
    sparingly
    """
    lst_tensor = torch.tensor(
        lst if dist.get_rank() == 0 else [-1] * len(lst),
        dtype=int,
        # device=torch.cuda.current_device(),
        device=torch.device('cuda:{}'.format(os.environ["LOCAL_RANK"])),
        requires_grad=False,
    )
    dist.broadcast(lst_tensor, src=0, async_op=False)

    return list(lst_tensor.cpu().numpy())


@instrument_w_nvtx
def assert_ints_same_as_other_ranks(ints: List[int]) -> None:
    """
    NOTE: creates both communication and synchronization overhead so should be
    used sparingly

    takes a list of ints from each rank and ensures that they are the same
    across ranks, throwing an exception if they are not.
    """
    rank0_ints = get_lst_from_rank0(ints)
    if ints != rank0_ints:
        raise RuntimeError(f"disagreement between rank0 and rank{dist.get_rank()}: "
                           f"rank0: {rank0_ints}, rank{dist.get_rank()}: {ints}")
=======
class ZeRORuntimeException(Exception):
    pass
>>>>>>> af074de3
<|MERGE_RESOLUTION|>--- conflicted
+++ resolved
@@ -51,7 +51,6 @@
     return type(optimizer) in ZERO_SUPPORTED_OPTIMIZERS
 
 
-<<<<<<< HEAD
 def get_lst_from_rank0(lst: List[int]) -> None:
     """
     NOTE: creates both communication and synchronization overhead so should be used
@@ -82,7 +81,6 @@
     if ints != rank0_ints:
         raise RuntimeError(f"disagreement between rank0 and rank{dist.get_rank()}: "
                            f"rank0: {rank0_ints}, rank{dist.get_rank()}: {ints}")
-=======
+        
 class ZeRORuntimeException(Exception):
-    pass
->>>>>>> af074de3
+    pass