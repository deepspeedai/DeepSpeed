--- conflicted
+++ resolved
@@ -144,15 +144,7 @@
         if not hasattr(module, "ds_inflight_param_registry"):
             module.ds_inflight_param_registry = InflightParamRegistry()
         self.__inflight_param_registry = module.ds_inflight_param_registry
-
-<<<<<<< HEAD
-        if zero_module_granularity_threshold >= 0:
-            self.min_granularity_value = sys.maxsize
-            self.min_granularity_layer = None
-            self.granularity_info = set()
-            self.z3_leaf_layers = []
-            self._set_z3_leaf_modules_by_threshold(module, zero_module_granularity_threshold)
-=======
+        
         self.param_coordinator = PartitionedParameterCoordinator(
             prefetch_bucket_sz=self._prefetch_bucket_sz,
             max_reuse_distance_in_numel=self._max_reuse_distance_in_numel,
@@ -164,7 +156,13 @@
             zero_quantized_weights=self.zero_quantized_weights,
             zero_quantized_nontrainable_weights=self.zero_quantized_nontrainable_weights,
         )
->>>>>>> 351569dd
+        
+        if zero_module_granularity_threshold >= 0:
+            self.min_granularity_value = sys.maxsize
+            self.min_granularity_layer = None
+            self.granularity_info = set()
+            self.z3_leaf_layers = []
+            self._set_z3_leaf_modules_by_threshold(module, zero_module_granularity_threshold)
 
         self.forward_hooks = []
         self.backward_hooks = []
