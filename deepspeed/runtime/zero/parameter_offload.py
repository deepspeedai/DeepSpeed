# Copyright (c) Microsoft Corporation.
# SPDX-License-Identifier: Apache-2.0

# DeepSpeed Team

import sys
import torch
from collections import OrderedDict
from deepspeed.utils import z3_leaf_module
from deepspeed.runtime.utils import see_memory_usage
from deepspeed.runtime.zero.utils import apply_to_tensors_only
from deepspeed.runtime.zero.offload_config import OffloadDeviceEnum
from deepspeed.runtime.zero.partition_parameters import _init_external_params
from deepspeed.runtime.zero.partition_parameters import *
from deepspeed.runtime.zero.partitioned_param_coordinator import PartitionedParameterCoordinator, InflightParamRegistry, iter_params
from deepspeed.accelerator import get_accelerator

FWD_MODULE_STACK = list()

# ensure we only warn once, otherwise every iteration will trigger a warning
warned = False


<<<<<<< HEAD
def _apply_to_tensors_only(functional, outputs):
    """
    Apply a torch.autograd.Function that calls a `backward_function` to every Tensor in `outputs`.

    Args:
        module (torch.nn.Module):  A torch module
        functional (Type[torch.autograd.Function]): The function class to apply.
        backward_function (Callable[[torch.nn.Module], None]): A backward_function to pass to
            `functional.apply`.
        outputs (Any): The output of `module`.

    Returns:
        Any: The output of `module`.
    """
    if isinstance(outputs, (tuple, list)):
        touched_outputs = []
        for output in outputs:
            touched_output = _apply_to_tensors_only(functional, output)
            touched_outputs.append(touched_output)

        if isinstance_namedtuple(outputs):
            # namedtuples require a slightly different syntax.
            return outputs.__class__(*touched_outputs)

        return outputs.__class__(touched_outputs)
    elif isinstance(outputs, dict):
        # apply inplace to avoid recreating dict inherited objects
        for key in outputs.keys():
            outputs[key] = _apply_to_tensors_only(outputs[key])
        return outputs

    elif isinstance(outputs, torch.Tensor):
        # this also applies to torch.Tensor's subclasses like torch.nn.parameter.Parameter
        touched_outputs = functional.apply(outputs)
=======
def _apply_backward_to_tensors_only(module, functional, backward_function, outputs):

    def apply_to_tensor_fn(tensor):
        # this also applies to torch.Tensor's subclasses like torch.nn.parameter.Parameter
        touched_outputs = functional.apply(module, backward_function, tensor)
>>>>>>> da1f41d3

        # restore zero param attributes if those get stripped by `backward_function`
        if not is_zero_param(touched_outputs) and is_zero_param(tensor):
            touched_outputs.ds_param_alias = tensor
        return touched_outputs

    return apply_to_tensors_only(apply_to_tensor_fn, outputs)


#for each tensor in outputs run the forward_function and register backward_function as hook
def _apply_forward_and_backward_to_tensors_only(module, forward_function, backward_function, outputs):
    if type(outputs) is tuple:
        touched_outputs = []
        for output in outputs:
            touched_output = _apply_forward_and_backward_to_tensors_only(module, forward_function, backward_function,
                                                                         output)
            touched_outputs.append(touched_output)
        return tuple(touched_outputs)
    elif type(outputs) is torch.Tensor:
        forward_function(outputs)
        if outputs.requires_grad:
            outputs.register_hook(backward_function)
        return outputs
    else:
        return outputs


class ZeROOrderedDict(OrderedDict):

    def __init__(self, parent_module, *args, **kwargs):
        """A replacement for ``collections.OrderedDict`` to detect external ZeRO params.

        Args:
            parent_module (``collections.OrderedDict``): the collection to replace
        """

        super().__init__(*args, **kwargs)
        self._parent_module = parent_module
        self._in_forward = False

    def __getitem__(self, key):
        param = super().__getitem__(key)

        # Params can be registered as None (e.g., bias)
        if param is None:
            return param

        if param.ds_status == ZeroParamStatus.NOT_AVAILABLE:
            if self._parent_module._parameters._in_forward:
                register_external_parameter(FWD_MODULE_STACK[-1], param)
                param.all_gather()
                print_rank_0(f'Registering external parameter from getter {key} ds_id = {param.ds_id}', force=False)

        return param


def _inject_parameters(module, cls):
    for module in module.modules():
        if cls == ZeROOrderedDict:
            new_param = cls(parent_module=module)
        else:
            new_param = cls()

        for key, param in module._parameters.items():
            new_param[key] = param
        module._parameters = new_param


class DeepSpeedZeRoOffload(object):

    def __init__(
        self,
        module,
        timers,
        ds_config,
        overlap_comm=True,
        prefetch_bucket_size=50000000,
        max_reuse_distance=1000000000,
        max_live_parameters=1000000000,
        param_persistence_threshold=100000,
        model_persistence_threshold=sys.maxsize,
        dp_process_group=None,
        offload_param_config=None,
        mpu=None,
        zero_param_parallel_group=None,
        zero_quantized_weights=False,
        zero_quantized_nontrainable_weights=False,
    ):

        see_memory_usage("DeepSpeedZeRoOffload initialize [begin]", force=True)

        print_rank_0(f"initialized {__class__.__name__} with args: {locals()}", force=False)

        self.module = module
        self.timers = timers
        self.dtype = list(module.parameters())[0].dtype
        self.dp_process_group = dp_process_group
        self.offload_device = None
        self.offload_param_pin_memory = False
        self.zero_param_parallel_group = zero_param_parallel_group
        self.zero_quantized_weights = zero_quantized_weights
        self.zero_quantized_nontrainable_weights = zero_quantized_nontrainable_weights

        if offload_param_config is not None and offload_param_config.device != OffloadDeviceEnum.none:
            self.offload_device = offload_param_config.device
            self.offload_param_pin_memory = offload_param_config.pin_memory

        self._convert_to_zero_parameters(ds_config, module, mpu)

        for m in module.modules():
            _init_external_params(m)

        _inject_parameters(module, ZeROOrderedDict)

        self.param_numel_persistence_threshold = int(param_persistence_threshold)
        self.model_persistence_threshold = int(model_persistence_threshold)
        self.persistent_parameters = self.mark_persistent_parameters(self.param_numel_persistence_threshold,
                                                                     self.model_persistence_threshold)

        self.param_coordinators = {}
        self._prefetch_bucket_sz = int(prefetch_bucket_size)
        self._max_reuse_distance_in_numel = int(max_reuse_distance)
        self._max_available_parameters_in_numel = int(max_live_parameters)
        self.__allgather_stream = None if get_accelerator().is_synchronized_device() else get_accelerator().Stream(
        ) if overlap_comm else get_accelerator().default_stream()

        if not hasattr(module, "ds_inflight_param_registry"):
            module.ds_inflight_param_registry = dict()
            # we need two registries, one for training and one for eval. They will be used when creating PartitionedParameterCoordinator
            module.ds_inflight_param_registry[True] = InflightParamRegistry()
            module.ds_inflight_param_registry[False] = InflightParamRegistry()
        self.__inflight_param_registry = module.ds_inflight_param_registry

        self.forward_hooks = []
        self.backward_hooks = []
        self.setup_zero_stage3_hooks()
        print_rank_0(
            f'Created module hooks: forward = {len(self.forward_hooks)}, backward = {len(self.backward_hooks)}',
            force=False)

        see_memory_usage("DeepSpeedZeRoOffload initialize [end]", force=True)

    @instrument_w_nvtx
    def partition_all_parameters(self):
        """Partitioning Parameters that were not partitioned usually if parameters
        of modules whose input parameters do not require grad computation do not
        trigger post call and will therefore will remain unpartitioned"""
        self.get_param_coordinator(training=self.module.training).release_and_reset_all(self.module)
        for param in iter_params(self.module, recurse=True):
            if param.ds_status != ZeroParamStatus.NOT_AVAILABLE:
                raise RuntimeError(f"{param.ds_summary()} expected to be released")

    def get_param_coordinator(self, training):
        if not training in self.param_coordinators:
            self.param_coordinators[training] = PartitionedParameterCoordinator(
                prefetch_bucket_sz=self._prefetch_bucket_sz,
                max_reuse_distance_in_numel=self._max_reuse_distance_in_numel,
                max_available_parameters_in_numel=self._max_available_parameters_in_numel,
                allgather_stream=self.__allgather_stream,
                inflight_param_registry=self.__inflight_param_registry[training],
                prefetch_nvme=self.offload_device == OffloadDeviceEnum.nvme,
                timers=self.timers,
                zero_quantized_weights=self.zero_quantized_weights,
                zero_quantized_nontrainable_weights=self.zero_quantized_nontrainable_weights,
            )

        return self.param_coordinators[training]

    def empty_partition_cache(self):
        self.partition_all_parameters()

    def _convert_to_zero_parameters(self, ds_config, module, mpu):
        non_zero_params = [p for p in module.parameters() if not is_zero_param(p)]
        if non_zero_params:
            zero_params = [p for p in module.parameters() if is_zero_param(p)]
            if zero_params:
                zero_params[0].convert_to_zero_parameters(param_list=non_zero_params)
            else:
                group = None
                if mpu:
                    group = mpu.get_data_parallel_group()

                Init(module=module,
                     data_parallel_group=group,
                     dtype=self.dtype,
                     config_dict_or_path=ds_config,
                     remote_device=self.offload_device,
                     pin_memory=self.offload_param_pin_memory,
                     mpu=mpu,
                     zero_param_parallel_group=self.zero_param_parallel_group,
                     zero_quantized_weights=self.zero_quantized_weights,
                     zero_quantized_nontrainable_weights=self.zero_quantized_nontrainable_weights)

    def destroy(self):
        self._remove_module_hooks()

    def _remove_module_hooks(self):
        num_forward_hooks = len(self.forward_hooks)
        num_backward_hooks = len(self.backward_hooks)

        for hook in self.forward_hooks:
            hook.remove()

        for hook in self.backward_hooks:
            hook.remove()

        print_rank_0(f'Deleted module hooks: forward = {num_forward_hooks}, backward = {num_backward_hooks}',
                     force=False)

    def setup_zero_stage3_hooks(self):
        self.hierarchy = 0

        #reset step if in inference mode
        @instrument_w_nvtx
        def _end_of_forward_hook(module, *args):

            if not torch._C.is_grad_enabled():
                self.get_param_coordinator(training=False).reset_step()

        #likely one of them should be enough but just to be safe
        self._register_hooks_recursively(self.module)
        self.module.register_forward_hook(_end_of_forward_hook)

        # Add top module to stack trace
        global FWD_MODULE_STACK
        FWD_MODULE_STACK.append(self.module)

    def mark_persistent_parameters(self, param_threshold, model_threshold):
        persistent_params = []
        total_persistent_parameters = 0
        params_count = 0
        for name, param in self.module.named_parameters(recurse=True):
            if param.ds_numel + total_persistent_parameters > model_threshold:
                continue

            if param.ds_numel <= param_threshold:
                params_count += 1
                param.ds_persist = True
                persistent_params.append(param)
                total_persistent_parameters += param.ds_numel

        print_rank_0(
            f"Parameter Offload: Total persistent parameters: {total_persistent_parameters} in {params_count} params",
            force=True)

        return persistent_params

    def _register_hooks_recursively(self, module, count=[0]):
        my_count = count[0]
        module.id = my_count

        #print(f"{module.__class__} : {module.id}")

        if z3_leaf_module(module):
            for param in module.parameters():
                param.ds_z3_leaf_module = module
        else:
            for child in module.children():
                count[0] = count[0] + 1
                self._register_hooks_recursively(child, count=count)

        @instrument_w_nvtx
        def _pre_forward_module_hook(module, *args):
            self.pre_sub_module_forward_function(module)

        @instrument_w_nvtx
        def _post_forward_module_hook(module, input, output):
            global FWD_MODULE_STACK
            FWD_MODULE_STACK.pop()
            if output is None:
                output = []
            elif not isinstance(output, (list, tuple)):
                if torch.is_tensor(output):
                    output = [output]
                else:
                    #print(f'got UNKNOWN type {type(output)}')
                    outputs = []
                    output = output if isinstance(output, dict) else vars(output)
                    for name, val in output.items():
                        if not name.startswith('__') and torch.is_tensor(val):
                            outputs.append(val)
                    output = outputs

            for item in filter(lambda item: is_zero_param(item) or hasattr(item, 'ds_param_alias'), output):
                key = id(item) if hasattr(item, 'ds_id') else id(item.ds_param_alias)
                actual_external_param = item if hasattr(item, 'ds_id') else item.ds_param_alias

                if not any(key in m._external_params for m in FWD_MODULE_STACK):
                    actual_external_param.is_external_param = True
                    module_to_register = FWD_MODULE_STACK[-1]
                    register_external_parameter(module_to_register, actual_external_param)
                    print_rank_0(
                        f'Registering dangling parameter for module {module_to_register.__class__.__name__}, ds_id = {actual_external_param.ds_id}.',
                        force=False)

                    # It's possible that the parameter was already external to the completed module. If so, remove it the
                    # registration as it will be covered by the outer module instead.
                    if key in module._external_params:
                        print_rank_0(
                            f'  Unregistering nested dangling parameter from module {module.__class__.__name__}, ds_id = {actual_external_param.ds_id}',
                            force=False)
                        unregister_external_parameter(module, actual_external_param)

                    actual_external_param.all_gather()

            self.post_sub_module_forward_function(module)

        def _pre_backward_module_hook(module, inputs, output):

<<<<<<< HEAD
            if not hasattr(module, "pre_bwd_fn"):

                @instrument_w_nvtx
                def _run_before_backward_function(sub_module):
                    # some models (e.g. Albert) may run multiple forwards on the same layer in a loop
                    # before doing backwards, so each backward will need a pre-fetch - using reference
                    # counting to support this scenario
                    #print(f"COUNTER before: {sub_module.applied_pre_backward_ref_cnt}")
                    if sub_module.applied_pre_backward_ref_cnt > 0:
                        self.pre_sub_module_backward_function(sub_module)
                        sub_module.applied_pre_backward_ref_cnt -= 1
                    #print(f"COUNTER after: {sub_module.applied_pre_backward_ref_cnt}")

                class PreBackwardFunctionForModule(torch.autograd.Function):

                    @staticmethod
                    def forward(ctx, outputs):
                        # Capture `module` and _run_before_backward_function
                        ctx.module = module
                        ctx.pre_backward_function = _run_before_backward_function
                        if not hasattr(ctx.module, "applied_pre_backward_ref_cnt"):
                            ctx.module.applied_pre_backward_ref_cnt = 0
                        ctx.module.applied_pre_backward_ref_cnt += 1
                        #print(f"After Forward: {ctx.module.__class__.__name__}")
                        outputs = outputs.detach()
                        return outputs

                    @staticmethod
                    def backward(ctx, *args):
                        #print(f"Before Backward: {ctx.module.__class__.__name__}")
                        ctx.pre_backward_function(ctx.module)
                        return args

                module.pre_bwd_fn = PreBackwardFunctionForModule

            return _apply_to_tensors_only(module.pre_bwd_fn, output)
=======
            @instrument_w_nvtx
            def _run_before_backward_function(sub_module):
                # some models (e.g. Albert) may run multiple forwards on the same layer in a loop
                # before doing backwards, so each backward will need a pre-fetch - using reference
                # counting to support this scenario
                #print(f"COUNTER before: {sub_module.applied_pre_backward_ref_cnt}")
                if sub_module.applied_pre_backward_ref_cnt > 0:
                    self.pre_sub_module_backward_function(sub_module)
                    sub_module.applied_pre_backward_ref_cnt -= 1
                #print(f"COUNTER after: {sub_module.applied_pre_backward_ref_cnt}")

            return _apply_backward_to_tensors_only(module, PreBackwardFunction, _run_before_backward_function, output)
>>>>>>> da1f41d3

        #This is an alternate to doing _post_backward_module_hook
        #it uses tensor.register_hook instead of using torch.autograd.Function
        def _alternate_post_backward_module_hook(module, inputs):
            module.ds_grads_remaining = 0

            #print(f"Before Forward {module.__class__.__name__}")

            def _run_after_backward_hook(*unused):
                module.ds_grads_remaining = module.ds_grads_remaining - 1
                if module.ds_grads_remaining == 0:
                    #print(f"After backward {module.__class__.__name__}")
                    self.post_sub_module_backward_function(module)

            def _run_before_forward_function(input):
                if input.requires_grad:
                    module.ds_grads_remaining += 1

            return _apply_forward_and_backward_to_tensors_only(module, _run_before_forward_function,
                                                               _run_after_backward_hook, inputs)

        def _post_backward_module_hook(module, inputs):
            module.ds_grads_remaining = 0

<<<<<<< HEAD
            if not hasattr(module, "post_bwd_fn"):

                @instrument_w_nvtx
                def _run_after_backward_function(sub_module):
                    if sub_module.ds_grads_remaining == 0:
                        self.post_sub_module_backward_function(sub_module)

                class PostBackwardFunctionModule(torch.autograd.Function):

                    @staticmethod
                    def forward(ctx, output):
                        ctx.module = module
                        if output.requires_grad:
                            #TODO SOME TIMES post backward does not seem to be triggered debug in detail
                            #Should only cause increase in memory not correctness issue
                            #if output.grad_fn.__class__.__name__ == 'ViewBackward':
                            #    ctx.view=True
                            #    print(f"Warning view tensor for input to module : {module.__class__.__name__}. Backward hooks may not trigger properly")
                            #assert len(module.parameters(recurse=False)), "The input tensor to the module is a view, and autograd Function or register_hook is not triggered with view tensors."
                            #if module.ds_grads_remaining == 0:
                            #    print(f"Before Forward: {ctx.module.__class__.__name__}")
                            module.ds_grads_remaining += 1
                            ctx.post_backward_function = _run_after_backward_function
                        output = output.detach()
                        return output

                    @staticmethod
                    def backward(ctx, *args):
                        ctx.module.ds_grads_remaining = ctx.module.ds_grads_remaining - 1
                        if ctx.module.ds_grads_remaining == 0:
                            ctx.post_backward_function(ctx.module)
                            #print(f"After Backward: {ctx.module.__class__.__name__}")
                        return args

                module.post_bwd_fn = PostBackwardFunctionModule

            return _apply_to_tensors_only(module.post_bwd_fn, inputs)
=======
            @instrument_w_nvtx
            def _run_after_backward_function(sub_module):
                if sub_module.ds_grads_remaining == 0:
                    self.post_sub_module_backward_function(sub_module)

            return _apply_backward_to_tensors_only(module, PostBackwardFunction, _run_after_backward_function, inputs)
>>>>>>> da1f41d3

        # Pre forward hook
        self.forward_hooks.append(module.register_forward_pre_hook(_pre_forward_module_hook))

        # Post forward hook
        self.forward_hooks.append(module.register_forward_hook(_post_forward_module_hook))

        # Pre backward hook
        self.backward_hooks.append(module.register_forward_hook(_pre_backward_module_hook))

        # post backward hook
        self.backward_hooks.append(module.register_forward_pre_hook(_post_backward_module_hook))

    @torch.no_grad()
    def pre_sub_module_forward_function(self, sub_module):
        see_memory_usage(f"Before sub module function {sub_module.__class__.__name__}", force=False)

        global FWD_MODULE_STACK
        FWD_MODULE_STACK.append(sub_module)

        param_coordinator = self.get_param_coordinator(training=sub_module.training)
        param_coordinator.trace_prologue(sub_module)
        if param_coordinator.is_record_trace():
            param_coordinator.record_module(sub_module)
        param_coordinator.fetch_sub_module(sub_module, forward=True)

        see_memory_usage(f"Before sub module function {sub_module.__class__.__name__} after fetch", force=False)

    @torch.no_grad()
    def post_sub_module_forward_function(self, sub_module):
        see_memory_usage(f"After sub module function {sub_module.__class__.__name__} {sub_module.id} before release",
                         force=False)

        param_coordinator = self.get_param_coordinator(training=sub_module.training)
        param_coordinator.release_sub_module(sub_module)

        see_memory_usage(f"After sub module function {sub_module.__class__.__name__}  {sub_module.id} after release",
                         force=False)

    @torch.no_grad()
    def pre_sub_module_backward_function(self, sub_module):
        assert sub_module.training, "backward pass is invalid for module in evaluation mode"
        param_coordinator = self.get_param_coordinator(training=True)
        param_coordinator.trace_prologue(sub_module)
        if param_coordinator.is_record_trace():
            param_coordinator.record_module(sub_module)
        param_coordinator.fetch_sub_module(sub_module, forward=False)

    @torch.no_grad()
    def post_sub_module_backward_function(self, sub_module):
        assert sub_module.training, "backward pass is invalid for module in evaluation mode"
        see_memory_usage(
            f"After sub module backward function {sub_module.__class__.__name__} {sub_module.id} before release",
            force=False)

        self.get_param_coordinator(training=True).release_sub_module(sub_module)

        see_memory_usage(
            f"After sub module backward function {sub_module.__class__.__name__} {sub_module.id} after release",
            force=False)<|MERGE_RESOLUTION|>--- conflicted
+++ resolved
@@ -8,7 +8,7 @@
 from collections import OrderedDict
 from deepspeed.utils import z3_leaf_module
 from deepspeed.runtime.utils import see_memory_usage
-from deepspeed.runtime.zero.utils import apply_to_tensors_only
+from deepspeed.runtime.zero.utils import apply_to_tensors_only, is_zero_param
 from deepspeed.runtime.zero.offload_config import OffloadDeviceEnum
 from deepspeed.runtime.zero.partition_parameters import _init_external_params
 from deepspeed.runtime.zero.partition_parameters import *
@@ -19,57 +19,6 @@
 
 # ensure we only warn once, otherwise every iteration will trigger a warning
 warned = False
-
-
-<<<<<<< HEAD
-def _apply_to_tensors_only(functional, outputs):
-    """
-    Apply a torch.autograd.Function that calls a `backward_function` to every Tensor in `outputs`.
-
-    Args:
-        module (torch.nn.Module):  A torch module
-        functional (Type[torch.autograd.Function]): The function class to apply.
-        backward_function (Callable[[torch.nn.Module], None]): A backward_function to pass to
-            `functional.apply`.
-        outputs (Any): The output of `module`.
-
-    Returns:
-        Any: The output of `module`.
-    """
-    if isinstance(outputs, (tuple, list)):
-        touched_outputs = []
-        for output in outputs:
-            touched_output = _apply_to_tensors_only(functional, output)
-            touched_outputs.append(touched_output)
-
-        if isinstance_namedtuple(outputs):
-            # namedtuples require a slightly different syntax.
-            return outputs.__class__(*touched_outputs)
-
-        return outputs.__class__(touched_outputs)
-    elif isinstance(outputs, dict):
-        # apply inplace to avoid recreating dict inherited objects
-        for key in outputs.keys():
-            outputs[key] = _apply_to_tensors_only(outputs[key])
-        return outputs
-
-    elif isinstance(outputs, torch.Tensor):
-        # this also applies to torch.Tensor's subclasses like torch.nn.parameter.Parameter
-        touched_outputs = functional.apply(outputs)
-=======
-def _apply_backward_to_tensors_only(module, functional, backward_function, outputs):
-
-    def apply_to_tensor_fn(tensor):
-        # this also applies to torch.Tensor's subclasses like torch.nn.parameter.Parameter
-        touched_outputs = functional.apply(module, backward_function, tensor)
->>>>>>> da1f41d3
-
-        # restore zero param attributes if those get stripped by `backward_function`
-        if not is_zero_param(touched_outputs) and is_zero_param(tensor):
-            touched_outputs.ds_param_alias = tensor
-        return touched_outputs
-
-    return apply_to_tensors_only(apply_to_tensor_fn, outputs)
 
 
 #for each tensor in outputs run the forward_function and register backward_function as hook
@@ -330,6 +279,7 @@
 
         @instrument_w_nvtx
         def _post_forward_module_hook(module, input, output):
+
             global FWD_MODULE_STACK
             FWD_MODULE_STACK.pop()
             if output is None:
@@ -370,9 +320,13 @@
 
             self.post_sub_module_forward_function(module)
 
+        def _bwd_hook_unexpected_inputs_msg(value):
+            return f"A module has unknown inputs or outputs type ({type(value)}) and the tensors embedded in it cannot be detected. " \
+                "The ZeRO-3 hooks designed to trigger before or after backward pass of the module relies on knowing the input and " \
+                "output tensors and therefore may not get triggered properly."
+
         def _pre_backward_module_hook(module, inputs, output):
 
-<<<<<<< HEAD
             if not hasattr(module, "pre_bwd_fn"):
 
                 @instrument_w_nvtx
@@ -396,33 +350,19 @@
                         if not hasattr(ctx.module, "applied_pre_backward_ref_cnt"):
                             ctx.module.applied_pre_backward_ref_cnt = 0
                         ctx.module.applied_pre_backward_ref_cnt += 1
-                        #print(f"After Forward: {ctx.module.__class__.__name__}")
                         outputs = outputs.detach()
                         return outputs
 
                     @staticmethod
                     def backward(ctx, *args):
-                        #print(f"Before Backward: {ctx.module.__class__.__name__}")
                         ctx.pre_backward_function(ctx.module)
                         return args
 
                 module.pre_bwd_fn = PreBackwardFunctionForModule
 
-            return _apply_to_tensors_only(module.pre_bwd_fn, output)
-=======
-            @instrument_w_nvtx
-            def _run_before_backward_function(sub_module):
-                # some models (e.g. Albert) may run multiple forwards on the same layer in a loop
-                # before doing backwards, so each backward will need a pre-fetch - using reference
-                # counting to support this scenario
-                #print(f"COUNTER before: {sub_module.applied_pre_backward_ref_cnt}")
-                if sub_module.applied_pre_backward_ref_cnt > 0:
-                    self.pre_sub_module_backward_function(sub_module)
-                    sub_module.applied_pre_backward_ref_cnt -= 1
-                #print(f"COUNTER after: {sub_module.applied_pre_backward_ref_cnt}")
-
-            return _apply_backward_to_tensors_only(module, PreBackwardFunction, _run_before_backward_function, output)
->>>>>>> da1f41d3
+            return apply_to_tensors_only(module.pre_bwd_fn.apply,
+                                         output,
+                                         warning_msg_fn=_bwd_hook_unexpected_inputs_msg)
 
         #This is an alternate to doing _post_backward_module_hook
         #it uses tensor.register_hook instead of using torch.autograd.Function
@@ -447,7 +387,6 @@
         def _post_backward_module_hook(module, inputs):
             module.ds_grads_remaining = 0
 
-<<<<<<< HEAD
             if not hasattr(module, "post_bwd_fn"):
 
                 @instrument_w_nvtx
@@ -479,20 +418,13 @@
                         ctx.module.ds_grads_remaining = ctx.module.ds_grads_remaining - 1
                         if ctx.module.ds_grads_remaining == 0:
                             ctx.post_backward_function(ctx.module)
-                            #print(f"After Backward: {ctx.module.__class__.__name__}")
                         return args
 
                 module.post_bwd_fn = PostBackwardFunctionModule
 
-            return _apply_to_tensors_only(module.post_bwd_fn, inputs)
-=======
-            @instrument_w_nvtx
-            def _run_after_backward_function(sub_module):
-                if sub_module.ds_grads_remaining == 0:
-                    self.post_sub_module_backward_function(sub_module)
-
-            return _apply_backward_to_tensors_only(module, PostBackwardFunction, _run_after_backward_function, inputs)
->>>>>>> da1f41d3
+            return apply_to_tensors_only(module.post_bwd_fn.apply,
+                                         inputs,
+                                         warning_msg_fn=_bwd_hook_unexpected_inputs_msg)
 
         # Pre forward hook
         self.forward_hooks.append(module.register_forward_pre_hook(_pre_forward_module_hook))
