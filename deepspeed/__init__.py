'''
Copyright 2020 The Microsoft DeepSpeed Team
'''

import sys
import types
from typing import Optional, Union
import torch
from torch.optim import Optimizer
from torch.optim.lr_scheduler import _LRScheduler
from packaging import version as pkg_version

from . import ops
from . import module_inject

from .runtime.engine import DeepSpeedEngine, DeepSpeedOptimizerCallable, DeepSpeedSchedulerCallable
from .runtime.engine import ADAM_OPTIMIZER, LAMB_OPTIMIZER
from .runtime.pipe.engine import PipelineEngine
from .inference.engine import InferenceEngine
from .inference.config import DeepSpeedInferenceConfig
from .runtime.lr_schedules import add_tuning_arguments
from .runtime.config import DeepSpeedConfig, DeepSpeedConfigError
from .runtime.activation_checkpointing import checkpointing
from .ops.transformer import DeepSpeedTransformerLayer, DeepSpeedTransformerConfig
from .module_inject import replace_transformer_layer, revert_transformer_layer

from .utils import log_dist, OnDevice
from .comm.comm import init_distributed

from .runtime import zero
from .runtime import DeepSpeedOptimizer, ZeROOptimizer

from .pipe import PipelineModule

from .git_version_info import version, git_hash, git_branch


def _parse_version(version_str):
    '''Parse a version string and extract the major, minor, and patch versions.'''
    ver = pkg_version.parse(version_str)
    return ver.major, ver.minor, ver.micro


# Export version information
__version__ = version
__version_major__, __version_minor__, __version_patch__ = _parse_version(__version__)
__git_hash__ = git_hash
__git_branch__ = git_branch


def initialize(args=None,
               model: torch.nn.Module = None,
               optimizer: Optional[Union[Optimizer,
                                         DeepSpeedOptimizerCallable]] = None,
               model_parameters: Optional[torch.nn.Module] = None,
               training_data: Optional[torch.utils.data.Dataset] = None,
               lr_scheduler: Optional[Union[_LRScheduler,
                                            DeepSpeedSchedulerCallable]] = None,
               mpu=None,
               dist_init_required: Optional[bool] = None,
               collate_fn=None,
               config=None,
               config_params=None):
    """Initialize the DeepSpeed Engine.

    Arguments:
        args: an object containing local_rank and deepspeed_config fields.
            This is optional if `config` is passed.

        model: Required: nn.module class before apply any wrappers

        optimizer: Optional: a user defined Optimizer or Callable that returns an Optimizer object.
            This overrides any optimizer definition in the DeepSpeed json config.

        model_parameters: Optional: An iterable of torch.Tensors or dicts.
            Specifies what Tensors should be optimized.

        training_data: Optional: Dataset of type torch.utils.data.Dataset

        lr_scheduler: Optional: Learning Rate Scheduler Object or a Callable that takes an Optimizer and returns a Scheduler object.
            The scheduler object should define a get_lr(), step(), state_dict(), and load_state_dict() methods

        mpu: Optional: A model parallelism unit object that implements
            get_{model,data}_parallel_{rank,group,world_size}()

        dist_init_required: Optional: None will auto-initialize torch distributed if needed,
            otherwise the user can force it to be initialized or not via boolean.

        collate_fn: Optional: Merges a list of samples to form a
            mini-batch of Tensor(s).  Used when using batched loading from a
            map-style dataset.

        config: Optional: Instead of requiring args.deepspeed_config you can pass your deepspeed config
            as an argument instead, as a path or a dictionary.

        config_params: Optional: Same as `config`, kept for backwards compatibility.

    Returns:
        A tuple of ``engine``, ``optimizer``, ``training_dataloader``, ``lr_scheduler``

        * ``engine``: DeepSpeed runtime engine which wraps the client model for distributed training.

        * ``optimizer``: Wrapped optimizer if a user defined ``optimizer`` is supplied, or if
          optimizer is specified in json config else ``None``.

        * ``training_dataloader``: DeepSpeed dataloader if ``training_data`` was supplied,
          otherwise ``None``.

        * ``lr_scheduler``: Wrapped lr scheduler if user ``lr_scheduler`` is passed, or
          if ``lr_scheduler`` specified in JSON configuration. Otherwise ``None``.
    """
    log_dist("DeepSpeed info: version={}, git-hash={}, git-branch={}".format(
        __version__,
        __git_hash__,
        __git_branch__),
             ranks=[0])

    # Disable zero.Init context if it's currently enabled
    zero.partition_parameters.shutdown_init_context()

    assert model is not None, "deepspeed.initialize requires a model"

    if not isinstance(model, PipelineModule):
        engine = DeepSpeedEngine(args=args,
                                 model=model,
                                 optimizer=optimizer,
                                 model_parameters=model_parameters,
                                 training_data=training_data,
                                 lr_scheduler=lr_scheduler,
                                 mpu=mpu,
                                 dist_init_required=dist_init_required,
                                 collate_fn=collate_fn,
                                 config=config,
                                 config_params=config_params)
    else:
        assert mpu is None, "mpu must be None with pipeline parallelism"
        engine = PipelineEngine(args=args,
                                model=model,
                                optimizer=optimizer,
                                model_parameters=model_parameters,
                                training_data=training_data,
                                lr_scheduler=lr_scheduler,
                                mpu=model.mpu(),
                                dist_init_required=dist_init_required,
                                collate_fn=collate_fn,
                                config=config,
                                config_params=config_params)

    return_items = [
        engine,
        engine.optimizer,
        engine.training_dataloader,
        engine.lr_scheduler
    ]
    return tuple(return_items)


def _add_core_arguments(parser):
    r"""Helper (internal) function to update an argument parser with an argument group of the core DeepSpeed arguments.
        The core set of DeepSpeed arguments include the following:
        1) --deepspeed: boolean flag to enable DeepSpeed
        2) --deepspeed_config <json file path>: path of a json configuration file to configure DeepSpeed runtime.

        This is a helper function to the public add_config_arguments()

    Arguments:
        parser: argument parser
    Return:
        parser: Updated Parser
    """
    group = parser.add_argument_group('DeepSpeed', 'DeepSpeed configurations')

    group.add_argument(
        '--deepspeed',
        default=False,
        action='store_true',
        help=
        'Enable DeepSpeed (helper flag for user code, no impact on DeepSpeed backend)')

    group.add_argument('--deepspeed_config',
                       default=None,
                       type=str,
                       help='DeepSpeed json configuration file.')

    group.add_argument(
        '--deepscale',
        default=False,
        action='store_true',
        help=
        'Deprecated enable DeepSpeed (helper flag for user code, no impact on DeepSpeed backend)'
    )

    group.add_argument('--deepscale_config',
                       default=None,
                       type=str,
                       help='Deprecated DeepSpeed json configuration file.')

    group.add_argument(
        '--deepspeed_mpi',
        default=False,
        action='store_true',
        help=
        "Run via MPI, this will attempt to discover the necessary variables to initialize torch "
        "distributed from the MPI environment")

    return parser


def add_config_arguments(parser):
    r"""Update the argument parser to enabling parsing of DeepSpeed command line arguments.
        The set of DeepSpeed arguments include the following:
        1) --deepspeed: boolean flag to enable DeepSpeed
        2) --deepspeed_config <json file path>: path of a json configuration file to configure DeepSpeed runtime.

    Arguments:
        parser: argument parser
    Return:
        parser: Updated Parser
    """
    parser = _add_core_arguments(parser)

    return parser


<<<<<<< HEAD
def init_inference(model,
                   triangular_masking=True,
                   mp_size=1,
                   training_mp_size=1,
                   mpu=None,
                   ep_group=None,
                   expert_mp_group=None,
                   checkpoint=None,
                   dtype=None,
                   injection_policy=None,
                   replace_method='auto',
                   quantization_setting=None,
                   replace_with_kernel_inject=False,
                   return_tuple=True,
                   ep_size=1,
                   moe=False,
                   moe_experts=1,
                   moe_type='standard',
                   args=None,
                   enable_cuda_graph=False,
                   save_mp_checkpoint_path=None,
                   base_dir="",
                   max_tokens=1024):
    """Initialize the DeepSpeed InferenceEngine.
=======
def default_inference_config():
    """
        Return a default DeepSpeed inference configuration dictionary.
    """
    return DeepSpeedInferenceConfig().dict()
>>>>>>> b5d18a6a


<<<<<<< HEAD
        triangular_masking: Required: this shows the type of masking for attention scores in transformer layer
            note that the masking is application specific.

        mp_size: Optional: Desired model parallel size, default is 1 meaning no
            model parallelism.

        training_mp_size: Optional: if loading a checkpoint this is the mp size that it was trained with,
            it may be different than what the mp size that you want to use during inference.

        mpu: Optional: A model parallelism unit object that implements
            get_{model,data}_parallel_{rank,group,world_size}()
=======
def init_inference(model, config=None, **kwargs):
    """Initialize the DeepSpeed InferenceEngine.

    Description: all four cases are valid and supported in DS init_inference() API.

    # Case 1: user provides no config and no kwargs. Default config will be used.
    generator.model = deepspeed.init_inference(generator.model)
    string = generator("DeepSpeed is")
    print(string)
>>>>>>> b5d18a6a

    # Case 2: user provides a config and no kwargs. User supplied config will be used.
    generator.model = deepspeed.init_inference(generator.model, config=config)
    string = generator("DeepSpeed is")
    print(string)

    # Case 3: user provides no config and uses keyword arguments (kwargs) only.
    generator.model = deepspeed.init_inference(generator.model,
                                                mp_size=world_size,
                                                dtype=torch.half,
                                                replace_with_kernel_inject=True)
    string = generator("DeepSpeed is")
    print(string)

    # Case 4: user provides config and keyword arguments (kwargs). Both config and kwargs are merged and kwargs take precedence.
    generator.model = deepspeed.init_inference(generator.model, config={"dtype": torch.half}, replace_with_kernel_inject=True)
    string = generator("DeepSpeed is")
    print(string)

    Arguments:
        model: Required: original nn.module object without any wrappers

<<<<<<< HEAD
        quantization_setting: Optional: Quantization settings used for quantizing your model using the MoQ.
            The setting can be one element or a tuple. If one value is passed in, we consider it as the number
            of groups used in quantization. A tuple is passed in if we want to mention that there is extra-grouping
            for the MLP part of a Transformer layer (e.g. (True, 8) shows we quantize the model using 8 groups for
            all the network except the MLP part that we use 8 extra grouping).
        replace_with_kernel_inject: this flag need to be set to true to inject inference kernels for models such as, Bert, GPT2, GPT-Neo and GPT-J. Otherwise,
            the injection_dict provides the names of two linear layers as a tuple: (attention_output projection, transformer output projection)
        return_tuple: Specify whether or not the transformer layers need to return a tuple or a Tensor. It is set to True by default (returning a tuple).
        ep_size: The expert-parallelism size which is used for partitioning the experts across the GPUs in the expert-parallel group.
        moe: Specify if the type of Transformer is MoE. It is set to False by default.
        moe_experts: The global number of experts used in an MoE layer.
        moe_type: Specify the type of MoE layer. We have two types of MoE layer: 'Standard' and 'Residual'. It is set to 'Standard' type by default.
        args: All the arguments used for launching the inference api that can be useful at the inference-engine for injecting the optimizations.
        enable_cuda_graph: use this flag for capturing the CUDA-Graph of the inference ops, so that it can run faster using the graph replay method,
            this is set to False by default
        save_mp_checkpoint_path: The path for which we want to save the loaded model with a checkpoint. This feature is used for adjusting the
            parallelism degree to help alleviate the model loading overhead. It does not save any new checkpoint if no path is passed.
        base_dir: This shows the root directory under which all the checkpoint files exists. This can be passed through the json config too.
        max_tokens: This argument shows the maximum number of tokens inference-engine can work with, including the input and output tokens.
            Please consider increasing it to the required token-length required for your use-case.
=======
        config: Optional: instead of arguments, you can pass in a DS inference config dict

>>>>>>> b5d18a6a
    Returns:
        A deepspeed.InferenceEngine wrapped model.
    """
    log_dist("DeepSpeed info: version={}, git-hash={}, git-branch={}".format(
        __version__,
        __git_hash__,
        __git_branch__),
             ranks=[0])

<<<<<<< HEAD
    engine = InferenceEngine(model,
                             triangular_masking,
                             mp_size,
                             training_mp_size,
                             ep_size,
                             mpu,
                             ep_group,
                             expert_mp_group,
                             checkpoint,
                             dtype,
                             injection_policy,
                             return_tuple,
                             replace_method,
                             quantization_setting,
                             replace_with_kernel_inject,
                             moe,
                             moe_experts,
                             moe_type,
                             args,
                             enable_cuda_graph,
                             save_mp_checkpoint_path,
                             base_dir,
                             max_tokens)
=======
    # User did not pass a config, use defaults
    if config is None:
        config_dict = kwargs
    else:
        config_dict = config

    # if config and kwargs both are passed, merge them, and overwrite using kwargs
    if config and kwargs:
        config_dict = {}
        config_dict.update(config)
        config_dict.update(kwargs)

    ds_inference_config = DeepSpeedInferenceConfig(**config_dict)

    engine = InferenceEngine(model, config=ds_inference_config)
>>>>>>> b5d18a6a

    return engine<|MERGE_RESOLUTION|>--- conflicted
+++ resolved
@@ -222,53 +222,13 @@
     return parser
 
 
-<<<<<<< HEAD
-def init_inference(model,
-                   triangular_masking=True,
-                   mp_size=1,
-                   training_mp_size=1,
-                   mpu=None,
-                   ep_group=None,
-                   expert_mp_group=None,
-                   checkpoint=None,
-                   dtype=None,
-                   injection_policy=None,
-                   replace_method='auto',
-                   quantization_setting=None,
-                   replace_with_kernel_inject=False,
-                   return_tuple=True,
-                   ep_size=1,
-                   moe=False,
-                   moe_experts=1,
-                   moe_type='standard',
-                   args=None,
-                   enable_cuda_graph=False,
-                   save_mp_checkpoint_path=None,
-                   base_dir="",
-                   max_tokens=1024):
-    """Initialize the DeepSpeed InferenceEngine.
-=======
 def default_inference_config():
     """
         Return a default DeepSpeed inference configuration dictionary.
     """
     return DeepSpeedInferenceConfig().dict()
->>>>>>> b5d18a6a
-
-
-<<<<<<< HEAD
-        triangular_masking: Required: this shows the type of masking for attention scores in transformer layer
-            note that the masking is application specific.
-
-        mp_size: Optional: Desired model parallel size, default is 1 meaning no
-            model parallelism.
-
-        training_mp_size: Optional: if loading a checkpoint this is the mp size that it was trained with,
-            it may be different than what the mp size that you want to use during inference.
-
-        mpu: Optional: A model parallelism unit object that implements
-            get_{model,data}_parallel_{rank,group,world_size}()
-=======
+
+
 def init_inference(model, config=None, **kwargs):
     """Initialize the DeepSpeed InferenceEngine.
 
@@ -278,7 +238,6 @@
     generator.model = deepspeed.init_inference(generator.model)
     string = generator("DeepSpeed is")
     print(string)
->>>>>>> b5d18a6a
 
     # Case 2: user provides a config and no kwargs. User supplied config will be used.
     generator.model = deepspeed.init_inference(generator.model, config=config)
@@ -301,31 +260,8 @@
     Arguments:
         model: Required: original nn.module object without any wrappers
 
-<<<<<<< HEAD
-        quantization_setting: Optional: Quantization settings used for quantizing your model using the MoQ.
-            The setting can be one element or a tuple. If one value is passed in, we consider it as the number
-            of groups used in quantization. A tuple is passed in if we want to mention that there is extra-grouping
-            for the MLP part of a Transformer layer (e.g. (True, 8) shows we quantize the model using 8 groups for
-            all the network except the MLP part that we use 8 extra grouping).
-        replace_with_kernel_inject: this flag need to be set to true to inject inference kernels for models such as, Bert, GPT2, GPT-Neo and GPT-J. Otherwise,
-            the injection_dict provides the names of two linear layers as a tuple: (attention_output projection, transformer output projection)
-        return_tuple: Specify whether or not the transformer layers need to return a tuple or a Tensor. It is set to True by default (returning a tuple).
-        ep_size: The expert-parallelism size which is used for partitioning the experts across the GPUs in the expert-parallel group.
-        moe: Specify if the type of Transformer is MoE. It is set to False by default.
-        moe_experts: The global number of experts used in an MoE layer.
-        moe_type: Specify the type of MoE layer. We have two types of MoE layer: 'Standard' and 'Residual'. It is set to 'Standard' type by default.
-        args: All the arguments used for launching the inference api that can be useful at the inference-engine for injecting the optimizations.
-        enable_cuda_graph: use this flag for capturing the CUDA-Graph of the inference ops, so that it can run faster using the graph replay method,
-            this is set to False by default
-        save_mp_checkpoint_path: The path for which we want to save the loaded model with a checkpoint. This feature is used for adjusting the
-            parallelism degree to help alleviate the model loading overhead. It does not save any new checkpoint if no path is passed.
-        base_dir: This shows the root directory under which all the checkpoint files exists. This can be passed through the json config too.
-        max_tokens: This argument shows the maximum number of tokens inference-engine can work with, including the input and output tokens.
-            Please consider increasing it to the required token-length required for your use-case.
-=======
         config: Optional: instead of arguments, you can pass in a DS inference config dict
 
->>>>>>> b5d18a6a
     Returns:
         A deepspeed.InferenceEngine wrapped model.
     """
@@ -335,31 +271,6 @@
         __git_branch__),
              ranks=[0])
 
-<<<<<<< HEAD
-    engine = InferenceEngine(model,
-                             triangular_masking,
-                             mp_size,
-                             training_mp_size,
-                             ep_size,
-                             mpu,
-                             ep_group,
-                             expert_mp_group,
-                             checkpoint,
-                             dtype,
-                             injection_policy,
-                             return_tuple,
-                             replace_method,
-                             quantization_setting,
-                             replace_with_kernel_inject,
-                             moe,
-                             moe_experts,
-                             moe_type,
-                             args,
-                             enable_cuda_graph,
-                             save_mp_checkpoint_path,
-                             base_dir,
-                             max_tokens)
-=======
     # User did not pass a config, use defaults
     if config is None:
         config_dict = kwargs
@@ -375,6 +286,5 @@
     ds_inference_config = DeepSpeedInferenceConfig(**config_dict)
 
     engine = InferenceEngine(model, config=ds_inference_config)
->>>>>>> b5d18a6a
 
     return engine