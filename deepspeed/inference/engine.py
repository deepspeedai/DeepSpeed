'''
Copyright 2021 The Microsoft DeepSpeed Team
'''
import torch
import time
import os

from deepspeed import comm as dist
from deepspeed.utils.logging import log_dist

from torch.nn.modules import Module
from packaging import version as pkg_version
from deepspeed.runtime.checkpoint_engine.torch_checkpoint_engine import TorchCheckpointEngine
from deepspeed.utils.timer import SynchronizedWallClockTimer

from ..runtime.state_dict_factory import SDLoaderFactory
from ..runtime.weight_quantizer import WeightQuantization
from ..module_inject.replace_module import replace_transformer_layer, generic_injection
from ..comm.comm import init_distributed
from ..pipe import PipelineModule
from ..moe.utils import has_moe_layers
from ..runtime.zero import GatheredParameters
from ..module_inject import LinearAllreduce, LinearLayer, Normalize, ReplaceWithTensorSlicing
from ..module_inject.replace_policy import DSPolicy

DS_INFERENCE_ENABLED = False
from torch import nn

INFERENCE_MODEL_TIMER = "model-forward-inference"


class InferenceEngine(Module):
    inference_mp_group = None
    inference_ep_group = None
    expert_mp_group = None

<<<<<<< HEAD
    def __init__(self,
                 model,
                 triangular_masking=True,
                 mp_size=1,
                 training_mp_size=1,
                 ep_size=1,
                 mpu=None,
                 ep_group=None,
                 expert_mp_group=None,
                 checkpoint=None,
                 dtype=None,
                 injection_dict=None,
                 return_tuple=True,
                 replace_method='auto',
                 quantization_setting=None,
                 replace_with_kernel_inject=False,
                 moe=False,
                 moe_experts=1,
                 moe_type='standard',
                 config=None,
                 enable_cuda_graph=False,
                 save_mp_checkpoint_path=None,
                 base_dir="",
                 max_out_tokens=1024):
        """
        Args:
            model: torch.nn.Module
            mp_size: model-parallel size
            mpu: model-parallel unit (used for Megatron-type models)
            checkpoint: the json-path, showing the address of model-checkpoints
                Example: {type: 'Megatron', 'checkpoints': [ckpt_mp0.pt, ckpt_mp1.pt], 'version': 1.0}
            dtype: data-type by which inference is executed
            injection_dict: the dictionary that shows the injection policy:
                Example: {BertLayer: HFBertLayerPolicy}
            return_tuple: if true, inference-API returns a tuple, otherwise a tensor
            replace_method: the injection method, this can be passed as auto if no injection-policy is defined, in which case the injection is automatic based on the available policies
            quantization_setting:
                one of None, Tuple(mlp_extra_grouping, quantize_groups), quantize_groups
            replace_with_kernel_inject: this flag need to be set to true to inject inference kernels for models such as, Bert, GPT2, GPT-Neo and GPT-J. Otherwise,
            the injection_dict provides the names of two linear layers as a tuple: (attention_output projection, transformer output projection)
=======
    def __init__(self, model, config):
        """
        Args:
            model: torch.nn.Module
            config: DeepSpeedInferenceConfig
>>>>>>> b5d18a6a
        """
        global DS_INFERENCE_ENABLED
        DS_INFERENCE_ENABLED = True

        super().__init__()

        self.module = model
        self._config = config

        self._get_model_config_generate(config)  # keep for weird backward compatibility

<<<<<<< HEAD
        self._get_model_config_generate(config)

        if hasattr(self.module, "config"):
            DSPolicy.hf_model_config = self.module.config

        self.mp_world_size = mp_size
        self.checkpoint = checkpoint
        self.dtype = dtype
        self.injection_dict = injection_dict
        self.mp_group = None
        self.mpu = mpu
        self._validate_args(mpu, replace_with_kernel_inject)
        self.replace_method = replace_method
        self.quantize_merge_count = 1
        self.quantization_scales = None
        self.triangular_masking = triangular_masking
        self.ep_size = ep_size
        self.ep_group = ep_group
        self.expert_mp_group = expert_mp_group
        self.enable_cuda_graph = enable_cuda_graph
        self.cuda_graph_created = False
        self.checkpoint_engine = TorchCheckpointEngine()
        self._init_quantization_setting(quantization_setting)
=======
        if hasattr(self.module, "config"):
            DSPolicy.hf_model_config = self.module.config

        # todo: keep this self.injection_dict because we don't use to change config.injection_policy API
        # todo: this will get changed when Molly's PR on auto injection dict is merged
        self.injection_dict = config.injection_policy

        # todo: refactor the mp_group and mp_size related in the next refactor
        self.mp_group = config.tensor_parallel.tp_group
        self.mpu = config.tensor_parallel.mpu

        #self._validate_args(self.mpu, config.replace_with_kernel_inject)
        self.quantize_merge_count = 1
        self.quantization_scales = None

        # these are not needed in the config as we are creating them ourselves in the inference engine
        self.ep_group = None  # config.moe.ep_group
        self.expert_mp_group = None  # config.moe.ep_mp_group

        self.cuda_graph_created = False
        self.checkpoint_engine = TorchCheckpointEngine()
        quantization_setting = None
        self._init_quantization_setting(
            quantization_setting
        )  # todo: update with the new quant config for weight quant
>>>>>>> b5d18a6a
        self.model_profile_enabled = False
        self._model_times = []

        # This is a hack to remove the prepare_mask function on HF side for BLOOM architecture
        self.remove_mask_prepare_for_bloom()

<<<<<<< HEAD
        if enable_cuda_graph:
            assert pkg_version.parse(torch.__version__) >= pkg_version.parse("1.10"), \
                "If you want to use cuda graph, please upgrade torch to at least v1.10"

        if self.checkpoint and not replace_with_kernel_inject:
            self._load_checkpoint(self.checkpoint)
=======
        if config.enable_cuda_graph:
            assert pkg_version.parse(torch.__version__) >= pkg_version.parse("1.10"), \
                "If you want to use cuda graph, please upgrade torch to at least v1.10"

        if config.checkpoint and not config.replace_with_kernel_inject:
            self._load_checkpoint(config.checkpoint)
>>>>>>> b5d18a6a

        # convert model to intended dtype
        if config.dtype:
            self._convert_to_dtype(config)

        if self.mpu:
            config.tensor_parallel.tp_size = dist.get_world_size(
                group=self.mpu.get_model_parallel_group())
<<<<<<< HEAD
            self.mp_group = mpu.get_model_parallel_group()
        elif self.mp_world_size > 1:
            self._create_model_parallel_group()

        if isinstance(self.module, torch.nn.Module):
            moe, _ = has_moe_layers(self.module)

        if moe and dist.get_world_size() > 1:
            self._create_ep_parallel_group(moe_experts)

        if self.injection_dict:
            for client_module, injection_policy in self.injection_dict.items():
                self._apply_injection_policy(
                    client_module,
                    injection_policy,
                    return_tuple,
                    replace_with_kernel_inject,
                    moe,
                    moe_experts,
                    moe_type,
                    training_mp_size,
                    self.checkpoint if replace_with_kernel_inject else None,
                    save_mp_checkpoint_path=save_mp_checkpoint_path,
                    base_dir=base_dir,
                    max_out_tokens=max_out_tokens)
        elif replace_method == 'auto':
            self._apply_injection_policy(
                return_tuple=return_tuple,
                replace_with_kernel_inject=replace_with_kernel_inject,
                moe=moe,
                moe_experts=moe_experts,
                moe_type=moe_type,
                training_mp_size=training_mp_size,
                checkpoint_dir=self.checkpoint if replace_with_kernel_inject else None,
                save_mp_checkpoint_path=save_mp_checkpoint_path,
                base_dir=base_dir,
                max_out_tokens=max_out_tokens)

        device = torch.cuda.current_device()
        self.module.to(device)

        if self.mp_world_size > 1:
            _rng_state = torch.cuda.get_rng_state().to(torch.cuda.current_device())
            dist.broadcast(_rng_state, 0)
            torch.cuda.set_rng_state(_rng_state.cpu())

        if self.mp_world_size > 1:
            assert not self.enable_cuda_graph, "Cuda graph is not supported for model parallelism"

    def profile_model_time(self, use_cuda_events=True):
        if not self.model_profile_enabled and not self.enable_cuda_graph:
=======
            self.mp_group = self.mpu.get_model_parallel_group()
        elif config.tensor_parallel.tp_size > 1:
            self._create_model_parallel_group(config)
            config.tensor_parallel.tp_group = self.mp_group

        if isinstance(self.module, torch.nn.Module):
            moe, _ = has_moe_layers(self.module)

        if moe and dist.get_world_size() > 1:
            self._create_ep_parallel_group(config.moe.moe_experts)

        # retain this from the old conditional argument being passed to apply_injection_policy()
        if not config.replace_with_kernel_inject:
            config.checkpoint = None

        if self.injection_dict:
            for client_module, injection_policy in self.injection_dict.items():
                # construct the tuple and pass that instead of a string or dict.
                if isinstance(injection_policy, str):
                    config.injection_policy_tuple = (injection_policy, )
                else:
                    config.injection_policy_tuple = injection_policy
                self._apply_injection_policy(config, client_module)
        elif config.replace_method == 'auto':
            self._apply_injection_policy(config)

        device = torch.cuda.current_device()
        self.module.to(device)

        if config.tensor_parallel.tp_size > 1:
            _rng_state = torch.cuda.get_rng_state().to(torch.cuda.current_device())
            dist.broadcast(_rng_state, 0)
            torch.cuda.set_rng_state(_rng_state.cpu())

        if config.tensor_parallel.tp_size > 1:
            assert not config.enable_cuda_graph, "Cuda graph is not supported for model parallelism"

    def profile_model_time(self, use_cuda_events=True):
        if not self.model_profile_enabled and not self._config.enable_cuda_graph:
>>>>>>> b5d18a6a
            self.module.register_forward_pre_hook(self._pre_forward_hook)
            self.module.register_forward_hook(self._post_forward_hook)
        self.model_profile_enabled = True
        self.use_cuda_events = use_cuda_events
        if self.use_cuda_events:
            self.timers = SynchronizedWallClockTimer()

<<<<<<< HEAD
    def _get_model_config_generate(self, config):
        self.config = getattr(self.module, 'config', None) if config is None else config
        self.generate = getattr(self.module, 'generate', None)

    def remove_mask_prepare_for_bloom(self):
        if hasattr(self.module, 'transformer'):
            if hasattr(self.module.transformer, '_prepare_attn_mask'):
                self.module.transformer._prepare_attn_mask = lambda attention_mask, *args, **kwargs: attention_mask

=======
    # todo: remove this once all the config dicts are centralized from top level pydantic config
    def _get_model_config_generate(self, config):
        # this is being passed to replace_transformer_layer(config=self.user_model_config_dict)
        self.config = getattr(self.module,
                              'config',
                              None) if config.config is None else config.config
        # todo: clarify with Reza if this gets used anywhere
        self.generate = getattr(self.module, 'generate', None)

    def remove_mask_prepare_for_bloom(self):
        if hasattr(self.module, 'transformer'):
            if hasattr(self.module.transformer, '_prepare_attn_mask'):
                self.module.transformer._prepare_attn_mask = lambda attention_mask, *args, **kwargs: attention_mask

>>>>>>> b5d18a6a
    def _pre_forward_hook(self, module, *inputs, **kwargs):
        if self.use_cuda_events:
            self.timers(INFERENCE_MODEL_TIMER).start()
        else:
            torch.cuda.synchronize()
            self._start = time.time()

    def _post_forward_hook(self, module, input, output):
        if self.use_cuda_events:
            self.timers(INFERENCE_MODEL_TIMER).stop()
            elapsed_time = self.timers(INFERENCE_MODEL_TIMER).elapsed(reset=True)
        else:
            torch.cuda.synchronize()
            self._end = time.time()
            elapsed_time = self._end - self._start
        self._model_times.append(elapsed_time)

    def _create_model_parallel_group(self, config):
        # Call the init process
        if InferenceEngine.inference_mp_group is None:
            init_distributed()
<<<<<<< HEAD

            local_rank = int(os.getenv('LOCAL_RANK', '0'))
            torch.cuda.set_device(local_rank)

            ranks = [i for i in range(self.mp_world_size)]
            self.mp_group = dist.new_group(ranks)
            InferenceEngine.inference_mp_group = self.mp_group

        else:
            self.mp_group = InferenceEngine.inference_mp_group

=======
            local_rank = int(os.getenv('LOCAL_RANK', '0'))
            torch.cuda.set_device(local_rank)

            ranks = [i for i in range(config.tensor_parallel.tp_size)]
            self.mp_group = dist.new_group(ranks)
            InferenceEngine.inference_mp_group = self.mp_group
        else:
            self.mp_group = InferenceEngine.inference_mp_group

>>>>>>> b5d18a6a
    def _create_ep_parallel_group(self, moe_experts):
        # Call the init process
        self.ep_group = {}
        self.expert_mp_group = {}
        moe_experts = moe_experts if type(moe_experts) is list else [moe_experts]
        for e in moe_experts:
            self.ep_group.update({e: None})
            self.expert_mp_group.update({e: None})
        for moe_ep_size in self.ep_group.keys():
            num_ep_groups = dist.get_world_size() // moe_ep_size
            for i in range(num_ep_groups):
                ep_cnt = i * moe_ep_size
                size = dist.get_world_size(
                ) if moe_ep_size > dist.get_world_size() else moe_ep_size
                ranks = list(range(ep_cnt, ep_cnt + size))
                _ep_group = dist.new_group(ranks)
                if dist.get_rank() in ranks:
                    self.ep_group.update({moe_ep_size: _ep_group})

            if dist.get_world_size() > moe_ep_size:
                num_expert_mp_groups = dist.get_world_size() // num_ep_groups
                expert_mp_size = dist.get_world_size() // moe_ep_size
                for i in range(num_expert_mp_groups):
                    expert_mp_comm_ranks = [
                        i + nr * moe_ep_size for nr in range(expert_mp_size)
                    ]
                    _expert_mp_group = dist.new_group(expert_mp_comm_ranks)
                    if dist.get_rank() in expert_mp_comm_ranks:
                        self.expert_mp_group.update({moe_ep_size: _expert_mp_group})

    def _init_quantization_setting(self, quantization_setting):
        self.quantize_bits = 8
        self.mlp_extra_grouping = False
        self.quantize_groups = 1
        if type(quantization_setting) is tuple:
            self.mlp_extra_grouping, \
            self.quantize_groups = quantization_setting
        elif quantization_setting is not None:
            self.quantize_groups = quantization_setting
        log_dist(
            f"quantize_bits = {self.quantize_bits} "
            f"mlp_extra_grouping = {self.mlp_extra_grouping}, "
            f"quantize_groups = {self.quantize_groups}",
            [0])

<<<<<<< HEAD
=======
    # TODO: remove this function and add this functionality to pydantic config checking
>>>>>>> b5d18a6a
    def _validate_args(self, mpu, replace_with_kernel_inject):
        # TODO: to support SD pipeline we need to avoid this check for now
        if replace_with_kernel_inject and not isinstance(self.module, Module):
            raise ValueError(f"model must be a torch.nn.Module, got {type(self.module)}")
<<<<<<< HEAD
        if not isinstance(self.mp_world_size, int) or self.mp_world_size < 1:
            raise ValueError(f"mp_size must be an int >= 1, got {self.mp_world_size}")
=======
        if not isinstance(self._config.tensor_parallel.tp_size,
                          int) or self._config.tensor_parallel.tp_size < 1:
            raise ValueError(
                f"mp_size must be an int >= 1, got {self._config.tensor_parallel.tp_size}"
            )
>>>>>>> b5d18a6a

        if mpu:
            methods = ["get_model_parallel_group", "get_data_parallel_group"]
            for method in methods:
                if not hasattr(mpu, method):
                    raise ValueError(f"mpu is missing {method}")
<<<<<<< HEAD
        if self.checkpoint is not None and not isinstance(self.checkpoint, (str, dict)):
            raise ValueError(
                f"checkpoint must be None, str or dict, got {type(self.checkpoint)}")

        supported_dtypes = [None, torch.half, torch.int8, torch.float]
        if self.dtype not in supported_dtypes:
            raise ValueError(
                f"{self.dtype} not supported, valid dtype: {supported_dtypes}")
=======
        if self._config.checkpoint is not None and not isinstance(
                self._config.checkpoint,
            (str,
             dict)):
            raise ValueError(
                f"checkpoint must be None, str or dict, got {type(self._config.checkpoint)}"
            )

        supported_dtypes = [None, torch.half, torch.int8, torch.float]
        if self._config.dtype not in supported_dtypes:
            raise ValueError(
                f"{self._config.dtype} not supported, valid dtype: {supported_dtypes}")
>>>>>>> b5d18a6a

        if self.injection_dict is not None and not isinstance(self.injection_dict, dict):
            raise ValueError(
                f"injection_dict must be None or a dict, got: {self.injection_dict}")

    def load_model_with_checkpoint(self, r_module):
        self.mp_replace = ReplaceWithTensorSlicing(
            mp_group=self.mp_group,
<<<<<<< HEAD
            mp_size=self.mp_world_size)  #, out_dim=0, in_dim=1)
=======
            mp_size=self._config.tensor_parallel.tp_size)  #, out_dim=0, in_dim=1)
>>>>>>> b5d18a6a
        error_msgs = []

        def load(module, state_dict, prefix):
            args = (state_dict, prefix, {}, True, [], [], error_msgs)
            if len(list(module.parameters())) > 0 and list(
                    module.parameters())[0].numel() == 0:
                with GatheredParameters(list(module.parameters(recurse=False)),
                                        modifier_rank=0):
                    if dist.get_rank() == 0:
                        module._load_from_state_dict(*args)
            else:
                if hasattr(module, 'weight'):
                    if 'query_key_value' in prefix:
                        module.weight = self.mp_replace.qkv_copy(
                            module.weight.data,
                            state_dict[prefix + 'weight'])
                    else:
                        module.weight = self.mp_replace.copy(
                            module.weight.data,
                            state_dict[prefix + 'weight'])
                else:
                    module.norm.weight = self.mp_replace.copy(
                        module.norm.weight.data,
                        state_dict[prefix + 'weight'])
                if prefix + 'bias' in self.key_list:
                    if hasattr(module, 'norm'):
                        module.norm.bias = self.mp_replace.copy(
                            module.norm.bias,
                            state_dict[prefix + 'bias'])
                    else:
                        data = state_dict[prefix + 'bias']
                        data = data.to(torch.cuda.current_device())
                        module.bias = self.mp_replace.copy(module.bias, data)

        layer_policies = {
            nn.Linear: load,
            nn.Embedding: load,
            nn.LayerNorm: load,
            LinearLayer: load,
            LinearAllreduce: load
        }

        def load_module_recursive(module, prefix='', level=0):
            for name, child in module.named_children():
                if child.__class__ in layer_policies:
                    checking_key = prefix + name + '.'
                    if not any(checking_key in item for item in self.key_list):
                        continue
                    if len(list(child.parameters())) > 0 and list(
                            child.parameters())[0].numel() == 0:
                        if len(child.weight.ds_shape) == 1:
                            child = Normalize(dim=child.weight.ds_shape[-1],
                                              dtype=child.weight.dtype,
                                              eps=child.eps)
                            setattr(module, name, child)
                    load(child, self.sd, prefix + name + '.')
                else:
                    load_module_recursive(child,
                                          prefix if level == 0 else prefix + name + '.',
                                          level + 1)

        load_module_recursive(r_module)

<<<<<<< HEAD
    def _apply_injection_policy(self,
                                client_module=None,
                                injection_policy=None,
                                return_tuple=True,
                                replace_with_kernel_inject=False,
                                moe=False,
                                moe_experts=1,
                                moe_type='standard',
                                training_mp_size=1,
                                checkpoint_dir=None,
                                save_mp_checkpoint_path=False,
                                base_dir="",
                                max_out_tokens=1024):
=======
    def _apply_injection_policy(self, config, client_module=None):

        # client_module is only passed when using the injection_dict method.
        checkpoint_dir = config.checkpoint
>>>>>>> b5d18a6a
        checkpoint = SDLoaderFactory.get_sd_loader_json(
            checkpoint_dir,
            self.checkpoint_engine) if checkpoint_dir is not None else None

        generic_injection(self.module,
<<<<<<< HEAD
                          fp16=(self.dtype == torch.half) or (self.dtype == torch.int8),
                          enable_cuda_graph=self.enable_cuda_graph)
=======
                          fp16=(config.dtype == torch.half)
                          or (config.dtype == torch.int8),
                          enable_cuda_graph=config.enable_cuda_graph)
>>>>>>> b5d18a6a

        if isinstance(self.module, torch.nn.Module):
            replace_transformer_layer(
                client_module,
                self.module,
<<<<<<< HEAD
                triangular_masking=self.triangular_masking,
                policy=injection_policy,
                mp_size=self.mp_world_size,
=======
                triangular_masking=config.triangular_masking,
                policy=config.injection_policy_tuple,
                mp_size=config.tensor_parallel.tp_size,
>>>>>>> b5d18a6a
                mp_group=self.mp_group,
                ep_group=self.ep_group,
                expert_mp_group=self.expert_mp_group,
                config=self.config,
<<<<<<< HEAD
                fp16=(self.dtype == torch.half) or (self.dtype == torch.int8),
                training=False,
                return_tuple=return_tuple,
                quantize=(self.dtype == torch.int8),
=======
                fp16=(config.dtype == torch.half) or (config.dtype == torch.int8),
                training=False,
                return_tuple=config.return_tuple,
                quantize=(config.dtype == torch.int8),
>>>>>>> b5d18a6a
                quantize_settings=(self.quantization_scales,
                                   self.quantize_merge_count,
                                   self.mlp_extra_grouping,
                                   self.quantize_groups),
<<<<<<< HEAD
                replace_with_kernel_inject=replace_with_kernel_inject,
                moe=moe,
                moe_experts=moe_experts,
                moe_type=moe_type,
                training_mp_size=training_mp_size,
                checkpoint_dict=checkpoint,
                save_mp_checkpoint_path=save_mp_checkpoint_path,
                base_dir=base_dir,
                enable_cuda_graph=self.enable_cuda_graph,
                max_out_tokens=max_out_tokens)
=======
                replace_with_kernel_inject=config.replace_with_kernel_inject,
                moe=config.moe,
                moe_experts=config.moe.moe_experts,
                moe_type=config.moe.moe_type,
                training_mp_size=config.training_mp_size,
                checkpoint_dict=checkpoint,
                save_mp_checkpoint_path=config.save_mp_checkpoint_path,
                base_dir=config.base_dir,
                enable_cuda_graph=config.enable_cuda_graph,
                max_out_tokens=config.max_out_tokens)
>>>>>>> b5d18a6a

    def _get_all_ckpt_names(self, checkpoints_path, tag):
        ckpt_file_pattern = self._get_ckpt_name(checkpoints_path,
                                                tag,
                                                mp_placeholder="*")
        import glob

        ckpt_files = glob.glob(ckpt_file_pattern)
        ckpt_files.sort()
        return ckpt_files

    def _get_ckpt_name(self, checkpoints_path, tag, mp_placeholder=None):
        if mp_placeholder is not None:
            mp_rank_str = mp_placeholder
        else:
            mp_rank = 0 if self.mpu is None else self.mpu.get_model_parallel_rank()
            mp_rank_str = "{:02d}".format(mp_rank)

        ckpt_name = os.path.join(
            checkpoints_path,
            "mp_rank_" + mp_rank_str + "_model_states.pt",
        )
        return ckpt_name

    def _load_checkpoint(self, load_dir, load_module_strict=True, tag=None):
        is_pipe_parallel = isinstance(self.module, PipelineModule)
        if is_pipe_parallel:
            raise RuntimeError(
                'pipeline parallelism is currently not supported in inference.')
        if not isinstance(load_dir, dict) and os.path.isdir(load_dir):
            if tag is None:
                latest_path = os.path.join(load_dir, "latest")
                if os.path.isfile(latest_path):
                    with open(latest_path, "r") as fd:
                        tag = fd.read().strip()

            ckpt_list = self._get_all_ckpt_names(load_dir, tag)
            sd_loader = SDLoaderFactory.get_sd_loader(ckpt_list, self.checkpoint_engine)
        else:
            sd_loader = SDLoaderFactory.get_sd_loader_json(load_dir,
                                                           self.checkpoint_engine)

        if type(sd_loader) is list:
            self.sd = torch.load(sd_loader[0], map_location='cpu')
            self.key_list = list(self.sd.keys())

            self.load_model_with_checkpoint(self.module)

            for i in range(1, len(sd_loader)):
                if not dist.is_initialized() or dist.get_rank() == 0:
                    print(f"loading checkpoint ({i})")
                self.sd = torch.load(sd_loader[i], map_location='cuda')
                self.key_list = list(self.sd.keys())
                self.load_model_with_checkpoint(self.module)
        else:
            mp_rank = 0 if self.mpu is None else self.mpu.get_model_parallel_rank()

<<<<<<< HEAD
            load_path, checkpoint, quantize_config = sd_loader.load(self.mp_world_size,
                                                    mp_rank,
                                                    is_pipe_parallel=is_pipe_parallel,
                                                    quantize=(self.dtype is torch.int8),
=======
            load_path, checkpoint, quantize_config = sd_loader.load(self._config.tensor_parallel.tp_size,
                                                    mp_rank,
                                                    is_pipe_parallel=is_pipe_parallel,
                                                    quantize=(self._config.dtype is torch.int8),
>>>>>>> b5d18a6a
                                                    quantize_groups=self.quantize_groups,
                                                    mlp_extra_grouping=self.mlp_extra_grouping)

            self.quantization_scales, self.quantize_merge_count = quantize_config

            moe, _ = has_moe_layers(self.module)
            if moe:
                from deepspeed.runtime.engine import DeepSpeedEngine
                old_moe_load = False
                if not isinstance(checkpoint['num_experts'], list):
                    old_moe_load = True
                DeepSpeedEngine.load_moe_state_dict(
                    load_dir,
                    tag,
                    state_dict=checkpoint[self._choose_module_key(checkpoint)],
                    old_moe_load=old_moe_load,
                    model=self.module,
                    mpu=self.mpu,
                    checkpoint_engine=self.checkpoint_engine)

            self.module.load_state_dict(
                state_dict=checkpoint[self._choose_module_key(checkpoint)],
                strict=load_module_strict)

    def _choose_module_key(self, sd):
        assert not ('module' in sd and 'model' in sd), "checkpoint has both 'model' and 'module' keys, not sure how to proceed"
        assert 'module' in sd or 'model' in sd, "checkpoint contains neither 'model' or 'module' keys, not sure how to proceed"
        if 'module' in sd:
            return 'module'
        elif 'model' in sd:
            return 'model'
<<<<<<< HEAD

    def _convert_to_dtype(self):
        if not isinstance(self.module, torch.nn.Module):
            return

        if False:  #self.dtype is torch.int8 and self.quantization_scales is None:
=======

    def _convert_to_dtype(self, config):
        if not isinstance(self.module, torch.nn.Module):
            return

        if False:  #config.dtype is torch.int8 and self.quantization_scales is None:
>>>>>>> b5d18a6a
            quantizer = WeightQuantization(mlp_extra_grouping=self.mlp_extra_grouping)
            model, self.quantization_scales = quantizer.model_quantize(self.module,
                                                                        self.injection_dict,
                                                                        self.quantize_bits,
                                                                        self.quantize_groups)
        elif config.dtype == torch.half:
            self.module.half()
<<<<<<< HEAD
        elif self.dtype == torch.bfloat16:
            self.module.bfloat16()
        elif self.dtype == torch.float:
=======
        elif config.dtype == torch.bfloat16:
            self.module.bfloat16()
        elif config.dtype == torch.float:
>>>>>>> b5d18a6a
            self.module.float()

    def _create_cuda_graph(self, *inputs, **kwargs):
        # warmup to create the workspace and cublas handle
        cuda_stream = torch.cuda.Stream()
        cuda_stream.wait_stream(torch.cuda.current_stream())
        with torch.cuda.stream(cuda_stream):
            for i in range(3):
                ret = self.module(*inputs, **kwargs)
        torch.cuda.current_stream().wait_stream(cuda_stream)

        # create cuda_graph and assign static_inputs and static_outputs
        self._cuda_graphs = torch.cuda.CUDAGraph()
        self.static_inputs = inputs
        self.static_kwargs = kwargs

        with torch.cuda.graph(self._cuda_graphs):
            self.static_output = self.module(*self.static_inputs, **self.static_kwargs)

        self.cuda_graph_created = True

    def _graph_replay(self, *inputs, **kwargs):
        for i in range(len(inputs)):
            if torch.is_tensor(inputs[i]):
                self.static_inputs[i].copy_(inputs[i])
        for k in kwargs:
            if torch.is_tensor(kwargs[k]):
                self.static_kwargs[k].copy_(kwargs[k])
        self._cuda_graphs.replay()
        return self.static_output

    def model_times(self):
        assert self.model_profile_enabled, "model profiling is not enabled"
        model_times = self._model_times
<<<<<<< HEAD
        if self.enable_cuda_graph and len(self._model_times) == 0:
=======
        if self._config.enable_cuda_graph and len(self._model_times) == 0:
>>>>>>> b5d18a6a
            raise ValueError(
                "Model times are empty and cuda graph is enabled. If "
                "this is a GPT-style model this combo is not supported. If this is a "
                "BERT-style model this is a bug, please report it. "
                f"Model type is: {type(self.module)}")
        self._model_times = []
        return model_times

    def forward(self, *inputs, **kwargs):
        """Execute forward propagation

        Arguments:
            *inputs: Variable length input list
            **kwargs: variable length keyword arguments
        """
        start = None
<<<<<<< HEAD
        if self.model_profile_enabled and self.enable_cuda_graph:
            torch.cuda.synchronize()
            start = time.time()

        if self.enable_cuda_graph:
=======
        if self.model_profile_enabled and self._config.enable_cuda_graph:
            torch.cuda.synchronize()
            start = time.time()

        if self._config.enable_cuda_graph:
>>>>>>> b5d18a6a
            if self.cuda_graph_created:
                outputs = self._graph_replay(*inputs, **kwargs)
            else:
                self._create_cuda_graph(*inputs, **kwargs)
                outputs = self._graph_replay(*inputs, **kwargs)
        else:
            outputs = self.module(*inputs, **kwargs)

<<<<<<< HEAD
        if self.model_profile_enabled and self.enable_cuda_graph:
=======
        if self.model_profile_enabled and self._config.enable_cuda_graph:
>>>>>>> b5d18a6a
            torch.cuda.synchronize()
            duration = time.time() - start
            self._model_times.append(duration)

        return outputs<|MERGE_RESOLUTION|>--- conflicted
+++ resolved
@@ -34,54 +34,11 @@
     inference_ep_group = None
     expert_mp_group = None
 
-<<<<<<< HEAD
-    def __init__(self,
-                 model,
-                 triangular_masking=True,
-                 mp_size=1,
-                 training_mp_size=1,
-                 ep_size=1,
-                 mpu=None,
-                 ep_group=None,
-                 expert_mp_group=None,
-                 checkpoint=None,
-                 dtype=None,
-                 injection_dict=None,
-                 return_tuple=True,
-                 replace_method='auto',
-                 quantization_setting=None,
-                 replace_with_kernel_inject=False,
-                 moe=False,
-                 moe_experts=1,
-                 moe_type='standard',
-                 config=None,
-                 enable_cuda_graph=False,
-                 save_mp_checkpoint_path=None,
-                 base_dir="",
-                 max_out_tokens=1024):
-        """
-        Args:
-            model: torch.nn.Module
-            mp_size: model-parallel size
-            mpu: model-parallel unit (used for Megatron-type models)
-            checkpoint: the json-path, showing the address of model-checkpoints
-                Example: {type: 'Megatron', 'checkpoints': [ckpt_mp0.pt, ckpt_mp1.pt], 'version': 1.0}
-            dtype: data-type by which inference is executed
-            injection_dict: the dictionary that shows the injection policy:
-                Example: {BertLayer: HFBertLayerPolicy}
-            return_tuple: if true, inference-API returns a tuple, otherwise a tensor
-            replace_method: the injection method, this can be passed as auto if no injection-policy is defined, in which case the injection is automatic based on the available policies
-            quantization_setting:
-                one of None, Tuple(mlp_extra_grouping, quantize_groups), quantize_groups
-            replace_with_kernel_inject: this flag need to be set to true to inject inference kernels for models such as, Bert, GPT2, GPT-Neo and GPT-J. Otherwise,
-            the injection_dict provides the names of two linear layers as a tuple: (attention_output projection, transformer output projection)
-=======
     def __init__(self, model, config):
         """
         Args:
             model: torch.nn.Module
             config: DeepSpeedInferenceConfig
->>>>>>> b5d18a6a
         """
         global DS_INFERENCE_ENABLED
         DS_INFERENCE_ENABLED = True
@@ -93,31 +50,6 @@
 
         self._get_model_config_generate(config)  # keep for weird backward compatibility
 
-<<<<<<< HEAD
-        self._get_model_config_generate(config)
-
-        if hasattr(self.module, "config"):
-            DSPolicy.hf_model_config = self.module.config
-
-        self.mp_world_size = mp_size
-        self.checkpoint = checkpoint
-        self.dtype = dtype
-        self.injection_dict = injection_dict
-        self.mp_group = None
-        self.mpu = mpu
-        self._validate_args(mpu, replace_with_kernel_inject)
-        self.replace_method = replace_method
-        self.quantize_merge_count = 1
-        self.quantization_scales = None
-        self.triangular_masking = triangular_masking
-        self.ep_size = ep_size
-        self.ep_group = ep_group
-        self.expert_mp_group = expert_mp_group
-        self.enable_cuda_graph = enable_cuda_graph
-        self.cuda_graph_created = False
-        self.checkpoint_engine = TorchCheckpointEngine()
-        self._init_quantization_setting(quantization_setting)
-=======
         if hasattr(self.module, "config"):
             DSPolicy.hf_model_config = self.module.config
 
@@ -143,28 +75,18 @@
         self._init_quantization_setting(
             quantization_setting
         )  # todo: update with the new quant config for weight quant
->>>>>>> b5d18a6a
         self.model_profile_enabled = False
         self._model_times = []
 
         # This is a hack to remove the prepare_mask function on HF side for BLOOM architecture
         self.remove_mask_prepare_for_bloom()
 
-<<<<<<< HEAD
-        if enable_cuda_graph:
-            assert pkg_version.parse(torch.__version__) >= pkg_version.parse("1.10"), \
-                "If you want to use cuda graph, please upgrade torch to at least v1.10"
-
-        if self.checkpoint and not replace_with_kernel_inject:
-            self._load_checkpoint(self.checkpoint)
-=======
         if config.enable_cuda_graph:
             assert pkg_version.parse(torch.__version__) >= pkg_version.parse("1.10"), \
                 "If you want to use cuda graph, please upgrade torch to at least v1.10"
 
         if config.checkpoint and not config.replace_with_kernel_inject:
             self._load_checkpoint(config.checkpoint)
->>>>>>> b5d18a6a
 
         # convert model to intended dtype
         if config.dtype:
@@ -173,59 +95,6 @@
         if self.mpu:
             config.tensor_parallel.tp_size = dist.get_world_size(
                 group=self.mpu.get_model_parallel_group())
-<<<<<<< HEAD
-            self.mp_group = mpu.get_model_parallel_group()
-        elif self.mp_world_size > 1:
-            self._create_model_parallel_group()
-
-        if isinstance(self.module, torch.nn.Module):
-            moe, _ = has_moe_layers(self.module)
-
-        if moe and dist.get_world_size() > 1:
-            self._create_ep_parallel_group(moe_experts)
-
-        if self.injection_dict:
-            for client_module, injection_policy in self.injection_dict.items():
-                self._apply_injection_policy(
-                    client_module,
-                    injection_policy,
-                    return_tuple,
-                    replace_with_kernel_inject,
-                    moe,
-                    moe_experts,
-                    moe_type,
-                    training_mp_size,
-                    self.checkpoint if replace_with_kernel_inject else None,
-                    save_mp_checkpoint_path=save_mp_checkpoint_path,
-                    base_dir=base_dir,
-                    max_out_tokens=max_out_tokens)
-        elif replace_method == 'auto':
-            self._apply_injection_policy(
-                return_tuple=return_tuple,
-                replace_with_kernel_inject=replace_with_kernel_inject,
-                moe=moe,
-                moe_experts=moe_experts,
-                moe_type=moe_type,
-                training_mp_size=training_mp_size,
-                checkpoint_dir=self.checkpoint if replace_with_kernel_inject else None,
-                save_mp_checkpoint_path=save_mp_checkpoint_path,
-                base_dir=base_dir,
-                max_out_tokens=max_out_tokens)
-
-        device = torch.cuda.current_device()
-        self.module.to(device)
-
-        if self.mp_world_size > 1:
-            _rng_state = torch.cuda.get_rng_state().to(torch.cuda.current_device())
-            dist.broadcast(_rng_state, 0)
-            torch.cuda.set_rng_state(_rng_state.cpu())
-
-        if self.mp_world_size > 1:
-            assert not self.enable_cuda_graph, "Cuda graph is not supported for model parallelism"
-
-    def profile_model_time(self, use_cuda_events=True):
-        if not self.model_profile_enabled and not self.enable_cuda_graph:
-=======
             self.mp_group = self.mpu.get_model_parallel_group()
         elif config.tensor_parallel.tp_size > 1:
             self._create_model_parallel_group(config)
@@ -265,7 +134,6 @@
 
     def profile_model_time(self, use_cuda_events=True):
         if not self.model_profile_enabled and not self._config.enable_cuda_graph:
->>>>>>> b5d18a6a
             self.module.register_forward_pre_hook(self._pre_forward_hook)
             self.module.register_forward_hook(self._post_forward_hook)
         self.model_profile_enabled = True
@@ -273,17 +141,6 @@
         if self.use_cuda_events:
             self.timers = SynchronizedWallClockTimer()
 
-<<<<<<< HEAD
-    def _get_model_config_generate(self, config):
-        self.config = getattr(self.module, 'config', None) if config is None else config
-        self.generate = getattr(self.module, 'generate', None)
-
-    def remove_mask_prepare_for_bloom(self):
-        if hasattr(self.module, 'transformer'):
-            if hasattr(self.module.transformer, '_prepare_attn_mask'):
-                self.module.transformer._prepare_attn_mask = lambda attention_mask, *args, **kwargs: attention_mask
-
-=======
     # todo: remove this once all the config dicts are centralized from top level pydantic config
     def _get_model_config_generate(self, config):
         # this is being passed to replace_transformer_layer(config=self.user_model_config_dict)
@@ -298,7 +155,6 @@
             if hasattr(self.module.transformer, '_prepare_attn_mask'):
                 self.module.transformer._prepare_attn_mask = lambda attention_mask, *args, **kwargs: attention_mask
 
->>>>>>> b5d18a6a
     def _pre_forward_hook(self, module, *inputs, **kwargs):
         if self.use_cuda_events:
             self.timers(INFERENCE_MODEL_TIMER).start()
@@ -320,19 +176,6 @@
         # Call the init process
         if InferenceEngine.inference_mp_group is None:
             init_distributed()
-<<<<<<< HEAD
-
-            local_rank = int(os.getenv('LOCAL_RANK', '0'))
-            torch.cuda.set_device(local_rank)
-
-            ranks = [i for i in range(self.mp_world_size)]
-            self.mp_group = dist.new_group(ranks)
-            InferenceEngine.inference_mp_group = self.mp_group
-
-        else:
-            self.mp_group = InferenceEngine.inference_mp_group
-
-=======
             local_rank = int(os.getenv('LOCAL_RANK', '0'))
             torch.cuda.set_device(local_rank)
 
@@ -342,7 +185,6 @@
         else:
             self.mp_group = InferenceEngine.inference_mp_group
 
->>>>>>> b5d18a6a
     def _create_ep_parallel_group(self, moe_experts):
         # Call the init process
         self.ep_group = {}
@@ -388,40 +230,22 @@
             f"quantize_groups = {self.quantize_groups}",
             [0])
 
-<<<<<<< HEAD
-=======
     # TODO: remove this function and add this functionality to pydantic config checking
->>>>>>> b5d18a6a
     def _validate_args(self, mpu, replace_with_kernel_inject):
         # TODO: to support SD pipeline we need to avoid this check for now
         if replace_with_kernel_inject and not isinstance(self.module, Module):
             raise ValueError(f"model must be a torch.nn.Module, got {type(self.module)}")
-<<<<<<< HEAD
-        if not isinstance(self.mp_world_size, int) or self.mp_world_size < 1:
-            raise ValueError(f"mp_size must be an int >= 1, got {self.mp_world_size}")
-=======
         if not isinstance(self._config.tensor_parallel.tp_size,
                           int) or self._config.tensor_parallel.tp_size < 1:
             raise ValueError(
                 f"mp_size must be an int >= 1, got {self._config.tensor_parallel.tp_size}"
             )
->>>>>>> b5d18a6a
 
         if mpu:
             methods = ["get_model_parallel_group", "get_data_parallel_group"]
             for method in methods:
                 if not hasattr(mpu, method):
                     raise ValueError(f"mpu is missing {method}")
-<<<<<<< HEAD
-        if self.checkpoint is not None and not isinstance(self.checkpoint, (str, dict)):
-            raise ValueError(
-                f"checkpoint must be None, str or dict, got {type(self.checkpoint)}")
-
-        supported_dtypes = [None, torch.half, torch.int8, torch.float]
-        if self.dtype not in supported_dtypes:
-            raise ValueError(
-                f"{self.dtype} not supported, valid dtype: {supported_dtypes}")
-=======
         if self._config.checkpoint is not None and not isinstance(
                 self._config.checkpoint,
             (str,
@@ -434,7 +258,6 @@
         if self._config.dtype not in supported_dtypes:
             raise ValueError(
                 f"{self._config.dtype} not supported, valid dtype: {supported_dtypes}")
->>>>>>> b5d18a6a
 
         if self.injection_dict is not None and not isinstance(self.injection_dict, dict):
             raise ValueError(
@@ -443,11 +266,7 @@
     def load_model_with_checkpoint(self, r_module):
         self.mp_replace = ReplaceWithTensorSlicing(
             mp_group=self.mp_group,
-<<<<<<< HEAD
-            mp_size=self.mp_world_size)  #, out_dim=0, in_dim=1)
-=======
             mp_size=self._config.tensor_parallel.tp_size)  #, out_dim=0, in_dim=1)
->>>>>>> b5d18a6a
         error_msgs = []
 
         def load(module, state_dict, prefix):
@@ -511,84 +330,38 @@
 
         load_module_recursive(r_module)
 
-<<<<<<< HEAD
-    def _apply_injection_policy(self,
-                                client_module=None,
-                                injection_policy=None,
-                                return_tuple=True,
-                                replace_with_kernel_inject=False,
-                                moe=False,
-                                moe_experts=1,
-                                moe_type='standard',
-                                training_mp_size=1,
-                                checkpoint_dir=None,
-                                save_mp_checkpoint_path=False,
-                                base_dir="",
-                                max_out_tokens=1024):
-=======
     def _apply_injection_policy(self, config, client_module=None):
 
         # client_module is only passed when using the injection_dict method.
         checkpoint_dir = config.checkpoint
->>>>>>> b5d18a6a
         checkpoint = SDLoaderFactory.get_sd_loader_json(
             checkpoint_dir,
             self.checkpoint_engine) if checkpoint_dir is not None else None
 
         generic_injection(self.module,
-<<<<<<< HEAD
-                          fp16=(self.dtype == torch.half) or (self.dtype == torch.int8),
-                          enable_cuda_graph=self.enable_cuda_graph)
-=======
                           fp16=(config.dtype == torch.half)
                           or (config.dtype == torch.int8),
                           enable_cuda_graph=config.enable_cuda_graph)
->>>>>>> b5d18a6a
 
         if isinstance(self.module, torch.nn.Module):
             replace_transformer_layer(
                 client_module,
                 self.module,
-<<<<<<< HEAD
-                triangular_masking=self.triangular_masking,
-                policy=injection_policy,
-                mp_size=self.mp_world_size,
-=======
                 triangular_masking=config.triangular_masking,
                 policy=config.injection_policy_tuple,
                 mp_size=config.tensor_parallel.tp_size,
->>>>>>> b5d18a6a
                 mp_group=self.mp_group,
                 ep_group=self.ep_group,
                 expert_mp_group=self.expert_mp_group,
                 config=self.config,
-<<<<<<< HEAD
-                fp16=(self.dtype == torch.half) or (self.dtype == torch.int8),
-                training=False,
-                return_tuple=return_tuple,
-                quantize=(self.dtype == torch.int8),
-=======
                 fp16=(config.dtype == torch.half) or (config.dtype == torch.int8),
                 training=False,
                 return_tuple=config.return_tuple,
                 quantize=(config.dtype == torch.int8),
->>>>>>> b5d18a6a
                 quantize_settings=(self.quantization_scales,
                                    self.quantize_merge_count,
                                    self.mlp_extra_grouping,
                                    self.quantize_groups),
-<<<<<<< HEAD
-                replace_with_kernel_inject=replace_with_kernel_inject,
-                moe=moe,
-                moe_experts=moe_experts,
-                moe_type=moe_type,
-                training_mp_size=training_mp_size,
-                checkpoint_dict=checkpoint,
-                save_mp_checkpoint_path=save_mp_checkpoint_path,
-                base_dir=base_dir,
-                enable_cuda_graph=self.enable_cuda_graph,
-                max_out_tokens=max_out_tokens)
-=======
                 replace_with_kernel_inject=config.replace_with_kernel_inject,
                 moe=config.moe,
                 moe_experts=config.moe.moe_experts,
@@ -599,7 +372,6 @@
                 base_dir=config.base_dir,
                 enable_cuda_graph=config.enable_cuda_graph,
                 max_out_tokens=config.max_out_tokens)
->>>>>>> b5d18a6a
 
     def _get_all_ckpt_names(self, checkpoints_path, tag):
         ckpt_file_pattern = self._get_ckpt_name(checkpoints_path,
@@ -657,17 +429,10 @@
         else:
             mp_rank = 0 if self.mpu is None else self.mpu.get_model_parallel_rank()
 
-<<<<<<< HEAD
-            load_path, checkpoint, quantize_config = sd_loader.load(self.mp_world_size,
-                                                    mp_rank,
-                                                    is_pipe_parallel=is_pipe_parallel,
-                                                    quantize=(self.dtype is torch.int8),
-=======
             load_path, checkpoint, quantize_config = sd_loader.load(self._config.tensor_parallel.tp_size,
                                                     mp_rank,
                                                     is_pipe_parallel=is_pipe_parallel,
                                                     quantize=(self._config.dtype is torch.int8),
->>>>>>> b5d18a6a
                                                     quantize_groups=self.quantize_groups,
                                                     mlp_extra_grouping=self.mlp_extra_grouping)
 
@@ -699,21 +464,12 @@
             return 'module'
         elif 'model' in sd:
             return 'model'
-<<<<<<< HEAD
-
-    def _convert_to_dtype(self):
-        if not isinstance(self.module, torch.nn.Module):
-            return
-
-        if False:  #self.dtype is torch.int8 and self.quantization_scales is None:
-=======
 
     def _convert_to_dtype(self, config):
         if not isinstance(self.module, torch.nn.Module):
             return
 
         if False:  #config.dtype is torch.int8 and self.quantization_scales is None:
->>>>>>> b5d18a6a
             quantizer = WeightQuantization(mlp_extra_grouping=self.mlp_extra_grouping)
             model, self.quantization_scales = quantizer.model_quantize(self.module,
                                                                         self.injection_dict,
@@ -721,15 +477,9 @@
                                                                         self.quantize_groups)
         elif config.dtype == torch.half:
             self.module.half()
-<<<<<<< HEAD
-        elif self.dtype == torch.bfloat16:
-            self.module.bfloat16()
-        elif self.dtype == torch.float:
-=======
         elif config.dtype == torch.bfloat16:
             self.module.bfloat16()
         elif config.dtype == torch.float:
->>>>>>> b5d18a6a
             self.module.float()
 
     def _create_cuda_graph(self, *inputs, **kwargs):
@@ -764,11 +514,7 @@
     def model_times(self):
         assert self.model_profile_enabled, "model profiling is not enabled"
         model_times = self._model_times
-<<<<<<< HEAD
-        if self.enable_cuda_graph and len(self._model_times) == 0:
-=======
         if self._config.enable_cuda_graph and len(self._model_times) == 0:
->>>>>>> b5d18a6a
             raise ValueError(
                 "Model times are empty and cuda graph is enabled. If "
                 "this is a GPT-style model this combo is not supported. If this is a "
@@ -785,19 +531,11 @@
             **kwargs: variable length keyword arguments
         """
         start = None
-<<<<<<< HEAD
-        if self.model_profile_enabled and self.enable_cuda_graph:
-            torch.cuda.synchronize()
-            start = time.time()
-
-        if self.enable_cuda_graph:
-=======
         if self.model_profile_enabled and self._config.enable_cuda_graph:
             torch.cuda.synchronize()
             start = time.time()
 
         if self._config.enable_cuda_graph:
->>>>>>> b5d18a6a
             if self.cuda_graph_created:
                 outputs = self._graph_replay(*inputs, **kwargs)
             else:
@@ -806,11 +544,7 @@
         else:
             outputs = self.module(*inputs, **kwargs)
 
-<<<<<<< HEAD
-        if self.model_profile_enabled and self.enable_cuda_graph:
-=======
         if self.model_profile_enabled and self._config.enable_cuda_graph:
->>>>>>> b5d18a6a
             torch.cuda.synchronize()
             duration = time.time() - start
             self._model_times.append(duration)
