'''
Copyright 2021 The Microsoft DeepSpeed Team
'''
import torch
import time
import os

from deepspeed import comm as dist
from deepspeed.utils.logging import log_dist

from torch.nn.modules import Module
from packaging import version as pkg_version
from deepspeed.runtime.checkpoint_engine.torch_checkpoint_engine import TorchCheckpointEngine
from deepspeed.utils.timer import SynchronizedWallClockTimer

from ..runtime.state_dict_factory import SDLoaderFactory
from ..runtime.weight_quantizer import WeightQuantization
from ..module_inject.replace_module import replace_transformer_layer, generic_injection
from ..comm.comm import init_distributed
from ..pipe import PipelineModule
from ..moe.utils import has_moe_layers
from ..runtime.zero import GatheredParameters
from ..module_inject import LinearAllreduce, LinearLayer, Normalize, ReplaceWithTensorSlicing
from deepspeed.accelerator import get_accelerator
from ..module_inject.replace_policy import DSPolicy

DS_INFERENCE_ENABLED = False
from torch import nn

INFERENCE_MODEL_TIMER = "model-forward-inference"


class InferenceEngine(Module):
    inference_mp_group = None
    inference_ep_group = None
    expert_mp_group = None

    def __init__(self, model, config):
        """
        Args:
            model: torch.nn.Module
            config: DeepSpeedInferenceConfig
        """
        global DS_INFERENCE_ENABLED
        DS_INFERENCE_ENABLED = True

        super().__init__()

        self.module = model
        self._config = config

        self._get_model_config_generate(config)  # keep for weird backward compatibility

        if hasattr(self.module, "config"):
            DSPolicy.hf_model_config = self.module.config

        # todo: keep this self.injection_dict because we don't use to change config.injection_policy API
        # todo: this will get changed when Molly's PR on auto injection dict is merged
        self.injection_dict = config.injection_policy

        # todo: refactor the mp_group and mp_size related in the next refactor
        self.mp_group = config.tensor_parallel.tp_group
        self.mpu = config.tensor_parallel.mpu

        #self._validate_args(self.mpu, config.replace_with_kernel_inject)
        self.quantize_merge_count = 1
        self.quantization_scales = None

        # these are not needed in the config as we are creating them ourselves in the inference engine
        self.ep_group = None  # config.moe.ep_group
        self.expert_mp_group = None  # config.moe.ep_mp_group

        self.cuda_graph_created = False
        self.checkpoint_engine = TorchCheckpointEngine()
        quantization_setting = None
        self._init_quantization_setting(
            quantization_setting
        )  # todo: update with the new quant config for weight quant
        self.model_profile_enabled = False
        self._model_times = []

        # This is a hack to remove the prepare_mask function on HF side for BLOOM architecture
        self.remove_mask_prepare_for_bloom()

<<<<<<< HEAD
        if get_accelerator().device_name() == 'cuda' and enable_cuda_graph:
=======
        if config.enable_cuda_graph:
>>>>>>> aeda7f9f
            assert pkg_version.parse(torch.__version__) >= pkg_version.parse("1.10"), \
                "If you want to use cuda graph, please upgrade torch to at least v1.10"

        if config.checkpoint and not config.replace_with_kernel_inject:
            self._load_checkpoint(config.checkpoint)

        # convert model to intended dtype
        if config.dtype:
            self._convert_to_dtype(config)

        if self.mpu:
            config.tensor_parallel.tp_size = dist.get_world_size(
                group=self.mpu.get_model_parallel_group())
            self.mp_group = self.mpu.get_model_parallel_group()
        elif config.tensor_parallel.tp_size > 1:
            self._create_model_parallel_group(config)
            config.tensor_parallel.tp_group = self.mp_group

        if isinstance(self.module, torch.nn.Module):
            moe, _ = has_moe_layers(self.module)
        else:
            moe = False

        if moe and dist.get_world_size() > 1:
            self._create_ep_parallel_group(config.moe.moe_experts)

        # retain this from the old conditional argument being passed to apply_injection_policy()
        if not config.replace_with_kernel_inject:
            config.checkpoint = None

        if self.injection_dict:
            for client_module, injection_policy in self.injection_dict.items():
                # construct the tuple and pass that instead of a string or dict.
                if isinstance(injection_policy, str):
                    config.injection_policy_tuple = (injection_policy, )
                else:
                    config.injection_policy_tuple = injection_policy
                self._apply_injection_policy(config, client_module)
        elif config.replace_method == 'auto':
            self._apply_injection_policy(config)

        device = get_accelerator().current_device_name()
        self.module.to(device)

<<<<<<< HEAD
        if self.mp_world_size > 1:
            _rng_state = get_accelerator().get_rng_state().to(
                get_accelerator().current_device_name())
=======
        if config.tensor_parallel.tp_size > 1:
            _rng_state = torch.cuda.get_rng_state().to(torch.cuda.current_device())
>>>>>>> aeda7f9f
            dist.broadcast(_rng_state, 0)
            get_accelerator().set_rng_state(_rng_state.cpu())

        if config.tensor_parallel.tp_size > 1:
            assert not config.enable_cuda_graph, "Cuda graph is not supported for model parallelism"

    def profile_model_time(self, use_cuda_events=True):
        if not self.model_profile_enabled and not self._config.enable_cuda_graph:
            self.module.register_forward_pre_hook(self._pre_forward_hook)
            self.module.register_forward_hook(self._post_forward_hook)
        self.model_profile_enabled = True
        self.use_cuda_events = use_cuda_events
        if self.use_cuda_events:
            self.timers = SynchronizedWallClockTimer()

    # todo: remove this once all the config dicts are centralized from top level pydantic config
    def _get_model_config_generate(self, config):
        # this is being passed to replace_transformer_layer(config=self.user_model_config_dict)
        self.config = getattr(self.module,
                              'config',
                              None) if config.config is None else config.config
        # todo: clarify with Reza if this gets used anywhere
        self.generate = getattr(self.module, 'generate', None)

    def remove_mask_prepare_for_bloom(self):
        if hasattr(self.module, 'transformer'):
            if hasattr(self.module.transformer, '_prepare_attn_mask'):
                self.module.transformer._prepare_attn_mask = lambda attention_mask, *args, **kwargs: attention_mask

    def _pre_forward_hook(self, module, *inputs, **kwargs):
        if self.use_cuda_events:
            self.timers(INFERENCE_MODEL_TIMER).start()
        else:
            get_accelerator().synchronize()
            self._start = time.time()

    def _post_forward_hook(self, module, input, output):
        if self.use_cuda_events:
            self.timers(INFERENCE_MODEL_TIMER).stop()
            elapsed_time = self.timers(INFERENCE_MODEL_TIMER).elapsed(reset=True)
        else:
            get_accelerator().synchronize()
            self._end = time.time()
            elapsed_time = self._end - self._start
        self._model_times.append(elapsed_time)

    def _create_model_parallel_group(self, config):
        # Call the init process
        if InferenceEngine.inference_mp_group is None:
            init_distributed()
            local_rank = int(os.getenv('LOCAL_RANK', '0'))
            get_accelerator().set_device(local_rank)

            ranks = [i for i in range(config.tensor_parallel.tp_size)]
            self.mp_group = dist.new_group(ranks)
            InferenceEngine.inference_mp_group = self.mp_group
        else:
            self.mp_group = InferenceEngine.inference_mp_group

    def _create_ep_parallel_group(self, moe_experts):
        # Call the init process
        self.ep_group = {}
        self.expert_mp_group = {}
        moe_experts = moe_experts if type(moe_experts) is list else [moe_experts]
        for e in moe_experts:
            self.ep_group.update({e: None})
            self.expert_mp_group.update({e: None})
        for moe_ep_size in self.ep_group.keys():
            num_ep_groups = dist.get_world_size() // moe_ep_size
            for i in range(num_ep_groups):
                ep_cnt = i * moe_ep_size
                size = dist.get_world_size(
                ) if moe_ep_size > dist.get_world_size() else moe_ep_size
                ranks = list(range(ep_cnt, ep_cnt + size))
                _ep_group = dist.new_group(ranks)
                if dist.get_rank() in ranks:
                    self.ep_group.update({moe_ep_size: _ep_group})

            if dist.get_world_size() > moe_ep_size:
                num_expert_mp_groups = dist.get_world_size() // num_ep_groups
                expert_mp_size = dist.get_world_size() // moe_ep_size
                for i in range(num_expert_mp_groups):
                    expert_mp_comm_ranks = [
                        i + nr * moe_ep_size for nr in range(expert_mp_size)
                    ]
                    _expert_mp_group = dist.new_group(expert_mp_comm_ranks)
                    if dist.get_rank() in expert_mp_comm_ranks:
                        self.expert_mp_group.update({moe_ep_size: _expert_mp_group})

    def _init_quantization_setting(self, quantization_setting):
        self.quantize_bits = 8
        self.mlp_extra_grouping = False
        self.quantize_groups = 1
        if type(quantization_setting) is tuple:
            self.mlp_extra_grouping, \
            self.quantize_groups = quantization_setting
        elif quantization_setting is not None:
            self.quantize_groups = quantization_setting
        log_dist(
            f"quantize_bits = {self.quantize_bits} "
            f"mlp_extra_grouping = {self.mlp_extra_grouping}, "
            f"quantize_groups = {self.quantize_groups}",
            [0])

    # TODO: remove this function and add this functionality to pydantic config checking
    def _validate_args(self, mpu, replace_with_kernel_inject):
        # TODO: to support SD pipeline we need to avoid this check for now
        if replace_with_kernel_inject and not isinstance(self.module, Module):
            raise ValueError(f"model must be a torch.nn.Module, got {type(self.module)}")
        if not isinstance(self._config.tensor_parallel.tp_size,
                          int) or self._config.tensor_parallel.tp_size < 1:
            raise ValueError(
                f"mp_size must be an int >= 1, got {self._config.tensor_parallel.tp_size}"
            )

        if mpu:
            methods = ["get_model_parallel_group", "get_data_parallel_group"]
            for method in methods:
                if not hasattr(mpu, method):
                    raise ValueError(f"mpu is missing {method}")
        if self._config.checkpoint is not None and not isinstance(
                self._config.checkpoint,
            (str,
             dict)):
            raise ValueError(
                f"checkpoint must be None, str or dict, got {type(self._config.checkpoint)}"
            )

        supported_dtypes = [None, torch.half, torch.int8, torch.float]
        if self._config.dtype not in supported_dtypes:
            raise ValueError(
                f"{self._config.dtype} not supported, valid dtype: {supported_dtypes}")

        if self.injection_dict is not None and not isinstance(self.injection_dict, dict):
            raise ValueError(
                f"injection_dict must be None or a dict, got: {self.injection_dict}")

    def load_model_with_checkpoint(self, r_module):
        self.mp_replace = ReplaceWithTensorSlicing(
            mp_group=self.mp_group,
            mp_size=self._config.tensor_parallel.tp_size)  #, out_dim=0, in_dim=1)
        error_msgs = []

        def load(module, state_dict, prefix):
            args = (state_dict, prefix, {}, True, [], [], error_msgs)
            if len(list(module.parameters())) > 0 and list(
                    module.parameters())[0].numel() == 0:
                with GatheredParameters(list(module.parameters(recurse=False)),
                                        modifier_rank=0):
                    if dist.get_rank() == 0:
                        module._load_from_state_dict(*args)
            else:
                if hasattr(module, 'weight'):
                    if 'query_key_value' in prefix:
                        module.weight = self.mp_replace.qkv_copy(
                            module.weight.data,
                            state_dict[prefix + 'weight'])
                    else:
                        module.weight = self.mp_replace.copy(
                            module.weight.data,
                            state_dict[prefix + 'weight'])
                else:
                    module.norm.weight = self.mp_replace.copy(
                        module.norm.weight.data,
                        state_dict[prefix + 'weight'])
                if prefix + 'bias' in self.key_list:
                    if hasattr(module, 'norm'):
                        module.norm.bias = self.mp_replace.copy(
                            module.norm.bias,
                            state_dict[prefix + 'bias'])
                    else:
                        data = state_dict[prefix + 'bias']
                        data = data.to(get_accelerator().current_device_name())
                        module.bias = self.mp_replace.copy(module.bias, data)

        layer_policies = {
            nn.Linear: load,
            nn.Embedding: load,
            nn.LayerNorm: load,
            LinearLayer: load,
            LinearAllreduce: load
        }

        def load_module_recursive(module, prefix='', level=0):
            for name, child in module.named_children():
                if child.__class__ in layer_policies:
                    checking_key = prefix + name + '.'
                    if not any(checking_key in item for item in self.key_list):
                        continue
                    if len(list(child.parameters())) > 0 and list(
                            child.parameters())[0].numel() == 0:
                        if len(child.weight.ds_shape) == 1:
                            child = Normalize(dim=child.weight.ds_shape[-1],
                                              dtype=child.weight.dtype,
                                              eps=child.eps)
                            setattr(module, name, child)
                    load(child, self.sd, prefix + name + '.')
                else:
                    load_module_recursive(child,
                                          prefix if level == 0 else prefix + name + '.',
                                          level + 1)

        load_module_recursive(r_module)

    def _apply_injection_policy(self, config, client_module=None):
        # client_module is only passed when using the injection_dict method.
        checkpoint_dir = config.checkpoint
        checkpoint = SDLoaderFactory.get_sd_loader_json(
            checkpoint_dir,
            self.checkpoint_engine) if checkpoint_dir is not None else None

        generic_injection(self.module,
                          fp16=(config.dtype == torch.half)
                          or (config.dtype == torch.int8),
                          enable_cuda_graph=config.enable_cuda_graph)

        if isinstance(self.module, torch.nn.Module):
            # config is our DeepSpeedInferenceConfig and self.config is the HF model config
            replace_transformer_layer(client_module,
                                      self.module,
                                      checkpoint,
                                      config,
                                      self.config)

    def _get_all_ckpt_names(self, checkpoints_path, tag):
        ckpt_file_pattern = self._get_ckpt_name(checkpoints_path,
                                                tag,
                                                mp_placeholder="*")
        import glob

        ckpt_files = glob.glob(ckpt_file_pattern)
        ckpt_files.sort()
        return ckpt_files

    def _get_ckpt_name(self, checkpoints_path, tag, mp_placeholder=None):
        if mp_placeholder is not None:
            mp_rank_str = mp_placeholder
        else:
            mp_rank = 0 if self.mpu is None else self.mpu.get_model_parallel_rank()
            mp_rank_str = "{:02d}".format(mp_rank)

        ckpt_name = os.path.join(
            checkpoints_path,
            "mp_rank_" + mp_rank_str + "_model_states.pt",
        )
        return ckpt_name

    def _load_checkpoint(self, load_dir, load_module_strict=True, tag=None):
        is_pipe_parallel = isinstance(self.module, PipelineModule)
        if is_pipe_parallel:
            raise RuntimeError(
                'pipeline parallelism is currently not supported in inference.')
        if not isinstance(load_dir, dict) and os.path.isdir(load_dir):
            if tag is None:
                latest_path = os.path.join(load_dir, "latest")
                if os.path.isfile(latest_path):
                    with open(latest_path, "r") as fd:
                        tag = fd.read().strip()

            ckpt_list = self._get_all_ckpt_names(load_dir, tag)
            sd_loader = SDLoaderFactory.get_sd_loader(ckpt_list, self.checkpoint_engine)
        else:
            sd_loader = SDLoaderFactory.get_sd_loader_json(load_dir,
                                                           self.checkpoint_engine)

        if type(sd_loader) is list:
            self.sd = torch.load(sd_loader[0], map_location='cpu')
            self.key_list = list(self.sd.keys())

            self.load_model_with_checkpoint(self.module)

            for i in range(1, len(sd_loader)):
                if not dist.is_initialized() or dist.get_rank() == 0:
                    print(f"loading checkpoint ({i})")
                self.sd = torch.load(sd_loader[i],
                                     map_location=get_accelerator().device_name())
                self.key_list = list(self.sd.keys())
                self.load_model_with_checkpoint(self.module)
        else:
            mp_rank = 0 if self.mpu is None else self.mpu.get_model_parallel_rank()

            load_path, checkpoint, quantize_config = sd_loader.load(self._config.tensor_parallel.tp_size,
                                                    mp_rank,
                                                    is_pipe_parallel=is_pipe_parallel,
                                                    quantize=(self._config.dtype is torch.int8),
                                                    quantize_groups=self.quantize_groups,
                                                    mlp_extra_grouping=self.mlp_extra_grouping)

            self.quantization_scales, self.quantize_merge_count = quantize_config

            moe, _ = has_moe_layers(self.module)
            if moe:
                from deepspeed.runtime.engine import DeepSpeedEngine
                old_moe_load = False
                if not isinstance(checkpoint['num_experts'], list):
                    old_moe_load = True
                DeepSpeedEngine.load_moe_state_dict(
                    load_dir,
                    tag,
                    state_dict=checkpoint[self._choose_module_key(checkpoint)],
                    old_moe_load=old_moe_load,
                    model=self.module,
                    mpu=self.mpu,
                    checkpoint_engine=self.checkpoint_engine)

            self.module.load_state_dict(
                state_dict=checkpoint[self._choose_module_key(checkpoint)],
                strict=load_module_strict)

    def _choose_module_key(self, sd):
        assert not ('module' in sd and 'model' in sd), "checkpoint has both 'model' and 'module' keys, not sure how to proceed"
        assert 'module' in sd or 'model' in sd, "checkpoint contains neither 'model' or 'module' keys, not sure how to proceed"
        if 'module' in sd:
            return 'module'
        elif 'model' in sd:
            return 'model'

    def _convert_to_dtype(self, config):
        if not isinstance(self.module, torch.nn.Module):
            return

        if False:  #config.dtype is torch.int8 and self.quantization_scales is None:
            quantizer = WeightQuantization(mlp_extra_grouping=self.mlp_extra_grouping)
            model, self.quantization_scales = quantizer.model_quantize(self.module,
                                                                        self.injection_dict,
                                                                        self.quantize_bits,
                                                                        self.quantize_groups)
        elif config.dtype == torch.half:
            self.module.half()
        elif config.dtype == torch.bfloat16:
            self.module.bfloat16()
        elif config.dtype == torch.float:
            self.module.float()

    def _create_cuda_graph(self, *inputs, **kwargs):
        # warmup to create the workspace and cublas handle
        cuda_stream = get_accelerator().Stream()
        cuda_stream.wait_stream(get_accelerator().current_stream())
        with get_accelerator().stream(cuda_stream):
            for i in range(3):
                ret = self.module(*inputs, **kwargs)
        get_accelerator().current_stream().wait_stream(cuda_stream)

        # create cuda_graph and assign static_inputs and static_outputs
        self._cuda_graphs = torch.cuda.CUDAGraph()
        self.static_inputs = inputs
        self.static_kwargs = kwargs

        with torch.cuda.graph(self._cuda_graphs):
            self.static_output = self.module(*self.static_inputs, **self.static_kwargs)

        self.cuda_graph_created = True

    def _graph_replay(self, *inputs, **kwargs):
        for i in range(len(inputs)):
            if torch.is_tensor(inputs[i]):
                self.static_inputs[i].copy_(inputs[i])
        for k in kwargs:
            if torch.is_tensor(kwargs[k]):
                self.static_kwargs[k].copy_(kwargs[k])
        self._cuda_graphs.replay()
        return self.static_output

    def model_times(self):
        assert self.model_profile_enabled, "model profiling is not enabled"
        model_times = self._model_times
        if self._config.enable_cuda_graph and len(self._model_times) == 0:
            raise ValueError(
                "Model times are empty and cuda graph is enabled. If "
                "this is a GPT-style model this combo is not supported. If this is a "
                "BERT-style model this is a bug, please report it. "
                f"Model type is: {type(self.module)}")
        self._model_times = []
        return model_times

    def forward(self, *inputs, **kwargs):
        """Execute forward propagation

        Arguments:
            *inputs: Variable length input list
            **kwargs: variable length keyword arguments
        """
        start = None
<<<<<<< HEAD
        if self.model_profile_enabled and get_accelerator().device_name(
        ) == 'cuda' and self.enable_cuda_graph:
            get_accelerator().synchronize()
            start = time.time()

        if get_accelerator().device_name() == 'cuda' and self.enable_cuda_graph:
=======
        if self.model_profile_enabled and self._config.enable_cuda_graph:
            torch.cuda.synchronize()
            start = time.time()

        if self._config.enable_cuda_graph:
>>>>>>> aeda7f9f
            if self.cuda_graph_created:
                outputs = self._graph_replay(*inputs, **kwargs)
            else:
                self._create_cuda_graph(*inputs, **kwargs)
                outputs = self._graph_replay(*inputs, **kwargs)
        else:
            outputs = self.module(*inputs, **kwargs)

<<<<<<< HEAD
        if self.model_profile_enabled and self.enable_cuda_graph:
            get_accelerator().synchronize()
=======
        if self.model_profile_enabled and self._config.enable_cuda_graph:
            torch.cuda.synchronize()
>>>>>>> aeda7f9f
            duration = time.time() - start
            self._model_times.append(duration)

        return outputs<|MERGE_RESOLUTION|>--- conflicted
+++ resolved
@@ -82,11 +82,7 @@
         # This is a hack to remove the prepare_mask function on HF side for BLOOM architecture
         self.remove_mask_prepare_for_bloom()
 
-<<<<<<< HEAD
-        if get_accelerator().device_name() == 'cuda' and enable_cuda_graph:
-=======
-        if config.enable_cuda_graph:
->>>>>>> aeda7f9f
+        if get_accelerator().device_name() == 'cuda' and config.enable_cuda_graph:
             assert pkg_version.parse(torch.__version__) >= pkg_version.parse("1.10"), \
                 "If you want to use cuda graph, please upgrade torch to at least v1.10"
 
@@ -131,14 +127,9 @@
         device = get_accelerator().current_device_name()
         self.module.to(device)
 
-<<<<<<< HEAD
-        if self.mp_world_size > 1:
+        if config.tensor_parallel.tp_size > 1:
             _rng_state = get_accelerator().get_rng_state().to(
                 get_accelerator().current_device_name())
-=======
-        if config.tensor_parallel.tp_size > 1:
-            _rng_state = torch.cuda.get_rng_state().to(torch.cuda.current_device())
->>>>>>> aeda7f9f
             dist.broadcast(_rng_state, 0)
             get_accelerator().set_rng_state(_rng_state.cpu())
 
@@ -522,20 +513,12 @@
             **kwargs: variable length keyword arguments
         """
         start = None
-<<<<<<< HEAD
         if self.model_profile_enabled and get_accelerator().device_name(
-        ) == 'cuda' and self.enable_cuda_graph:
+        ) == 'cuda' and self._config.enable_cuda_graph:
             get_accelerator().synchronize()
             start = time.time()
 
-        if get_accelerator().device_name() == 'cuda' and self.enable_cuda_graph:
-=======
-        if self.model_profile_enabled and self._config.enable_cuda_graph:
-            torch.cuda.synchronize()
-            start = time.time()
-
-        if self._config.enable_cuda_graph:
->>>>>>> aeda7f9f
+        if get_accelerator().device_name() == 'cuda' and self._config.enable_cuda_graph:
             if self.cuda_graph_created:
                 outputs = self._graph_replay(*inputs, **kwargs)
             else:
@@ -544,13 +527,8 @@
         else:
             outputs = self.module(*inputs, **kwargs)
 
-<<<<<<< HEAD
-        if self.model_profile_enabled and self.enable_cuda_graph:
+        if self.model_profile_enabled and self._config.enable_cuda_graph:
             get_accelerator().synchronize()
-=======
-        if self.model_profile_enabled and self._config.enable_cuda_graph:
-            torch.cuda.synchronize()
->>>>>>> aeda7f9f
             duration = time.time() - start
             self._model_times.append(duration)
 
