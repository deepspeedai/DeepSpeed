# Copyright (c) Microsoft Corporation.
# SPDX-License-Identifier: Apache-2.0

# DeepSpeed Team

import json
import logging
import os
import pickle
from packaging import version

from .engine_v2 import InferenceEngineV2
from .config_v2 import RaggedInferenceEngineConfig
from .checkpoint import HuggingFaceCheckpointEngine
from .logging import inference_logger
from .model_implementations import (
    OPTPolicy,
    Llama2Policy,
    MistralPolicy,
    MixtralPolicy,
    FalconPolicy,
    PhiPolicy,
    Phi3Policy,
<<<<<<< HEAD
    Phi3SmallPolicy,
=======
>>>>>>> b3e95946
    QwenPolicy,
    Qwen2Policy,
    Qwen2MoePolicy,
)
from .model_implementations.inference_policy_base import POLICIES, InferenceV2Policy
from .model_implementations.flat_model_helpers import make_metadata_filename, ModelMetadata


def build_engine_from_ds_checkpoint(path: str,
                                    engine_config: RaggedInferenceEngineConfig,
                                    debug_level: int = logging.INFO) -> InferenceEngineV2:
    """
    Creates an engine from a checkpoint saved by ``InferenceEngineV2``.

    Arguments:
        path: Path to the checkpoint. This does not need to point to any files in particular,
            just the directory containing the checkpoint.
        engine_config: Engine configuration. See ``RaggedInferenceEngineConfig`` for details.
        debug_level: Logging level to use. Unless you are actively seeing issues, the recommended
            value is ``logging.INFO``.

    Returns:
        Fully initialized inference engine ready to serve queries.
    """

    inference_logger(level=debug_level)
    # Load metadata, for grabbing the policy name we'll have all ranks just check for
    # rank 0.
    metadata_filename = make_metadata_filename(path, 0, engine_config.tensor_parallel.tp_size)
    metadata = json.load(open(metadata_filename, "r"))
    metadata = ModelMetadata.parse_raw(metadata)

    # Get the policy
    try:
        policy_cls: InferenceV2Policy = POLICIES[metadata.policy]
    except KeyError:
        raise ValueError(f"Unknown policy {metadata.policy} for model {path}")

    # Load the model config
    model_config = pickle.load(open(os.path.join(path, "ds_model_config.pkl"), "rb"))
    policy = policy_cls(model_config, inf_checkpoint_path=path)

    return InferenceEngineV2(policy, engine_config)


def build_hf_engine(path: str,
                    engine_config: RaggedInferenceEngineConfig,
                    debug_level: int = logging.INFO) -> InferenceEngineV2:
    """
    Build an InferenceV2 engine for HuggingFace models. This can accept both a HuggingFace
    model name or a path to an Inference-V2 checkpoint.

    Arguments:
        path: Path to the checkpoint. This does not need to point to any files in particular,
            just the directory containing the checkpoint.
        engine_config: Engine configuration. See ``RaggedInferenceEngineConfig`` for details.
        debug_level: Logging level to use. Unless you are actively seeing issues, the recommended
            value is ``logging.INFO``.

    Returns:
        Fully initialized inference engine ready to serve queries.
    """

    if os.path.exists(os.path.join(path, "ds_model_config.pkl")):
        return build_engine_from_ds_checkpoint(path, engine_config, debug_level=debug_level)
    else:
        # Set up logging
        inference_logger(level=debug_level)
        # get HF checkpoint engine
        checkpoint_engine = HuggingFaceCheckpointEngine(path)

        # get model config from HF AutoConfig
        model_config = checkpoint_engine.model_config

        # get the policy
        # TODO: generalize this to other models
        if model_config.model_type == "opt":
            if not model_config.do_layer_norm_before:
                raise ValueError(
                    "Detected OPT-350m model. This model is not currently supported. If this is not the 350m model, please open an issue: https://github.com/microsoft/DeepSpeed-MII/issues"
                )
            policy = OPTPolicy(model_config, checkpoint_engine=checkpoint_engine)
        elif model_config.model_type == "llama":
            policy = Llama2Policy(model_config, checkpoint_engine=checkpoint_engine)
        elif model_config.model_type == "mistral":
            # Ensure we're using the correct version of transformers for mistral
            import transformers
            assert version.parse(transformers.__version__) >= version.parse("4.34.0"), \
                f"Mistral requires transformers >= 4.34.0, you have version {transformers.__version__}"
            policy = MistralPolicy(model_config, checkpoint_engine=checkpoint_engine)
        elif model_config.model_type == "mixtral":
            # Ensure we're using the correct version of transformers for mistral
            import transformers
            assert version.parse(transformers.__version__) >= version.parse("4.36.1"), \
                f"Mistral requires transformers >= 4.36.1, you have version {transformers.__version__}"
            policy = MixtralPolicy(model_config, checkpoint_engine=checkpoint_engine)
        elif model_config.model_type == "falcon":
            policy = FalconPolicy(model_config, checkpoint_engine=checkpoint_engine)
        elif model_config.model_type == "phi":
            policy = PhiPolicy(model_config, checkpoint_engine=checkpoint_engine)
        elif model_config.model_type == "phi3":
            policy = Phi3Policy(model_config, checkpoint_engine=checkpoint_engine)
<<<<<<< HEAD
        elif model_config.model_type == "phi3small":
            policy = Phi3SmallPolicy(model_config, checkpoint_engine=checkpoint_engine)
=======
>>>>>>> b3e95946
        elif model_config.model_type == "qwen":
            policy = QwenPolicy(model_config, checkpoint_engine=checkpoint_engine)
        elif model_config.model_type == "qwen2":
            policy = Qwen2Policy(model_config, checkpoint_engine=checkpoint_engine)
        elif model_config.model_type == "qwen2_moe":
            policy = Qwen2MoePolicy(model_config, checkpoint_engine=checkpoint_engine)
        else:
            raise ValueError(f"Unsupported model type {model_config.model_type}")

        return InferenceEngineV2(policy, engine_config)<|MERGE_RESOLUTION|>--- conflicted
+++ resolved
@@ -21,10 +21,7 @@
     FalconPolicy,
     PhiPolicy,
     Phi3Policy,
-<<<<<<< HEAD
     Phi3SmallPolicy,
-=======
->>>>>>> b3e95946
     QwenPolicy,
     Qwen2Policy,
     Qwen2MoePolicy,
@@ -127,11 +124,8 @@
             policy = PhiPolicy(model_config, checkpoint_engine=checkpoint_engine)
         elif model_config.model_type == "phi3":
             policy = Phi3Policy(model_config, checkpoint_engine=checkpoint_engine)
-<<<<<<< HEAD
         elif model_config.model_type == "phi3small":
             policy = Phi3SmallPolicy(model_config, checkpoint_engine=checkpoint_engine)
-=======
->>>>>>> b3e95946
         elif model_config.model_type == "qwen":
             policy = QwenPolicy(model_config, checkpoint_engine=checkpoint_engine)
         elif model_config.model_type == "qwen2":
