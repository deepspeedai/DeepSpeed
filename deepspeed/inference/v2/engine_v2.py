--- conflicted
+++ resolved
@@ -53,19 +53,17 @@
         return self._state_manager.free_blocks
 
     @property
-<<<<<<< HEAD
     def n_kv_cache_groups(self) -> int:
         """
         Number of KV cache groups.
         """
         return self._state_manager.n_kv_cache_groups
-=======
+
     def model(self) -> DSInferenceModelBase:
         """
         The model implementation.
         """
         return self._model
->>>>>>> 54110305
 
     def __init__(self, policy: InferenceV2Policy, engine_config: RaggedInferenceEngineConfig) -> None:
         """
