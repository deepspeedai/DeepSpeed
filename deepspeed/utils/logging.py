--- conflicted
+++ resolved
@@ -158,10 +158,6 @@
 
     max_log_level_str = max_log_level_str.lower()
     if max_log_level_str not in log_levels:
-<<<<<<< HEAD
-        raise ValueError(f"{max_log_level_str} is not one of the 'logging' levels")
-=======
         raise ValueError(f"{max_log_level_str} is not one of the logging levels")
->>>>>>> a21e5b9d
 
     return get_current_level() <= log_levels[max_log_level_str]