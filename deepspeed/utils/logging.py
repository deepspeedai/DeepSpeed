--- conflicted
+++ resolved
@@ -3,11 +3,7 @@
 import os
 import math
 
-<<<<<<< HEAD
-#import deepspeed.comm as dist
-=======
 import deepspeed.comm as dist
->>>>>>> 25b2fc29
 
 log_levels = {
     "debug": logging.DEBUG,
