"""
Copyright 2019 The Microsoft DeepSpeed Team
"""

import time
import torch
import deepspeed
from numpy import mean
from deepspeed.utils.logging import log_dist
<<<<<<< HEAD

from deepspeed.utils import logger
from deepspeed.accelerator import runtime as accel_runtime
=======
from deepspeed import comm as dist
>>>>>>> 0f5c2012

try:
    import psutil

    PSUTILS_INSTALLED = True
except ImportError:
    PSUTILS_INSTALLED = False
    pass


class CudaEventTimer(object):
    def __init__(self, start_event: accel_runtime.Event, end_event: accel_runtime.Event):
        self.start_event = start_event
        self.end_event = end_event

    def get_elapsed_msec(self):
        accel_runtime.current_stream().wait_event(self.end_event)
        self.end_event.synchronize()
        return self.start_event.elapsed_time(self.end_event)


class SynchronizedWallClockTimer:
    """Group of timers. Borrowed from Nvidia Megatron code"""
    class Timer:
        """Timer."""
        def __init__(self, name):
            self.name_ = name
            self.started_ = False
            self.event_timers = []
            self.start_event = None
            self.elapsed_records = None

        def start(self):
            """Start the timer."""
            assert not self.started_, f"{self.name_} timer has already been started"
            self.start_event = accel_runtime.Event(enable_timing=True)
            self.start_event.record()
            self.started_ = True

        def stop(self, reset=False, record=False):
            """Stop the timer."""
            assert self.started_, "timer is not started"
            end_event = accel_runtime.Event(enable_timing=True)
            end_event.record()
            self.event_timers.append(CudaEventTimer(self.start_event, end_event))
            self.start_event = None
            self.started_ = False

        def _get_elapsed_msec(self):
            self.elapsed_records = [et.get_elapsed_msec() for et in self.event_timers]
            self.event_timers.clear()
            return sum(self.elapsed_records)

        def reset(self):
            """Reset timer."""
            self.started_ = False
            self.start_event = None
            self.elapsed_records = None
            self.event_timers.clear()

        def elapsed(self, reset=True):
            """Calculate the elapsed time."""
            started_ = self.started_
            # If the timing in progress, end it first.
            if self.started_:
                self.stop()
            # Get the elapsed time.
            elapsed_ = self._get_elapsed_msec()
            # Reset the elapsed time
            if reset:
                self.reset()
            # If timing was in progress, set it back.
            if started_:
                self.start()
            return elapsed_

        def mean(self):
            self.elapsed(reset=False)
            return trim_mean(self.elapsed_records, 0.1)

    def __init__(self):
        self.timers = {}

    def get_timers(self):
        return self.timers

    def __call__(self, name):
        if name not in self.timers:
            self.timers[name] = self.Timer(name)
        return self.timers[name]

    @staticmethod
    def memory_usage():
        alloc = "mem_allocated: {:.4f} GB".format(accel_runtime.memory_allocated() /
                                                  (1024 * 1024 * 1024))
        max_alloc = "max_mem_allocated: {:.4f} GB".format(
            accel_runtime.max_memory_allocated() / (1024 * 1024 * 1024))
        cache = "cache_allocated: {:.4f} GB".format(accel_runtime.memory_cached() /
                                                    (1024 * 1024 * 1024))
        max_cache = "max_cache_allocated: {:.4f} GB".format(
            accel_runtime.max_memory_cached() / (1024 * 1024 * 1024))
        return " | {} | {} | {} | {}".format(alloc, max_alloc, cache, max_cache)

    def log(self, names, normalizer=1.0, reset=True, memory_breakdown=False, ranks=None):
        """Log a group of timers."""
        assert normalizer > 0.0
        string = f"rank={dist.get_rank()} time (ms)"
        for name in names:
            if name in self.timers:
                elapsed_time = (self.timers[name].elapsed(reset=reset) / normalizer)
                string += " | {}: {:.2f}".format(name, elapsed_time)

        log_dist(string, ranks=ranks or [0])

    def get_mean(self, names, normalizer=1.0, reset=True):
        """Get the mean of a group of timers."""
        assert normalizer > 0.0
        means = {}
        for name in names:
            if name in self.timers:
                elapsed_time = (self.timers[name].mean() * 1000.0 / normalizer)
                means[name] = elapsed_time
        return means


class ThroughputTimer:
    def __init__(
        self,
        batch_size,
        num_workers,
        start_step=2,
        steps_per_output=50,
        monitor_memory=False,
        logging_fn=None,
    ):
        from deepspeed.utils import logger
        self.start_time = 0
        self.end_time = 0
        self.started = False
        self.batch_size = batch_size
        if batch_size is None:
            self.batch_size = 1
        self.num_workers = num_workers
        self.start_step = start_step
        self.epoch_count = 0
        self.local_step_count = 0
        self.total_step_count = 0
        self.total_elapsed_time = 0
        self.steps_per_output = steps_per_output
        self.monitor_memory = monitor_memory
        self.logging = logging_fn
        if self.logging is None:
            self.logging = logger.info
        self.initialized = False

        if self.monitor_memory and not PSUTILS_INSTALLED:
            raise ImportError("Unable to import 'psutils', please install package")

    def update_epoch_count(self):
        self.epoch_count += 1
        self.local_step_count = 0

    def _init_timer(self):
        self.initialized = True

    def start(self):
        self._init_timer()
        self.started = True
        if self.total_step_count >= self.start_step:
            accel_runtime.synchronize()
            self.start_time = time.time()

    def stop(self, report_speed=True):
        if not self.started:
            return
        self.started = False
        self.total_step_count += 1
        self.local_step_count += 1
        if self.total_step_count > self.start_step:
            accel_runtime.synchronize()
            self.end_time = time.time()
            duration = self.end_time - self.start_time
            self.total_elapsed_time += duration

            curr_samples_sec = (self.batch_size * self.num_workers) / duration

            if self.local_step_count % self.steps_per_output == 0:
                if report_speed:
                    self.logging(
                        "{}/{}, RunningAvgSamplesPerSec={}, CurrSamplesPerSec={}, MemAllocated={}GB, MaxMemAllocated={}GB"
                        .format(self.epoch_count,
                                self.local_step_count,
                                self.avg_samples_per_sec(),
<<<<<<< HEAD
                                round(accel_runtime.memory_allocated() / 1024**3,
=======
                                curr_samples_sec,
                                round(torch.cuda.memory_allocated() / 1024**3,
>>>>>>> 0f5c2012
                                      2),
                                round(accel_runtime.max_memory_allocated() / 1024**3,
                                      2)))
                if self.monitor_memory:
                    virt_mem = psutil.virtual_memory()
                    swap = psutil.swap_memory()
                    self.logging("{}/{}, vm percent: {}, swap percent: {}".format(
                        self.epoch_count,
                        self.local_step_count,
                        virt_mem.percent,
                        swap.percent,
                    ))

    def avg_samples_per_sec(self):
        if self.total_step_count > 0:
            samples_per_step = self.batch_size * self.num_workers
            total_step_offset = self.total_step_count - self.start_step
            avg_time_per_step = self.total_elapsed_time / total_step_offset
            # training samples per second
            return samples_per_step / avg_time_per_step
        return float("-inf")


def trim_mean(data, trim_percent):
    """Compute the trimmed mean of a list of numbers.

    Args:
        data (list): List of numbers.
        trim_percent (float): Percentage of data to trim.

    Returns:
        float: Trimmed mean.
    """
    assert trim_percent >= 0.0 and trim_percent <= 1.0
    n = len(data)
    # Account for edge case of empty list
    if len(data) == 0:
        return 0
    data.sort()
    k = int(round(n * (trim_percent)))
    return mean(data[k:n - k])<|MERGE_RESOLUTION|>--- conflicted
+++ resolved
@@ -7,13 +7,8 @@
 import deepspeed
 from numpy import mean
 from deepspeed.utils.logging import log_dist
-<<<<<<< HEAD
-
-from deepspeed.utils import logger
 from deepspeed.accelerator import runtime as accel_runtime
-=======
 from deepspeed import comm as dist
->>>>>>> 0f5c2012
 
 try:
     import psutil
@@ -207,12 +202,8 @@
                         .format(self.epoch_count,
                                 self.local_step_count,
                                 self.avg_samples_per_sec(),
-<<<<<<< HEAD
+                                curr_samples_sec,
                                 round(accel_runtime.memory_allocated() / 1024**3,
-=======
-                                curr_samples_sec,
-                                round(torch.cuda.memory_allocated() / 1024**3,
->>>>>>> 0f5c2012
                                       2),
                                 round(accel_runtime.max_memory_allocated() / 1024**3,
                                       2)))
