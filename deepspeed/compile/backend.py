--- conflicted
+++ resolved
@@ -231,12 +231,8 @@
 
         # Create an InputStorage instance for this specific graph
         # It will be captured by the make_fw_graph closure, eliminating the need for graph ID management
-<<<<<<< HEAD
-        input_storage = InputStorage()
-=======
         input_storage = InputStorage(keep_int_input_tensors=compile_config.keep_int_input_tensors,
                                      keep_all_input_tensors=compile_config.keep_all_input_tensors)
->>>>>>> 9606f8f0
 
         # Store in both list (for backward compatibility) and storage (for persistence)
         # The input_storage keeps tensor metadata to handle cases where
