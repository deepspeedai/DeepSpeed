--- conflicted
+++ resolved
@@ -161,8 +161,7 @@
         if debug: print(f'ds b4 attn: norm = {torch.norm(input)}, tensor = {input}')
 
         with torch.no_grad():
-<<<<<<< HEAD
-            save_tensors = True
+            save_tensors = False
             skip_attention = False
             mlp_base = True
             attn_base = True
@@ -202,29 +201,6 @@
             if debug: print(f"layer_id ({self.config.layer_id}), after mlp: {torch.norm(output)}")
 
             #if debug: print(f'layer_id = {self.config.layer_id}')
-=======
-            attention_output, key, value, context_outputtn_ctx, inp_norm = \
-                                     self.attention(input,
-                                              input_mask,
-                                              head_mask,
-                                              layer_past,
-                                              get_present,
-                                              encoder_hidden_states,
-                                              encoder_attention_mask,
-                                              output_attentions,
-                                              self.norm_w,
-                                              self.norm_b,
-                                              alibi)
-            if debug: print(f'ds a4 attn + ln: norm = {torch.norm(attention_output)}, tensor = {attention_output}')
-
-            presents = (key, value)
-            # Bug? Setting layer past to presents every pass fixes key states issue
-            self.layer_past = presents  #if layer_past is None else None
-
-            output = self.mlp(attention_output, input, inp_norm, self.attention.attn_ob, self.attention.attn_ow)
-
-            if debug: print(f"after mlp: {torch.norm(output)}")
->>>>>>> b84287e8
             #exit(0)
             if not self.config.pre_layer_norm:
                 output = inference_module.layer_norm(output, self.norm_w, self.norm_b, self.config.epsilon)
