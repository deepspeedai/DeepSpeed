# Copyright (c) Microsoft Corporation.
# SPDX-License-Identifier: Apache-2.0

# DeepSpeed Team

import torch
import torch.nn as nn
from deepspeed import comm as dist
from deepspeed.utils.logging import log_dist

from deepspeed.ops.transformer.inference.ds_mlp import DeepSpeedMLP
from deepspeed.ops.transformer.inference.ds_attention import DeepSpeedSelfAttention, BloomSelfAttention
from deepspeed.accelerator import get_accelerator
from deepspeed.ops.op_builder import InferenceBuilder

inference_module = None


class DeepSpeedTransformerInference(nn.Module):
    """Initialize the DeepSpeed Transformer Layer.
        Arguments:
            layer_id: The layer index starting from 0, e.g. if model has 24 transformer layers,
                layer_id will be 0,1,2...23 when each layer object is instantiated
            config: An object of DeepSpeedInferenceConfig
            mp_group: Model parallelism group initialized on the modeling side.
            quantize_scales: This argument groups all the layers' scales used for quantization
            quantize_groups: Number of groups used for quantizing the model
            merge_count: Shows the number of model-parallel checkpoints merged before running inference.
                We use this argument to control the quantization scale for the model parameters if a bigger
                quantize-grouping than 1 is used.
            mlp_extra_grouping: This flag is used to show a 2x higher number of groups used for the MLP part
                of a Transformer layer. We use this feature for quantization to reduce the convergence impact
                for specific downstream tasks.
    """
    layer_id = 0

    def __init__(self,
                 config,
                 mp_group=None,
                 quantize_scales=None,
                 quantize_groups=1,
                 merge_count=1,
                 mlp_extra_grouping=False):
        super(DeepSpeedTransformerInference, self).__init__()

        self.config = config
        self.config.layer_id = DeepSpeedTransformerInference.layer_id
        DeepSpeedTransformerInference.layer_id += 1

<<<<<<< HEAD
        data_type = torch.half if config.fp16 else torch.bfloat16 if config.bf16 else torch.float
        global inference_module
        if inference_module is None:
=======
        data_type = torch.half if self.config.dtype == torch.int8 else self.config.dtype
        global inference_cuda_module
        if inference_cuda_module is None:
>>>>>>> 0a61d5d6
            builder = InferenceBuilder()
            inference_module = builder.load()

        if DeepSpeedTransformerInference.layer_id == 1:
            log_dist(f"DeepSpeed-Inference config: {self.config.__dict__}", [0])

        if self.config.bigscience_bloom:
            self.attention = BloomSelfAttention(self.config, mp_group, quantize_scales, quantize_groups, merge_count)
        else:
            self.attention = DeepSpeedSelfAttention(self.config, mp_group, quantize_scales, quantize_groups,
                                                    merge_count)
        self.mlp = DeepSpeedMLP(self.config, mp_group, quantize_scales, quantize_groups, merge_count,
                                mlp_extra_grouping)

        device = get_accelerator().current_device_name()  # if config.bigscience_bloom else 'cpu'
        if self.config.set_empty_params:
            self.norm_w = None
            self.norm_b = None
        else:
            self.norm_w = nn.Parameter(torch.empty(self.config.hidden_size, dtype=data_type, device=device),
                                       requires_grad=False)
            self.norm_b = nn.Parameter(torch.empty(self.config.hidden_size, dtype=data_type, device=device),
                                       requires_grad=False)
        self.layer_past = None
<<<<<<< HEAD
        try:
            if config.fp16:
                self.allocate_workspace = inference_module.allocate_workspace_fp16
            elif config.bf16:
                self.allocate_workspace = inference_module.allocate_workspace_bf16
            else:
                self.allocate_workspace = inference_module.allocate_workspace_fp32
            self._alloc_workspace = True
        except AttributeError:
            self.allocate_workspace = None
            self._alloc_workspace = False
=======
        self.allocate_workspace = inference_cuda_module.allocate_workspace_fp32 if config.dtype == torch.float32 else \
            inference_cuda_module.allocate_workspace_fp16
        self._alloc_workspace = True
>>>>>>> 0a61d5d6

    @classmethod
    def reset_cache(cls):
        if inference_module is not None:
            inference_module.reset_cache()

    def forward(
            self,
            input=None,
            input_mask=None,
            attention_mask=None,
            attn_mask=None,
            head_mask=None,
            layer_past=None,
            get_key_value=False,
            get_present=False,
            encoder_output=None,
            enc_dec_attn_mask=None,
            x=None,
            encoder_hidden_states=None,
            encoder_attention_mask=None,
            use_cache=False,
            alibi=None,
            output_attentions=False,
            # TODO(arashb): 'layer_head_mask' and 'past_key_value' are only added to satisfy the OPT models API.
            # This needs to be redesigned later!
            layer_head_mask=None,
            past_key_value=None,
            **kwargs):

        if x is not None:
            input = x
        if "hidden_states" in kwargs:
            input = kwargs["hidden_states"]

        input_mask = (input_mask if attn_mask is None else attn_mask) if attention_mask is None else attention_mask

        # Allocate memory only on first layer forward
        if self.config.layer_id == 0 and self._alloc_workspace:
            self.allocate_workspace(self.config.hidden_size, self.config.heads,
                                    input.size()[1],
                                    input.size()[0], DeepSpeedTransformerInference.layer_id, self.config.mp_size,
                                    self.config.bigscience_bloom,
                                    dist.get_rank() if dist.is_initialized() else 0, self.config.max_out_tokens,
                                    self.config.min_out_tokens)
            self._alloc_workspace = False

        get_present = (get_present or get_key_value or use_cache)
        input_mask = input_mask if attention_mask is None else attention_mask

        # We set the prev key/value to None when there is a prompt
        if input.shape[1] > 1:
            self.layer_past = None
        layer_past = layer_past if layer_past is not None else self.layer_past
        head_mask = layer_head_mask if layer_head_mask is not None else head_mask

        attn_mask = None
        if isinstance(input, tuple):
            attn_mask = input[1]
            input = input[0]
        input_type = input.dtype

        if (self.config.dtype in [torch.float16, torch.bfloat16, torch.int8]) \
            and input.dtype == torch.float:
            target_dtype = torch.half if self.dtype == torch.int8 else self.dtype
            input = input.to(target_dtype)

        with torch.no_grad():
            attention_output, key, value, context_outputtn_ctx, inp_norm = \
                                     self.attention(input,
                                              input_mask,
                                              head_mask,
                                              layer_past,
                                              get_present,
                                              encoder_hidden_states,
                                              encoder_attention_mask,
                                              output_attentions,
                                              self.norm_w,
                                              self.norm_b,
                                              alibi)

            presents = (key, value)
            self.layer_past = presents if layer_past is None else None
            output = self.mlp(attention_output, input, inp_norm, self.attention.attn_ob)

            if not self.config.pre_layer_norm:
                output = inference_module.layer_norm(output, self.norm_w, self.norm_b, self.config.epsilon)

            output = output.to(input_type)
        if get_present:
            output = (output, presents)

        if self.config.return_single_tuple:
            return (output, )
        elif self.config.return_tuple:
            return output if type(output) is tuple else (output, attn_mask)
        else:
            return output<|MERGE_RESOLUTION|>--- conflicted
+++ resolved
@@ -47,15 +47,9 @@
         self.config.layer_id = DeepSpeedTransformerInference.layer_id
         DeepSpeedTransformerInference.layer_id += 1
 
-<<<<<<< HEAD
-        data_type = torch.half if config.fp16 else torch.bfloat16 if config.bf16 else torch.float
+        data_type = torch.half if self.config.dtype == torch.int8 else self.config.dtype
         global inference_module
         if inference_module is None:
-=======
-        data_type = torch.half if self.config.dtype == torch.int8 else self.config.dtype
-        global inference_cuda_module
-        if inference_cuda_module is None:
->>>>>>> 0a61d5d6
             builder = InferenceBuilder()
             inference_module = builder.load()
 
@@ -80,11 +74,10 @@
             self.norm_b = nn.Parameter(torch.empty(self.config.hidden_size, dtype=data_type, device=device),
                                        requires_grad=False)
         self.layer_past = None
-<<<<<<< HEAD
         try:
-            if config.fp16:
-                self.allocate_workspace = inference_module.allocate_workspace_fp16
-            elif config.bf16:
+            if config.dtype == torch.float32:
+                self.allocate_workspace = inference_module.allocate_workspace_fp32
+            elif config.dtype == torch.bfloat16:
                 self.allocate_workspace = inference_module.allocate_workspace_bf16
             else:
                 self.allocate_workspace = inference_module.allocate_workspace_fp32
@@ -92,11 +85,6 @@
         except AttributeError:
             self.allocate_workspace = None
             self._alloc_workspace = False
-=======
-        self.allocate_workspace = inference_cuda_module.allocate_workspace_fp32 if config.dtype == torch.float32 else \
-            inference_cuda_module.allocate_workspace_fp16
-        self._alloc_workspace = True
->>>>>>> 0a61d5d6
 
     @classmethod
     def reset_cache(cls):
