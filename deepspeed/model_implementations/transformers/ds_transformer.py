--- conflicted
+++ resolved
@@ -10,11 +10,7 @@
 from deepspeed.ops.transformer.inference.ds_mlp import DeepSpeedMLP
 from deepspeed.ops.transformer.inference.ds_attention import DeepSpeedSelfAttention, BloomSelfAttention
 from deepspeed.accelerator import get_accelerator
-<<<<<<< HEAD
-from deepspeed.ops.op_builder.builder_names import InferenceBuilder
-=======
 from deepspeed.ops.op_builder import InferenceBuilder
->>>>>>> 0b06e0cb
 
 inference_cuda_module = None
 
@@ -54,11 +50,7 @@
         data_type = torch.half if config.fp16 else torch.float
         global inference_cuda_module
         if inference_cuda_module is None:
-<<<<<<< HEAD
-            builder = get_accelerator().create_op_builder(InferenceBuilder)
-=======
             builder = InferenceBuilder()
->>>>>>> 0b06e0cb
             inference_cuda_module = builder.load()
 
         if DeepSpeedTransformerInference.layer_id == 1:
