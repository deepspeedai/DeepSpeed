--- conflicted
+++ resolved
@@ -117,24 +117,12 @@
 
         # Allocate memory only on first layer forward
         if self.config.layer_id == 0:
-<<<<<<< HEAD
             if self.allocate_workspace != None:
-                self.allocate_workspace(self.config.hidden_size,
-                                        self.config.heads,
+                self.allocate_workspace(self.config.hidden_size, self.config.heads,
                                         input.size()[1],
-                                        input.size()[0],
-                                        DeepSpeedTransformerInference.layer_id,
-                                        self.config.mp_size,
+                                        input.size()[0], DeepSpeedTransformerInference.layer_id, self.config.mp_size,
                                         self.config.bigscience_bloom,
-                                        dist.get_rank() if dist.is_initialized() else 0,
-                                        self.config.max_out_tokens)
-=======
-            self.allocate_workspace(self.config.hidden_size, self.config.heads,
-                                    input.size()[1],
-                                    input.size()[0], DeepSpeedTransformerInference.layer_id, self.config.mp_size,
-                                    self.config.bigscience_bloom,
-                                    dist.get_rank() if dist.is_initialized() else 0, self.config.max_out_tokens)
->>>>>>> 9726bd46
+                                        dist.get_rank() if dist.is_initialized() else 0, self.config.max_out_tokens)
 
         get_present = (get_present or get_key_value or use_cache)
         input_mask = input_mask if attention_mask is None else attention_mask
@@ -173,14 +161,7 @@
             output = self.mlp(attention_output, input, inp_norm, self.attention.attn_ob)
 
             if not self.config.pre_layer_norm:
-<<<<<<< HEAD
-                output = inference_module.layer_norm(output,
-                                                     self.norm_w,
-                                                     self.norm_b,
-                                                     self.config.epsilon)
-=======
-                output = inference_cuda_module.layer_norm(output, self.norm_w, self.norm_b, self.config.epsilon)
->>>>>>> 9726bd46
+                output = inference_module.layer_norm(output, self.norm_w, self.norm_b, self.config.epsilon)
 
             output = output.to(input_type)
         if get_present:
