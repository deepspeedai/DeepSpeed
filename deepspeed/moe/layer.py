'''
Copyright 2020 The Microsoft DeepSpeed Team
'''

import torch.nn.init as init
import torch
import torch.distributed as dist

# import for sanity testing only
#from .basic_moe import BasicMoE

from .sharded_moe import MOELayer, TopKGate
from .experts import Experts
import copy 

class MoE(torch.nn.Module):
    '''
        DeepSpeed MOE API: This defines a simple API that can be used from client-side code.
        E.g. See more details of usage from Megatron-LM code in https://github.com/microsoft/DeepSpeedExamples/tree/amawa/moe
    '''
    def __init__(self, hidden_size, output_dropout_prob, expert, num_experts = 1, k = 1): 
        super(MoE, self).__init__()
        
        world_size = dist.get_world_size()
        num_local_experts = num_experts // world_size

<<<<<<< HEAD
        experts = Experts(expert, num_local_experts)
        # TODO Capacity factor needs to be configurable
        self.moe = MOELayer(TopKGate(hidden_size, num_experts), experts, num_local_experts)
=======
        experts = Experts(expert, num_experts)
        
        self.moe = ShardedMoE(
                        hidden_size,
                        num_experts=num_experts,
                        second_policy_train = 'random', # in top_2 gating, policy for whether to use a second-place expert
                        second_policy_eval = 'random',  # all (always) | none (never) | threshold (if gate value > the given threshold) | random (if gate value > threshold * random_uniform(0, 1))
                        second_threshold_train = 0.2,
                        second_threshold_eval = 0.2,
                        capacity_factor_train = 1.25,   # experts have fixed capacity per batch. we need some extra capacity in case gating is not perfectly balanced.
                        capacity_factor_eval = 2.,      # capacity_factor_* should be set to a value >=1
                        loss_coef = 1e-2,               # multiplier on the auxiliary expert balancing auxiliary loss
                        k = k,
                        experts=experts)
>>>>>>> 7aef74f9

        self.dropout = torch.nn.Dropout(output_dropout_prob)

    def forward(self, hidden_states):
        output = self.moe(hidden_states)
        output = self.dropout(output)
        return output, self.moe.l_aux
<|MERGE_RESOLUTION|>--- conflicted
+++ resolved
@@ -24,26 +24,10 @@
         world_size = dist.get_world_size()
         num_local_experts = num_experts // world_size
 
-<<<<<<< HEAD
         experts = Experts(expert, num_local_experts)
         # TODO Capacity factor needs to be configurable
+        # TODO add top-k gate
         self.moe = MOELayer(TopKGate(hidden_size, num_experts), experts, num_local_experts)
-=======
-        experts = Experts(expert, num_experts)
-        
-        self.moe = ShardedMoE(
-                        hidden_size,
-                        num_experts=num_experts,
-                        second_policy_train = 'random', # in top_2 gating, policy for whether to use a second-place expert
-                        second_policy_eval = 'random',  # all (always) | none (never) | threshold (if gate value > the given threshold) | random (if gate value > threshold * random_uniform(0, 1))
-                        second_threshold_train = 0.2,
-                        second_threshold_eval = 0.2,
-                        capacity_factor_train = 1.25,   # experts have fixed capacity per batch. we need some extra capacity in case gating is not perfectly balanced.
-                        capacity_factor_eval = 2.,      # capacity_factor_* should be set to a value >=1
-                        loss_coef = 1e-2,               # multiplier on the auxiliary expert balancing auxiliary loss
-                        k = k,
-                        experts=experts)
->>>>>>> 7aef74f9
 
         self.dropout = torch.nn.Dropout(output_dropout_prob)
 
