# Copyright (c) Microsoft Corporation.
# SPDX-License-Identifier: Apache-2.0

# DeepSpeed Team
"""
DeepSpeed launcher, this is similar to torch's distributed.launch but supports
additional features such as arbitrary gpu exclusion.

deepspeed.launcher.launch is intended to be run on a single worker node and
will spawn several worker sub-processes depending on how many devices/ranks
are on the worker.
"""

import sys
import subprocess
import os
import json
import base64
import time
import signal
import psutil
import distutils
from collections import defaultdict
from typing import Dict
from argparse import ArgumentParser, REMAINDER
from ..constants import TORCH_DISTRIBUTED_DEFAULT_PORT
from ..nebula.constants import DLTS_POD_ENV_PATH
from ..utils import logger
from ..elasticity import is_torch_elastic_compatible
from .constants import ELASTIC_TRAINING_ID_DEFAULT

PID_FILE_BASEPATH = "/tmp"


def parse_args():
    parser = ArgumentParser(description="DeepSpeed distributed training launch"
                            " utility that creates multiple distributed"
                            " processes on a single node")

    # Optional arguments for the launch helper
    parser.add_argument("--node_rank",
                        type=int,
                        default=0,
                        help="The rank of the node for multi-node distributed "
                        "training")
    parser.add_argument("--master_addr",
                        default="127.0.0.1",
                        type=str,
                        help="Master node (rank 0)'s address, should be either"
                        " the IP address or the hostname of node 0, for"
                        " single node multi-proc training, the"
                        " --master_addr can simply be 127.0.0.1")
    parser.add_argument("--master_port",
                        default=TORCH_DISTRIBUTED_DEFAULT_PORT,
                        type=int,
                        help="Master node (rank 0)'s free port that needs to "
                        "be used for communication during distributed "
                        "training")
    parser.add_argument("--world_info", default="None", type=str, help="world info base64 encoded dictionary")

    parser.add_argument("--module",
                        action="store_true",
                        help="Change each process to interpret the launch "
                        "script as a Python module, executing with the same "
                        "behavior as 'python -m'.")

    parser.add_argument("--no_python",
                        action="store_true",
                        help="Skip prepending the training script with "
                        "'python' - just execute it directly.")

    parser.add_argument("--enable_elastic_training", action="store_true", help="Enable elastic training support.")

    parser.add_argument("--min_elastic_nodes", type=int, default=-1, help="Min number of nodes in elastic training.")

    parser.add_argument("--max_elastic_nodes", type=int, default=-1, help="Max number of nodes in elastic training.")

    parser.add_argument("--no_local_rank",
                        action="store_true",
                        help="Do not pass local_rank as an argument when calling "
                        "the user's training script.")

    parser.add_argument("--save_pid",
                        type=int,
                        default=0,
                        help="main launching process pid, for internal pid tracking")

    parser.add_argument("--enable_each_rank_log",
                        default="None",
                        type=str,
                        help="redirect the stdout and stderr from each rank into different log files")

    parser.add_argument("--bind_cores_to_rank",
                        action="store_true",
                        help="Bind each rank to different cores of the host. "
                        "This improves host efficiency especially for CPU backend")

    parser.add_argument("--bind_core_list",
                        type=str,
                        default=None,
                        help="List of cores to bind to with comma separated list of "
                        "numbers and range. i.e. 1,3-5,7 => [1,3,4,5,7].  When not "
                        "specified, all cores on system would be used rank binding")

<<<<<<< HEAD
    parser.add_argument("--prefer_deepspeed_comm",
                        action="store_true",
                        help="Use DeepSpeed builtin communication backend instead of torch distributed")
=======
>>>>>>> 0b5252bb
    # positional
    parser.add_argument("training_script",
                        type=str,
                        help="The full path to the single GPU training "
                        "program/script to be launched in parallel, "
                        "followed by all the arguments for the "
                        "training script")

    # rest from the training program
    parser.add_argument('training_script_args', nargs=REMAINDER)
    return parser.parse_args()


# Adapted from https://psutil.readthedocs.io/en/latest/#kill-process-tree
def terminate_process_tree(pid):
    process = psutil.Process(pid)
    children = process.children(recursive=True)
    children.append(process)
    for child in children:
        try:
            child.terminate()
        except psutil.NoSuchProcess:
            pass
    gone, alive = psutil.wait_procs(children, timeout=30)
    for p in alive:
        p.kill()


def parse_range(rng):
    try:
        value = int(rng)
        return range(value, value + 1)
    except ValueError:
        # value is not a single number
        parts = rng.split('-')
        if len(parts) != 2:
            raise ValueError("Bad range: '%s', range must be either a number or two number separated by dash" %
                             (rng, ))
        start = int(parts[0])
        end = int(parts[1])
        if start > end:
            raise ValueError("Bad range: '%s', range end must larger than or equal to start" % (rng, ))
        return range(start, end + 1)


# parse comma and dash separated range list into list
# i.e. "0,2-4,6" --> [0, 2, 3, 4, 6]
# rules:
# 1. Range list numser be comma sepeaated, each item are either a single number,
#    or a range marked by two numbers (both number are included in the range)
# 2. Sub ranges must be in ascend order and not overlap with each other
# 3. No space in the range expression
def parse_range_list(range_str):
    number_list = []
    last = -1
    range_list = range_str.split(',')
    for sub_range in range_list:
        sub_number_list = parse_range(sub_range)
        if sub_number_list[0] <= last:
            raise ValueError(
                "Bad range: '%s', sub ranges must not overlap with each other and should be in ascend order" %
                (range_str, ))
        last = sub_number_list[-1]
        number_list.extend(sub_number_list)
    return number_list


# return a list of list for cores to numa mapping
# [
#     [ cores for numa 0 ]
#     [ cores belong to numa 1 ]
#     ...
# ]
def get_numa_cores():
    ret = []
    output = subprocess.check_output(['numactl', '--hardware']).decode("utf-8")
    lines = output.split('\n')
    for line in lines:
        if line.startswith('available:'):
            num_numas = int(line.split(' ')[1])
            break
    for numa in range(num_numas):
        for line in lines:
            if line.startswith(f'node {numa} cpus:'):
                cores = line.split(' ')[3:]
                ret.append([int(core) for core in cores])
    return ret


<<<<<<< HEAD
=======
def check_for_numactl_pkg():
    libs = dict(
        dpkg=["-l", "numactl", "apt"],
        pacman=["-Q", "numactl", "pacman"],
        rpm=["-q", "numactl", "yum"],
    )

    found = False
    for pkgmgr, data in libs.items():
        flag, lib, tool = data
        path = distutils.spawn.find_executable(pkgmgr)
        if path is not None:
            cmd = f"{pkgmgr} {flag} {lib}"
            result = subprocess.Popen(cmd, stdout=subprocess.PIPE, stderr=subprocess.PIPE, shell=True)
            if result.wait() == 0:
                found = True
            else:
                print(f"please install the {lib} package with {tool}")
            break
    return found


>>>>>>> 0b5252bb
def main():
    args = parse_args()
    current_env = os.environ.copy()

    for k in current_env.keys():
        if "NCCL" in k:
            logger.info(f"{args.node_rank} {k}={current_env[k]}")

    if args.world_info == "None":
        raise ValueError("world_info can not be None")
    world_info = base64.urlsafe_b64decode(args.world_info)
    world_info = json.loads(world_info)

    logger.info(f"WORLD INFO DICT: {world_info}")
    node_list = list(world_info.keys())
    args.nnodes = len(node_list)
    local_node = node_list[args.node_rank]
    local_gpu_ids = world_info[local_node]
    num_local_procs = len(local_gpu_ids)
    logger.info(f"nnodes={args.nnodes}, num_local_procs={num_local_procs}, node_rank={args.node_rank}")

    global_rank_mapping = defaultdict(list)
    curr_global_rank = 0
    dist_world_size = 0
    for node_id in node_list:
        gids = world_info[node_id]
        dist_world_size += len(gids)
        for gid in gids:
            global_rank_mapping[node_id].append(curr_global_rank)
            curr_global_rank += 1
    logger.info(f"global_rank_mapping={global_rank_mapping}")
    logger.info(f"dist_world_size={dist_world_size}")
    current_env["CUDA_VISIBLE_DEVICES"] = ",".join(map(str, local_gpu_ids))
    logger.info(f"Setting CUDA_VISIBLE_DEVICES={current_env['CUDA_VISIBLE_DEVICES']}")

    # set PyTorch distributed related environmental variables
    current_env["MASTER_ADDR"] = args.master_addr
    current_env["MASTER_PORT"] = str(args.master_port)
    current_env["WORLD_SIZE"] = str(dist_world_size)
    current_env["CROSS_RANK"] = str(args.node_rank)
    current_env["CROSS_SIZE"] = str(args.nnodes)
    current_env["LOCAL_SIZE"] = str(num_local_procs)
    current_env["PREFER_DEEPSPEED_COMM"] = str(args.prefer_deepspeed_comm)

    if args.save_pid:
        print(f"launcher pid: {os.getpid()}")

    pid_file = None
    if args.save_pid:
        launcher_pid = os.getpid()
        pid_file = os.path.join(PID_FILE_BASEPATH, f"{args.save_pid}.deepspeed")
        assert not os.path.isfile(pid_file), "pid file exists but shouldn't"
        with open(pid_file, 'w') as fd:
            fd.write(f"{launcher_pid}")

    if not is_torch_elastic_compatible():
        if args.enable_elastic_training:
            logger.info(f"Disabling elastic training support as \
                    PyTorch version should be greater than 1.11.x")
            args.enable_elastic_training = False

    if os.path.exists(DLTS_POD_ENV_PATH):
        with open(DLTS_POD_ENV_PATH) as file:
            lines = file.readlines()
            lines = [line.rstrip() for line in lines]
            for line in lines:
                if line.startswith('export FC_TASKROLE_NAME') or line.startswith('export FC_TASK_INDEX'):
                    key_val = line.split()[1]
                    key, val = key_val.split('=')
                    current_env[key] = val

    processes = []
    cmd = []

    if not args.enable_elastic_training:
        if args.enable_each_rank_log != "None":
            # prepare the log path and the file name prefix
            if os.path.isfile(args.enable_each_rank_log):
                raise ValueError(f"{args.enable_each_rank_log} should not be a file, it should be a directory.")
            if not os.path.exists(args.enable_each_rank_log):
                try:
                    os.makedirs(args.enable_each_rank_log)
                except Exception as e:
                    print(e)
                    raise ValueError(f"unable to create directory {args.enable_each_rank_log} for each rank log.")
            log_name_prefix = time.strftime("%Y%m%d%H%M%S", time.localtime())

        for local_rank in range(0, num_local_procs):
            # each process's rank
            dist_rank = global_rank_mapping[local_node][local_rank]
            current_env["RANK"] = str(dist_rank)
            current_env["LOCAL_RANK"] = str(local_rank)

            # spawn the processes
            cmd = []
            if args.bind_cores_to_rank:
<<<<<<< HEAD
=======
                check_for_numactl_pkg()
>>>>>>> 0b5252bb
                if 'KMP_AFFINITY' in os.environ.keys():
                    raise ValueError("Environment variable KMP_AFFINITY conflicts with numactl "
                                     "because it interfere with how many CPU cores numactl can set. "
                                     "Unset KMP_AFFINITY before launching deepspeed.\n\n"
                                     "\t$ unset KMP_AFFINITY\n"
                                     "\t$ deepspeed <deepspeed command parameters>")
                if args.bind_core_list != None:
                    core_list = parse_range_list(args.bind_core_list)
                    total_cores = len(core_list)
                else:
                    total_cores = psutil.cpu_count(logical=False)
                    core_list = range(total_cores)
                cores_per_rank = total_cores // num_local_procs
                assert cores_per_rank >= 1, "At least one core needs to be assigned to each rank"
                core_list_for_rank = core_list[cores_per_rank * local_rank:cores_per_rank * (local_rank + 1)]
                current_env["OMP_NUM_THREADS"] = f"{cores_per_rank}"
                cmd.append("numactl")

                # check if all cores belong to same numa, if true, bind process to that numa domain with -m parameter
                numa_cores = get_numa_cores()
                num_numas = len(numa_cores)
                for i in range(num_numas):
                    if set(core_list_for_rank) <= set(numa_cores[i]):
                        cmd.append("-m")
                        cmd.append(f"{i}")
                        break

                cmd.append("-C")
                core_list_str = f"{core_list_for_rank[0]}"
                for core_id in core_list_for_rank[1:]:
                    core_list_str = f"{core_list_str},{core_id}"
                cmd.append(f"{core_list_str}")
            if not args.no_python:
                cmd.append(sys.executable)
                cmd.append("-u")
                if args.module:
                    cmd.append("-m")
            else:
                if args.module:
                    raise ValueError("Don't use both the '--no_python' flag"
                                     " and the '--module' flag at the same time.")
            cmd.append(args.training_script)
            # A user may not want to pass local_rank as a keyword arg so we make this optional.
            if not args.no_local_rank:
                cmd.append(f"--local_rank={local_rank}")
            cmd += args.training_script_args

            if args.enable_each_rank_log != "None":
                log_file = os.path.join(args.enable_each_rank_log, f"{log_name_prefix}_rank{dist_rank}.log")
                log_fd = open(log_file, 'w')
                process = subprocess.Popen(cmd, env=current_env, stdout=log_fd, stderr=log_fd)
            else:
                process = subprocess.Popen(cmd, env=current_env)

            processes.append(process)
    else:
        from ..elasticity import DSElasticAgent
        from torch.distributed.elastic.rendezvous import RendezvousParameters
        from torch.distributed.elastic.agent.server.api import WorkerSpec
        import torch.distributed.elastic.rendezvous.registry as rdzv_registry
        from torch.distributed.elastic.multiprocessing import Std

        if args.min_elastic_nodes == -1:
            args.min_elastic_nodes = 1
        if args.max_elastic_nodes == -1:
            args.max_elastic_nodes = args.nnodes
        assert args.max_elastic_nodes > 0 and args.min_elastic_nodes > 0, "Max and Min nodes should be positive"

        current_env["NCCL_ASYNC_ERROR_HANDLING"] = str(1)

        # Get config and arguments
        cmd = []
        if not args.no_python:
            cmd = [sys.executable, "-u"]
            if args.module:
                cmd.append("-m")
        else:
            if args.module:
                raise ValueError("Don't use both the '--no_python' flag"
                                 " and the '--module' flag at the same time.")
        cmd.append(args.training_script)
        cmd += args.training_script_args
        cmd_args = cmd[1:]

        rdzv_configs: Dict[str, str] = {'timeout': 100}
        run_id = os.environ.get("ELASTIC_RUN_ID", ELASTIC_TRAINING_ID_DEFAULT)

        # Creating config for rendezvous class
        rdzv_parameters = RendezvousParameters(backend='c10d',
                                               endpoint=args.master_addr + ":" + str(args.master_port),
                                               run_id=run_id,
                                               min_nodes=args.min_elastic_nodes,
                                               max_nodes=args.max_elastic_nodes,
                                               **rdzv_configs)

        spec = WorkerSpec(
            role='trainer',
            local_world_size=num_local_procs,
            entrypoint=cmd[0],
            args=cmd[1:],
            rdzv_handler=rdzv_registry.get_rendezvous_handler(rdzv_parameters),
            max_restarts=100,
            monitor_interval=5,
            redirects=Std.from_str("0"),
            tee=Std.from_str("0"),
            master_addr=None,
            master_port=None,
        )
        agent = DSElasticAgent(spec, current_env)
        agent.run()

    sig_names = {2: "SIGINT", 15: "SIGTERM"}
    last_return_code = None

    def sigkill_handler(signum, frame):
        for process in processes:
            logger.info(f"Killing subprocess {process.pid}")
            try:
                terminate_process_tree(process.pid)
            except Exception:
                pass
        if last_return_code is not None:
            logger.error(f"{cmd} exits with return code = {last_return_code}")
            sys.exit(last_return_code)
        if signum in sig_names:
            logger.info(f"Main process received {sig_names[signum]}, exiting")
        if args.save_pid:
            if os.path.isfile(pid_file):
                os.remove(pid_file)
        sys.exit(1)

    # pass SIGINT/SIGTERM to children if the parent is being terminated
    signal.signal(signal.SIGINT, sigkill_handler)
    signal.signal(signal.SIGTERM, sigkill_handler)

    alive_processes = set(processes)
    while len(alive_processes):
        finished_processes = []
        for process in alive_processes:
            if process.poll() is None:
                # the process is still running
                continue
            else:
                if process.returncode != 0:
                    last_return_code = process.returncode  # for sigkill_handler
                    sigkill_handler(signal.SIGTERM, None)  # not coming back
                else:
                    # exited cleanly
                    logger.info(f"Process {process.pid} exits successfully.")
                    finished_processes.append(process)
        alive_processes = set(alive_processes) - set(finished_processes)

        time.sleep(1)


if __name__ == "__main__":
    main()<|MERGE_RESOLUTION|>--- conflicted
+++ resolved
@@ -102,12 +102,10 @@
                         "numbers and range. i.e. 1,3-5,7 => [1,3,4,5,7].  When not "
                         "specified, all cores on system would be used rank binding")
 
-<<<<<<< HEAD
     parser.add_argument("--prefer_deepspeed_comm",
                         action="store_true",
                         help="Use DeepSpeed builtin communication backend instead of torch distributed")
-=======
->>>>>>> 0b5252bb
+
     # positional
     parser.add_argument("training_script",
                         type=str,
@@ -197,8 +195,6 @@
     return ret
 
 
-<<<<<<< HEAD
-=======
 def check_for_numactl_pkg():
     libs = dict(
         dpkg=["-l", "numactl", "apt"],
@@ -221,7 +217,6 @@
     return found
 
 
->>>>>>> 0b5252bb
 def main():
     args = parse_args()
     current_env = os.environ.copy()
@@ -318,10 +313,7 @@
             # spawn the processes
             cmd = []
             if args.bind_cores_to_rank:
-<<<<<<< HEAD
-=======
                 check_for_numactl_pkg()
->>>>>>> 0b5252bb
                 if 'KMP_AFFINITY' in os.environ.keys():
                     raise ValueError("Environment variable KMP_AFFINITY conflicts with numactl "
                                      "because it interfere with how many CPU cores numactl can set. "
