# Copyright (c) Microsoft Corporation.
# SPDX-License-Identifier: Apache-2.0

# DeepSpeed Team
"""
DeepSpeed runner is the main front-end to launching multi-worker
training jobs with DeepSpeed. By default this uses pdsh to parallel
ssh into multiple worker nodes and launch all the necessary processes
per rank for training.
"""

import os
import re
import sys
import json
import base64
import argparse
import subprocess
import collections
from copy import deepcopy
import signal
import time
from typing import Tuple, List, Dict
from collections import defaultdict
import shlex

from .multinode_runner import PDSHRunner, OpenMPIRunner, MVAPICHRunner, SlurmRunner, MPICHRunner, IMPIRunner
from .constants import PDSH_LAUNCHER, OPENMPI_LAUNCHER, MVAPICH_LAUNCHER, SLURM_LAUNCHER, MPICH_LAUNCHER, IMPI_LAUNCHER
from ..constants import TORCH_DISTRIBUTED_DEFAULT_PORT
from ..nebula.constants import NEBULA_EXPORT_ENVS
from ..utils import logger

from ..autotuning import Autotuner
from deepspeed.accelerator import get_accelerator

DLTS_HOSTFILE = "/job/hostfile"
EXPORT_ENVS = ['MLFLOW', 'PYTHON', 'MV2', 'UCX']
EXPORT_ENVS += NEBULA_EXPORT_ENVS
DEEPSPEED_ENVIRONMENT_NAME = os.getenv("DS_ENV_FILE", ".deepspeed_env")
DEEPSPEED_ENVIRONMENT_PATHS = [os.path.expanduser("~"), '.']
PDSH_MAX_FAN_OUT = 1024

# On AISC compute, each node sets environment variables independently, want to prevent
# exporting rank-0 env variables in case of heterogeneous compute.
EXCLUDE_ENVS = {'AISC_JOB_NAME': ['NCCL_IB_HCA', 'UCX_NET_DEVICES']}


def parse_args(args=None):
    parser = argparse.ArgumentParser(description="DeepSpeed runner to help launch distributed "
                                     "multi-node/multi-gpu training jobs.",
                                     formatter_class=argparse.ArgumentDefaultsHelpFormatter)

    parser.add_argument("-H",
                        "--hostfile",
                        type=str,
                        default=DLTS_HOSTFILE,
                        help="Hostfile path (in MPI style) that defines the "
                        "resource pool available to the job (e.g., "
                        "worker-0 slots=4)")

    parser.add_argument("-i",
                        "--include",
                        type=str,
                        default="",
                        help='''Specify hardware resources to use during execution.
                        String format is
                                NODE_SPEC[@NODE_SPEC ...],
                        where
                                NODE_SPEC=NAME[:SLOT[,SLOT ...]].
                        If :SLOT is omitted, include all slots on that host.
                        Example: -i "worker-0@worker-1:0,2" will use all slots
                        on worker-0 and slots [0, 2] on worker-1.
                        ''')

    parser.add_argument("-e",
                        "--exclude",
                        type=str,
                        default="",
                        help='''Specify hardware resources to NOT use during execution.
                        Mutually exclusive with --include. Resource formatting
                        is the same as --include.
                        Example: -e "worker-1:0" will use all available
                        resources except slot 0 on worker-1.
                        ''')

    parser.add_argument("--num_nodes",
                        type=int,
                        default=-1,
                        help="Total number of worker nodes to run on, this will use "
                        "the top N hosts from the given hostfile.")

    parser.add_argument("--min_elastic_nodes",
                        type=int,
                        default=-1,
                        help="Minimum number of nodes to run elastic training on. "
                        "Default is 1 when elastic training is enabled")

    parser.add_argument("--max_elastic_nodes",
                        type=int,
                        default=-1,
                        help="Maximum number of nodes to run elastic training on. "
                        "Default is num_nodes when elastic training is enabled")

    parser.add_argument("--num_gpus",
                        "--num_accelerators",
                        type=int,
                        default=-1,
                        help="Max number of GPUs to use on each node, will use "
                        "[0:N) GPU ids on each node.")

    parser.add_argument("--master_port",
                        default=TORCH_DISTRIBUTED_DEFAULT_PORT,
                        type=int,
                        help="(optional) Port used by PyTorch distributed for "
                        "communication during training.")

    parser.add_argument("--master_addr",
                        default="",
                        type=str,
                        help="(optional) IP address of node 0, will be "
                        "inferred via 'hostname -I' if not specified.")

    parser.add_argument("--node_rank",
                        default=-1,
                        type=int,
                        help="ID of each node in the range [0:N). "
                        "Only required when --no_ssh is set.")

    parser.add_argument("--launcher",
                        default=PDSH_LAUNCHER,
                        type=str,
                        help="(optional) choose launcher backend for multi-node "
                        "training. Options currently include PDSH, OpenMPI, MVAPICH, SLURM, MPICH, IMPI.")

    parser.add_argument("--launcher_args",
                        default="",
                        type=str,
                        help="(optional) pass launcher specific arguments as a "
                        "single quoted argument.")

    parser.add_argument("--module",
                        action="store_true",
                        help="Change each process to interpret the launch "
                        "script as a Python module, executing with the same "
                        "behavior as 'python -m'.")

    parser.add_argument("--no_python",
                        action="store_true",
                        help="Skip prepending the training script with "
                        "'python' - just execute it directly.")

    parser.add_argument("--no_local_rank",
                        action="store_true",
                        help="Do not pass local_rank as an argument when calling "
                        "the user's training script.")

    parser.add_argument("--no_ssh",
                        action="store_true",
                        help="Launch training independently on each node without ssh setup.")

    parser.add_argument("--no_ssh_check",
                        action="store_true",
                        help="Do not perform ssh check in multi-node launcher model")

    parser.add_argument("--force_multi",
                        action="store_true",
                        help="Force multi-node launcher mode, helps in cases where user "
                        "wants to launch on single remote node.")

    parser.add_argument("--save_pid",
                        action="store_true",
                        help="Save file containing launcher process id (pid) at /tmp/<main-pid>.ds, "
                        "where <main-pid> is the pid of the first process that invoked `deepspeed`. "
                        "Useful when launching deepspeed processes programmatically.")

    parser.add_argument("--enable_each_rank_log",
                        default="None",
                        type=str,
                        help="redirect the stdout and stderr from each rank into different log files")

    parser.add_argument("--autotuning",
                        default="",
                        choices=["tune", "run"],
                        type=str,
                        help="Run DeepSpeed autotuner to discover optimal configuration parameters "
                        "before running job.")

    parser.add_argument("--elastic_training",
                        action="store_true",
                        help="Enable elastic training support in DeepSpeed.")

    parser.add_argument("user_script", type=str, help="User script to launch, followed by any required "
                        "arguments.")

    parser.add_argument('user_args', nargs=argparse.REMAINDER)

    parser.add_argument("--bind_cores_to_rank",
                        action="store_true",
                        help="Bind each rank to different cores of the host")

    parser.add_argument("--bind_core_list",
                        type=str,
                        default=None,
                        help="List of cores to bind to with comma separated list of "
                        "numbers and range. i.e. 1,3-5,7 => [1,3,4,5,7].  When not "
                        "specified, all cores on system would be used rank binding")

    parser.add_argument("--ssh_port", type=int, default=None, help="SSH port to use for remote connections")

    return parser.parse_args(args=args)


def fetch_hostfile(hostfile_path):
    if not os.path.isfile(hostfile_path):
        logger.warning("Unable to find hostfile, will proceed with training "
                       "with local resources only.")
        return None

    # e.g., worker-0 slots=16
    with open(hostfile_path, 'r') as fd:
        hostfile_text = fd.readlines()

    return _parse_hostfile(hostfile_text)


def _parse_hostfile(hostfile_lines):
    # Regex matches one or more non-whitespace characters (\S+) at the start of
    # the line, followed by one or more whitespace characters (\s+), followed
    # by the string "slots=", followed by one or more digits (\d+).
    pattern = r'^(\S+)\s+slots=(\d+)'

    resource_pool = collections.OrderedDict()

    for line in hostfile_lines:
        line = line.strip()
        match = re.search(pattern, line)
        if line.startswith("#") or line == "":
            # hostfile comment or empty line, ignore
            continue
        elif match:
            host = match.group(1)
            num_slots = int(match.group(2))
            if host in resource_pool:
                logger.error(f"Bad hostfile text: {hostfile_lines}")
                raise ValueError(f"Hostfile contains multiple entries for {host}, unable to proceed with launching")
            resource_pool[host] = num_slots
        else:
            logger.error(f"Bad hostfile text: {hostfile_lines}")
            raise ValueError(f"Hostfile contains a bad entry: {line}, unable to proceed with launching")

    if len(resource_pool) == 0:
        logger.error(f"Bad hostfile text: {hostfile_lines}")
        raise ValueError("Hostfile is empty or not formatted correctly, unable to proceed with launching.")

    return resource_pool


def _stable_remove_duplicates(data):
    # Create a new list in the same order as original but with duplicates
    # removed, should never be more than ~16 elements so simple is best
    new_list = []
    for x in data:
        if x not in new_list:
            new_list.append(x)
    return new_list


def parse_node_config(node_config: str) -> Tuple[str, List[int]]:
    SLOT_LIST_START = ':'
    SLOT_SEP = ','

    if SLOT_LIST_START not in node_config:
        return node_config, []

    hostname, slots = node_config.split(SLOT_LIST_START)
    slots = [int(x) for x in slots.split(SLOT_SEP)]

    return hostname, slots


def parse_node_config_list(node_config_list: List[str]) -> Dict[str, List[int]]:
    NODE_SEP = '@'

    node_configs = defaultdict(list)

    for node_config in node_config_list.split(NODE_SEP):
        hostname, slots = parse_node_config(node_config)
        node_configs[hostname] += slots

    return {k: sorted(list(set(v))) for k, v in node_configs.items()}


def parse_resource_filter(host_info, include_str="", exclude_str=""):
    '''Parse an inclusion or exclusion string and filter a hostfile dictionary.

    String format is NODE_SPEC[@NODE_SPEC ...], where
        NODE_SPEC = NAME[:SLOT[,SLOT ...]].
    If :SLOT is omitted, include/exclude all slots on that host.

    Examples:
        include_str="worker-0@worker-1:0,2" will use all slots on worker-0 and
          slots [0, 2] on worker-1.
        exclude_str="worker-1:0" will use all available resources except
          slot 0 on worker-1.
    '''

    # Ensure include/exclude are mutually exclusive
    if (include_str != "") and (exclude_str != ""):
        raise ValueError('include_str and exclude_str are mutually exclusive.')

    # no-op
    if (include_str == "") and (exclude_str == ""):
        return host_info

    # Either build from scratch or remove items
    filtered_hosts = dict()
    if include_str:
        parse_str = include_str
    if exclude_str != "":
        filtered_hosts = deepcopy(host_info)
        parse_str = exclude_str

    # foreach node in the list
    for hostname, slots in parse_node_config_list(parse_str).items():
        # Node can either be alone or node:slot,slot,slot
        if len(slots) > 0:
            # sanity checks
            if hostname not in host_info:
                raise ValueError(f"Hostname '{hostname}' not found in hostfile")
            for slot in slots:
                if slot not in host_info[hostname]:
                    raise ValueError(f"No slot '{slot}' specified on host '{hostname}'")

            # If include string, build the list from here
            if include_str:
                filtered_hosts[hostname] = slots
            elif exclude_str:
                for slot in slots:
                    logger.info(f'removing {slot} from {hostname}')
                    filtered_hosts[hostname].remove(slot)

        # User just specified the whole node
        else:
            # sanity check hostname
            if hostname not in host_info:
                raise ValueError(f"Hostname '{hostname}' not found in hostfile")

            if include_str:
                filtered_hosts[hostname] = host_info[hostname]
            elif exclude_str:
                filtered_hosts[hostname] = []

    # Post-processing to remove duplicates and empty nodes
    del_keys = []
    for hostname in filtered_hosts:
        # Remove duplicates
        filtered_hosts[hostname] = _stable_remove_duplicates(filtered_hosts[hostname])
        # Remove empty hosts
        if len(filtered_hosts[hostname]) == 0:
            del_keys.append(hostname)
    for name in del_keys:
        del filtered_hosts[name]

    # Lastly, go over filtered_hosts and convert to a OrderedDict() to ensure
    # we map ranks to nodes correctly by maintaining host_info ordering.
    ordered_hosts = collections.OrderedDict()
    for host in host_info:
        if host in filtered_hosts:
            ordered_hosts[host] = filtered_hosts[host]

    return ordered_hosts


def parse_inclusion_exclusion(resource_pool, inclusion, exclusion):
    active_resources = collections.OrderedDict()
    node_configs = parse_node_config_list(inclusion)

    for hostname, slots in resource_pool.items():
        active_resources[hostname] = node_configs[hostname] if hostname in node_configs else list(range(slots))

    return parse_resource_filter(active_resources, include_str=inclusion, exclude_str=exclusion)


def encode_world_info(world_info):
    world_info_json = json.dumps(world_info).encode('utf-8')
    world_info_base64 = base64.urlsafe_b64encode(world_info_json).decode('utf-8')
    return world_info_base64


def run_autotuning(args, active_resources):
    tuner = Autotuner(args, active_resources)
    logger.info("[Start] Running autotuning")

    tuner.tune()
    tuner.print_tuning_results()

    logger.info("[End] Running autotuning")
    tuner.write_optimal_config()

    if args.autotuning == "run":
        tuner.run_after_tuning()


def parse_num_nodes(str_num_nodes: str, elastic_training: bool):
    node_list = str_num_nodes.split(":")

    if len(node_list) == 1:
        min_nodes, max_nodes = int(node_list[0]), -1
    elif len(node_list) == 2 and elastic_training:
        min_nodes, max_nodes = int(node_list[0]), int(node_list[1])
    elif len(node_list) == 2 and not elastic_training:
        raise RuntimeError("MIN:MAX format is only supported in elastic training")
    else:
        raise RuntimeError("num_nodes {} is not in MIN:MAX format".format(str_num_nodes))

    return min_nodes, max_nodes


def main(args=None):
    args = parse_args(args)

    if args.elastic_training:
        assert args.master_addr != "", "Master Addr is required when elastic training is enabled"

    resource_pool = fetch_hostfile(args.hostfile)

    # respect VISIBLE_DEVICES for a single node and no explicit resource filters
    visible_devices_env = get_accelerator().visible_devices_envs()[0]
    visible_devices = os.environ.get(visible_devices_env, "")
    if not resource_pool and len(visible_devices):
        detected_str = f"Detected VISIBLE_DEVICES={visible_devices}"
        if len(args.include) or len(args.exclude) or args.num_nodes > 1 or args.num_gpus > 0:
            print(
                f"{detected_str} but ignoring it because one or several of --include/--exclude/--num_gpus/--num_nodes cl args were used. If you want to use CUDA_VISIBLE_DEVICES don't pass any of these arguments to deepspeed."
            )
        else:
            args.include = f"localhost:{visible_devices}"
            print(f"{detected_str}: setting --include={args.include}")
        del os.environ[visible_devices_env]

    if args.num_nodes >= 0 or args.num_gpus >= 0:
        if args.include != "" or args.exclude != "":
            raise ValueError("Cannot specify num_nodes/gpus with include/exclude")

    multi_node_exec = True
    if not resource_pool:
        resource_pool = {}
        device_count = get_accelerator().device_count()
        if device_count == 0:
            raise RuntimeError("Unable to proceed, no GPU resources available")
        resource_pool['localhost'] = device_count
        args.master_addr = "127.0.0.1"
        multi_node_exec = False

    if not multi_node_exec and args.num_nodes > 1:
        raise ValueError("Num nodes is >1 but no extra nodes available via hostfile")

    active_resources = parse_inclusion_exclusion(resource_pool, args.include, args.exclude)
    env = os.environ.copy()

    # validate that passwordless-ssh is workly properly with this hostfile
    if multi_node_exec and not args.no_ssh_check and not args.no_ssh:
        first_host = list(active_resources.keys())[0]
        try:
            ssh_check_cmd = "ssh -o PasswordAuthentication=no "
            if args.ssh_port is not None:
                ssh_check_cmd += f"-p {args.ssh_port} "
            ssh_check_cmd += f"{first_host} hostname"
            safe_ssh_cmd = shlex.split(ssh_check_cmd)
            subprocess.check_call(safe_ssh_cmd, stderr=subprocess.DEVNULL, stdout=subprocess.DEVNULL)
        except subprocess.CalledProcessError:
            raise RuntimeError(
                f"Using hostfile at {args.hostfile} but host={first_host} was not reachable via ssh. If you are running with a single node please remove {args.hostfile} or setup passwordless ssh."
            )

    if not args.master_addr:
        assert multi_node_exec
        first_host = list(active_resources.keys())[0]
        ssh_check_cmd = "ssh "
        if args.ssh_port is not None:
            ssh_check_cmd += f" -p {args.ssh_port}"
        ssh_check_cmd += f" {first_host} hostname -I"
        hostname_cmd = shlex.split(ssh_check_cmd)
        try:
            result = subprocess.check_output(hostname_cmd)
        except subprocess.CalledProcessError as err:
            logger.error(
                "Unable to detect suitable master address via 'hostname -I', please manually specify one via --master_addr"
            )
            raise err
        args.master_addr = result.decode('utf-8').split()[0]
        if not args.master_addr:
            raise RuntimeError(
<<<<<<< HEAD
                f"Unable to detect suitable master address via 'hostname -I', please manually specify one via --master_addr"
=======
                "Unable to detect suitable master address via `hostname -I`, please manually specify one via --master_addr"
>>>>>>> a88f56a0
            )
        logger.info(f"Using IP address of {args.master_addr} for node {first_host}")

    if args.autotuning != "":
        run_autotuning(args, active_resources)
        return

    if args.num_nodes > 0:
        updated_active_resources = collections.OrderedDict()
        for count, hostname in enumerate(active_resources.keys()):
            if args.num_nodes == count:
                break
            updated_active_resources[hostname] = active_resources[hostname]
        active_resources = updated_active_resources

    if args.num_gpus > 0:
        updated_active_resources = collections.OrderedDict()
        for hostname in active_resources.keys():
            updated_active_resources[hostname] = list(range(args.num_gpus))
        active_resources = updated_active_resources

    if args.elastic_training:
        assert not args.no_local_rank, "--no_local_rank argument is not supported in Elastic training"

    if args.no_ssh:
        assert (0 <= args.node_rank <
                len(active_resources)), "Launching training without ssh, but --node_rank is not set correctly."

    # encode world info as base64 to make it easier to pass via command line
    world_info_base64 = encode_world_info(active_resources)

    multi_node_exec = (args.force_multi or len(active_resources) > 1) and not args.no_ssh

    if not multi_node_exec:
        deepspeed_launch = [
            sys.executable, "-u", "-m", "deepspeed.launcher.launch", f"--world_info={world_info_base64}",
            f"--master_addr={args.master_addr}", f"--master_port={args.master_port}"
        ]
        if args.no_ssh:
            deepspeed_launch.append(f"--node_rank={args.node_rank}")
        if args.no_python:
            deepspeed_launch.append("--no_python")
        if args.module:
            deepspeed_launch.append("--module")
        if args.no_local_rank:
            deepspeed_launch.append("--no_local_rank")
        if args.save_pid:
            deepspeed_launch += ["--save_pid", f"{os.getpid()}"]
        if args.enable_each_rank_log:
            deepspeed_launch.append(f"--enable_each_rank_log={args.enable_each_rank_log}")
        if args.elastic_training:
            deepspeed_launch.append("--enable_elastic_training")
            deepspeed_launch.append(f"--max_elastic_nodes={args.max_elastic_nodes}")
            deepspeed_launch.append(f"--min_elastic_nodes={args.min_elastic_nodes}")
        if args.bind_cores_to_rank:
            deepspeed_launch.append("--bind_cores_to_rank")
        if args.bind_core_list is not None:
            deepspeed_launch.append(f"--bind_core_list={args.bind_core_list}")
        cmd = deepspeed_launch + [args.user_script] + args.user_args
    else:
        args.launcher = args.launcher.lower()
        if args.launcher == PDSH_LAUNCHER:
            runner = PDSHRunner(args, world_info_base64)
        elif args.launcher == OPENMPI_LAUNCHER:
            runner = OpenMPIRunner(args, world_info_base64, resource_pool)
        elif args.launcher == MPICH_LAUNCHER:
            runner = MPICHRunner(args, world_info_base64, resource_pool)
        elif args.launcher == IMPI_LAUNCHER:
            runner = IMPIRunner(args, world_info_base64, resource_pool)
        elif args.launcher == MVAPICH_LAUNCHER:
            runner = MVAPICHRunner(args, world_info_base64, resource_pool)
        elif args.launcher == SLURM_LAUNCHER:
            runner = SlurmRunner(args, world_info_base64, resource_pool)
        else:
            raise NotImplementedError(f"Unknown launcher {args.launcher}")

        if not runner.backend_exists():
            raise RuntimeError(f"launcher '{args.launcher}' not installed.")

        curr_path = os.path.abspath('.')
        if 'PYTHONPATH' in env:
            env['PYTHONPATH'] = curr_path + ":" + env['PYTHONPATH']
        else:
            env['PYTHONPATH'] = curr_path

        excluded_vars = []
        for exclude_key, var_list in EXCLUDE_ENVS.items():
            if exclude_key in env.keys():
                # key exists in launcher env -> var list should be used
                excluded_vars += var_list

        # load envs from accelerator
        exports = EXPORT_ENVS + get_accelerator().export_envs()
        for var in env.keys():
            if any([var.startswith(name) for name in exports]):
                if not any([var == name for name in excluded_vars]):
                    runner.add_export(var, env[var])

        for environ_path in DEEPSPEED_ENVIRONMENT_PATHS:
            environ_file = os.path.join(environ_path, DEEPSPEED_ENVIRONMENT_NAME)
            if os.path.isfile(environ_file):
                logger.info(f"deepspeed_env file = {environ_file}")
                with open(environ_file, 'r') as fd:
                    for var in fd.readlines():
                        key, val = var.split('=', maxsplit=1)
                        runner.add_export(key, val)

        if args.launcher == PDSH_LAUNCHER:
            cmd, kill_cmd, env = runner.get_cmd(env, active_resources)
        else:
            cmd = runner.get_cmd(env, active_resources)

    logger.info(f"cmd = {' '.join(cmd)}")
    result = subprocess.Popen(cmd, env=env)

    def sigkill_handler(signum, frame):
        result.send_signal(signal.SIGINT)
        time.sleep(0.1)
        result.send_signal(signal.SIGTERM)
        result_kill = subprocess.Popen(kill_cmd, env=env)
        result_kill.wait()
        time.sleep(1)
        sys.exit(1)

    if args.launcher == PDSH_LAUNCHER and multi_node_exec:
        signal.signal(signal.SIGINT, sigkill_handler)
        signal.signal(signal.SIGTERM, sigkill_handler)

    result.wait()

    # In case of failure must propagate the error-condition back to the caller (usually shell). The
    # actual error and traceback should have been printed in the subprocess, so in order to avoid
    # unnecessary noise we just quietly exit here with the same code as the subprocess
    if result.returncode > 0:
        sys.exit(result.returncode)


if __name__ == "__main__":
    main()<|MERGE_RESOLUTION|>--- conflicted
+++ resolved
@@ -491,11 +491,7 @@
         args.master_addr = result.decode('utf-8').split()[0]
         if not args.master_addr:
             raise RuntimeError(
-<<<<<<< HEAD
-                f"Unable to detect suitable master address via 'hostname -I', please manually specify one via --master_addr"
-=======
                 "Unable to detect suitable master address via `hostname -I`, please manually specify one via --master_addr"
->>>>>>> a88f56a0
             )
         logger.info(f"Using IP address of {args.master_addr} for node {first_host}")
 
