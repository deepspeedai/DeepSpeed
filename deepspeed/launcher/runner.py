--- conflicted
+++ resolved
@@ -14,12 +14,8 @@
 import subprocess
 import collections
 from copy import deepcopy
-<<<<<<< HEAD
-=======
 import signal
 import time
-import torch.cuda
->>>>>>> 0f5c2012
 
 from .multinode_runner import PDSHRunner, OpenMPIRunner, MVAPICHRunner
 from .constants import PDSH_LAUNCHER, OPENMPI_LAUNCHER, MVAPICH_LAUNCHER
