--- conflicted
+++ resolved
@@ -184,10 +184,8 @@
         devices_per_node = self.resource_pool.values()
         total_process_count = sum(devices_per_node)
         process_per_node = list(devices_per_node)[0]
-<<<<<<< HEAD
         if not all([n == process_per_node for n in devices_per_node]):
             raise ValueError("MPICH requires same number of devices per node")
-=======
         hosts = ""
 
         for i, host in enumerate(self.resource_pool.keys()):
@@ -195,7 +193,6 @@
                 hosts = f"{host}"
             else:
                 hosts += f",{host}"
->>>>>>> 085981bf
 
         mpirun_cmd = [
             'mpirun',
@@ -209,17 +206,13 @@
         export_cmd = []
 
         for k, v in self.exports.items():
-<<<<<<< HEAD
-            export_cmd += ['-env', f'{k}', f'{v}']
+            export_cmd += ['-genv', "{}={}".format(k, v)]
 
         if self.args.prefer_deepspeed_comm:
             export_cmd += ['-env', 'PREFER_DEEPSPEED_COMM', str(self.args.prefer_deepspeed_comm)]
 
         export_cmd += ['-env', 'MASTER_ADDR', str(self.args.master_addr)]
         export_cmd += ['-env', 'MASTER_PORT', str(self.args.master_port)]
-=======
-            export_cmd += ['-genv', "{}={}".format(k, v)]
->>>>>>> 085981bf
 
         python_exec = []
         if not self.args.no_python:
@@ -227,7 +220,6 @@
             if self.args.module:
                 python_exec.append("-m")
         return mpirun_cmd + export_cmd + python_exec + [self.user_script] + self.user_arguments
-<<<<<<< HEAD
 
 
 class IMPIRunner(MultiNodeRunner):
@@ -308,8 +300,6 @@
                 per_host_cmd = per_host_cmd + [':', '-n', '1'] + python_exec + [self.user_script] + self.user_arguments
         print(mpirun_cmd + export_cmd + per_host_cmd)
         return mpirun_cmd + export_cmd + per_host_cmd
-=======
->>>>>>> 085981bf
 
 
 class SlurmRunner(MultiNodeRunner):
