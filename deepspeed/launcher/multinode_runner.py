--- conflicted
+++ resolved
@@ -186,16 +186,6 @@
         process_per_node = list(devices_per_node)[0]
         if not all([n == process_per_node for n in devices_per_node]):
             raise ValueError("MPICH requires same number of devices per node")
-<<<<<<< HEAD
-        hosts = ""
-
-        for i, host in enumerate(self.resource_pool.keys()):
-            if i == 0:
-                hosts = f"{host}"
-            else:
-                hosts += f",{host}"
-=======
->>>>>>> 4e886f05
 
         mpirun_cmd = [
             'mpirun',
@@ -205,20 +195,6 @@
         for k, v in self.exports.items():
             export_cmd += ['-genv', "{}={}".format(k, v)]
 
-<<<<<<< HEAD
-        if self.args.prefer_deepspeed_comm:
-            export_cmd += ['-env', 'PREFER_DEEPSPEED_COMM', str(self.args.prefer_deepspeed_comm)]
-
-        export_cmd += ['-env', 'MASTER_ADDR', str(self.args.master_addr)]
-        export_cmd += ['-env', 'MASTER_PORT', str(self.args.master_port)]
-
-        python_exec = []
-        if not self.args.no_python:
-            python_exec = [sys.executable, "-u"]
-            if self.args.module:
-                python_exec.append("-m")
-        return mpirun_cmd + export_cmd + python_exec + [self.user_script] + self.user_arguments
-=======
         export_cmd += ['-genv', 'MASTER_ADDR', str(self.args.master_addr)]
         export_cmd += ['-genv', 'MASTER_PORT', str(self.args.master_port)]
         export_cmd += ['-genv', 'WORLD_SIZE', str(total_process_count)]
@@ -250,7 +226,6 @@
                 host_count = 0
 
         return mpirun_cmd + export_cmd + per_host_cmd
->>>>>>> 4e886f05
 
 
 class IMPIRunner(MultiNodeRunner):
