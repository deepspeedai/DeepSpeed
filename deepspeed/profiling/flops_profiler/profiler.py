--- conflicted
+++ resolved
@@ -710,21 +710,6 @@
 
     prof.start_profile(ignore_list=ignore_modules)
 
-<<<<<<< HEAD
-    if input_constructor:
-        input = input_constructor(input_res)
-        _ = model(**input)
-    else:
-        try:
-            batch = torch.ones(()).new_empty(
-                (*input_res),
-                dtype=next(model.parameters()).dtype,
-                device=next(model.parameters()).device,
-            )
-        except StopIteration:
-            batch = torch.ones(()).new_empty((*input_res))
-        _ = model(batch)
-=======
     for _ in range(num_steps):
         if input_constructor:
             input = input_constructor(input_res)
@@ -740,7 +725,6 @@
             except StopIteration:
                 batch = torch.ones(()).new_empty((*input_res, ))
             _ = model(batch)
->>>>>>> c5b3f40e
 
     flops = prof.get_total_flops()
     params = prof.get_total_params()
