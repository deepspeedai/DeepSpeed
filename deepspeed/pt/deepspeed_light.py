'''
Copyright 2019 The Microsoft DeepSpeed Team
'''

import torch
import os
import warnings
import torch.distributed as dist
from torch.nn.modules import Module
from torch.distributed.distributed_c10d import _get_global_rank
from apex import amp

from tensorboardX import SummaryWriter

from deepspeed.pt.deepspeed_timer import ThroughputTimer, SynchronizedWallClockTimer
from deepspeed.pt.deepspeed_zero_optimizer import FP16_DeepSpeedZeroOptimizer
from deepspeed.pt.zero_optimizer_stage1 import FP16_DeepSpeedZeroOptimizer_Stage1
from deepspeed.pt.log_utils import logger
import deepspeed.pt.deepspeed_checkpointing as deepspeed_activation_checkpointing

from deepspeed.pt.fp16_optimizer import FP16_Optimizer
from deepspeed.pt.fp16_unfused_optimizer import FP16_UnfusedOptimizer
from deepspeed.pt.deepspeed_fused_lamb import FusedLamb
from deepspeed.pt.deepspeed_config import DeepSpeedConfig, \
    ADAM_OPTIMIZER, LAMB_OPTIMIZER, DEEPSPEED_OPTIMIZERS

from deepspeed.pt.deepspeed_dataloader import DeepSpeedDataLoader
from deepspeed.pt.deepspeed_constants import \
    ROUTE_TRAIN, ROUTE_PREDICT, ROUTE_EVAL, \
    TORCH_DISTRIBUTED_DEFAULT_PORT, \
    ZERO_OPTIMIZATION_OPTIMIZER_STATES, ZERO_OPTIMIZATION_GRADIENTS

import deepspeed.pt.deepspeed_lr_schedules as lr_schedules
from deepspeed.pt.deepspeed_csr_tensor import CSRTensor

MEMORY_OPT_ALLREDUCE_SIZE = 500000000
SUMMARY_WRITER_DIR_NAME = "JobId"

try:
    from apex_C import flatten
    from apex_C import unflatten
except ImportError:
    try:
        _ = warned_flatten
    except NameError:
        logger.warning(
            "Warning:  apex was installed without --cpp_ext.  Falling back to Python flatten and unflatten."
        )
        warned_flatten = True
    from torch._utils import _flatten_dense_tensors as flatten
    from torch._utils import _unflatten_dense_tensors as unflatten


def split_half_float_double_csr(tensors):
    dtypes = [
        "torch.cuda.HalfTensor",
        "torch.cuda.FloatTensor",
        "torch.cuda.DoubleTensor",
        CSRTensor.type()
    ]
    buckets = []
    for i, dtype in enumerate(dtypes):
        bucket = [t for t in tensors if t.type() == dtype]
        if bucket:
            buckets.append((dtype, bucket))
    return buckets


def _initialize_parameter_parallel_groups(parameter_parallel_size=None):
    data_parallel_size = int(dist.get_world_size())
    if parameter_parallel_size is None:
        parameter_parallel_size = int(data_parallel_size)
    logger.info("data_parallel_size: %s, parameter_parallel_size: %s",
                data_parallel_size,
                parameter_parallel_size)
    assert data_parallel_size % parameter_parallel_size == 0, \
        'world size should be divisible by parameter parallel size'
    rank = dist.get_rank()
    my_group = None
    for i in range(dist.get_world_size() // parameter_parallel_size):
        ranks = range(i * parameter_parallel_size, (i + 1) * parameter_parallel_size)
        group = torch.distributed.new_group(ranks)
        if rank in ranks:
            my_group = group
    return my_group


def print_configuration(args, name):
    logger.info('{}:'.format(name))
    for arg in sorted(vars(args)):
        dots = '.' * (29 - len(arg))
        logger.info('  {} {} {}'.format(arg, dots, getattr(args, arg)))


class DeepSpeedLight(Module):
    r"""DeepSpeed engine for training.
    """
    def __init__(self,
                 args,
                 model,
                 optimizer=None,
                 model_parameters=None,
                 training_data=None,
                 lr_scheduler=None,
                 mpu=None,
                 dist_init_required=None,
                 collate_fn=None,
                 config_params=None):
        super(DeepSpeedLight, self).__init__()

        self.client_optimizer = optimizer
        self.client_model_parameters = model_parameters
        self.client_lr_scheduler = lr_scheduler
        self.training_data = training_data
        self.collate_fn = collate_fn
        self.mpu = mpu
        self.data_parallel_group = None
        self.global_steps = 0
        self.micro_steps = 0
        self.skipped_steps = 0
        self.gradient_average = True
        self.warn_unscaled_loss = True
        self.config_params = config_params
        self.loaded_checkpoint_mp_world_size = None
        self.loaded_checkpoint_dp_world_size = None

        if dist_init_required is None:
            dist_init_required = not dist.is_initialized()

        self._mpi_check(args, dist_init_required)

        self.dist_backend = "nccl"
        if dist_init_required:
            if not dist.is_initialized():
                logger.info("Initializing torch distributed with backend: {}".format(
                    self.dist_backend))
                dist.init_process_group(backend=self.dist_backend)
            else:
                logger.warning(
                    "Was given dist_init_required=True but detected that torch"
                    "distributed was already initialized, cannot initialize twice.")

        self._do_args_sanity_check(args)
        self._configure_with_arguments(args, mpu)
        self._do_sanity_check()

        self._init_distributed(dist_init_required)

        self.sample_count = 0
        if self.tensorboard_enabled() and self.global_rank == 0:
            self.summary_writer = self.get_summary_writer()

        # Configure distributed model
        self._configure_distributed_model(model)

        # Configure wall clock timer
        self.timers = SynchronizedWallClockTimer()

        # Throughput timer
        self.tput_timer = ThroughputTimer(
            batch_size=self.train_micro_batch_size_per_gpu(),
            num_workers=self.dp_world_size,
            monitor_memory=False)

        self.training_dataloader = self.deepspeed_io(
            training_data) if training_data else None

        # Configure optimizer and scheduler
        self.optimizer = None
        self.lr_scheduler = None
        if model_parameters or optimizer:
            self._configure_optimizer(optimizer, model_parameters)
            self._configure_lr_scheduler(lr_scheduler)
            self._report_progress(0)

        # Bookkeeping for csr support
        self.csr_tensor_module_names = set()
        if self.sparse_gradients_enabled():
            for name, module in self.module.named_modules():
                if isinstance(module, torch.nn.Embedding):
                    self.csr_tensor_module_names.add(name + ".weight")
                    logger.info("Will convert {} to sparse (csr) "
                                "tensor during training".format(name))

        self.save_non_zero_checkpoint = False
        self.save_zero_checkpoint = False
        self._configure_checkpointing(dist_init_required)

        if self.global_rank == 0:
            self._config.print('DeepSpeedLight configuration')
            if self.dump_state():
                print_configuration(self, 'DeepSpeedLight')

    def _mpi_check(self, args, dist_init_required):
        if hasattr(args, 'deepspeed_mpi') and args.deepspeed_mpi:
            from mpi4py import MPI
            import subprocess
            comm = MPI.COMM_WORLD
            rank = comm.Get_rank()
            world_size = comm.Get_size()

            master_addr = None
            if rank == 0:
                hostname_cmd = ["hostname -I"]
                result = subprocess.check_output(hostname_cmd, shell=True)
                master_addr = result.decode('utf-8').split()[0]
            master_addr = comm.bcast(master_addr, root=0)

            # Determine local rank by assuming hostnames are unique
            proc_name = MPI.Get_processor_name()
            all_procs = comm.allgather(proc_name)
            local_rank = sum([i == proc_name for i in all_procs[:rank]])

            os.environ['RANK'] = str(rank)
            os.environ['WORLD_SIZE'] = str(world_size)
            args.local_rank = local_rank
            os.environ['MASTER_ADDR'] = master_addr
            os.environ['MASTER_PORT'] = TORCH_DISTRIBUTED_DEFAULT_PORT

            logger.info(
                "Discovered MPI settings of world_rank={}, local_rank={}, world_size={}, master_addr={}, master_port={}"
                .format(os.environ['RANK'],
                        args.local_rank,
                        os.environ['WORLD_SIZE'],
                        os.environ['MASTER_ADDR'],
                        os.environ['MASTER_PORT']))

            if not dist_init_required and dist.is_initialized():
                assert dist.get_rank() == rank, "MPI rank {} does not match torch rank {}".format(rank, dist.get_rank())
                assert dist.get_world_size() == world_size, "MPI world size {} does not match torch world size {}".format(
                    world_size, dist.get_world_size())

    def tensorboard_enabled(self):
        return self._config.tensorboard_enabled

    def tensorboard_output_path(self):
        return self._config.tensorboard_output_path

    def tensorboard_job_name(self):
        return self._config.tensorboard_job_name

    def get_summary_writer(self,
                           name="DeepSpeedJobName",
                           base=os.environ["HOME"] + "/tensorboard"):
        if self.tensorboard_job_name():
            name = self.tensorboard_job_name()
        if self.tensorboard_output_path():
            return SummaryWriter(log_dir=self.tensorboard_output_path())
        if 'DLWS_JOB_ID' in os.environ:
            SUMMARY_WRITER_DIR_NAME = os.environ['DLWS_JOB_ID'] + "/logs"
        return SummaryWriter(log_dir=os.path.join(base, SUMMARY_WRITER_DIR_NAME, name))

    def wall_clock_breakdown(self):
        return self._config.wall_clock_breakdown

    def memory_breakdown(self):
        return self._config.memory_breakdown

    def sparse_gradients_enabled(self):
        return self._config.sparse_gradients_enabled

    def train_batch_size(self):
        return self._config.train_batch_size

    def train_micro_batch_size_per_gpu(self):
        return self._config.train_micro_batch_size_per_gpu

    def optimizer_name(self):
        return self._config.optimizer_name

    def optimizer_params(self):
        return self._config.optimizer_params

    def optimizer_legacy_fusion(self):
        return self._config.optimizer_legacy_fusion

    def scheduler_name(self):
        return self._config.scheduler_name

    def scheduler_params(self):
        return self._config.scheduler_params

    def zero_optimization(self):
        return self._config.zero_enabled

    def zero_allow_untested_optimizer(self):
        return self._config.zero_allow_untested_optimizer

    def zero_reduce_scatter(self):
        return self._config.zero_config.reduce_scatter

    def zero_overlap_comm(self):
        return self._config.zero_config.overlap_comm

    def zero_optimization_stage(self):
        return self._config.zero_optimization_stage

    def zero_reduce_bucket_size(self):
        return self._config.zero_config.reduce_bucket_size

    def zero_allgather_bucket_size(self):
        return self._config.zero_config.allgather_bucket_size

    def zero_optimization_partition_gradients(self):
        return self.zero_optimization_stage() >= ZERO_OPTIMIZATION_GRADIENTS

    def zero_contiguous_gradients(self):
        return self._config.zero_config.contiguous_gradients

    def zero_load_from_fp32_weights(self):
        return self._config.zero_config.load_from_fp32_weights

    def allgather_size(self):
        return self._config.allgather_size

    def fp16_enabled(self):
        return self._config.fp16_enabled

    def amp_enabled(self):
        return self._config.amp_enabled

    def amp_params(self):
        return self._config.amp_params

    def loss_scale(self):
        return self._config.loss_scale

    def gradient_accumulation_steps(self):
        return self._config.gradient_accumulation_steps

    def allreduce_always_fp32(self):
        return self._config.allreduce_always_fp32

    def postscale_gradients(self):
        return not self._config.prescale_gradients

    def gradient_predivide_factor(self):
        return self._config.gradient_predivide_factor

    def steps_per_print(self):
        return self._config.steps_per_print

    def zero_allgather_partitions(self):
        return self._config.zero_config.allgather_partitions

    def dump_state(self):
        return self._config.dump_state

    def gradient_clipping(self):
        return self._config.gradient_clipping

    def dynamic_loss_scale(self):
        return self._config.loss_scale == 0

    def initial_dynamic_scale(self):
        return self._config.initial_dynamic_scale

    def dynamic_loss_scale_args(self):
        return self._config.dynamic_loss_scale_args

    def _configure_lr_scheduler(self, client_lr_scheduler):
        # First check for scheduler in json configuration
        lr_scheduler = self._scheduler_from_config(self.optimizer)
        if lr_scheduler:
            logger.info(
                f'DeepSpeed using configured LR scheduler = {self.scheduler_name()}')
            self.lr_scheduler = lr_scheduler
        else:
            logger.warning('DeepSpeed using client LR scheduler')
            self.lr_scheduler = client_lr_scheduler
        logger.info(f'DeepSpeed LR Scheduler = {self.lr_scheduler}')

    def _configure_checkpointing(self, dist_init_required):

        dp_rank = self.global_rank
        if self.mpu:
            dp_rank = self.mpu.get_data_parallel_rank()

        # only the first data parallel process needs to store the model checkpoint
        self.save_non_zero_checkpoint = (dp_rank == 0)

        if self.zero_optimization():
            pp_rank = torch.distributed.get_rank(group=self.optimizer.dp_process_group)

            # Only the first parameter parallel process needs to store the
            # optimizer state checkpoints for zero
            self.save_zero_checkpoint = (pp_rank == dp_rank)

    def _scheduler_from_config(self, optimizer):
        scheduler_name = self.scheduler_name()
        if scheduler_name is not None:
            if hasattr(lr_schedules, scheduler_name):
                scheduler = getattr(lr_schedules, scheduler_name)
            else:
                assert hasattr(torch.optim.lr_scheduler, scheduler_name), \
                    f"DeepSpeed does not recognize LR scheduler {scheduler_name}"

                scheduler = getattr(torch.optim.lr_scheduler, scheduler_name)

            scheduler_params = self.scheduler_params()
            instantiated_scheduler = scheduler(optimizer, **scheduler_params)
            return instantiated_scheduler
        else:
            return None

    def _init_distributed(self, dist_init_required):
        if self.local_rank >= 0:
            torch.cuda.set_device(self.local_rank)
            self.device = torch.device("cuda", self.local_rank)
            self.world_size = dist.get_world_size()
            self.global_rank = dist.get_rank()
            logger.info("Set device to local rank {} within node.".format(
                self.local_rank))
        else:
            self.world_size = 1
            self.global_rank = 0
            self.device = torch.device("cuda")

    # Configure based on command line arguments
    def _configure_with_arguments(self, args, mpu):
        self.local_rank = args.local_rank if hasattr(args, 'local_rank') else 0
        self._config = DeepSpeedConfig(args.deepspeed_config,
                                       mpu,
                                       param_dict=self.config_params)

    # Validate command line arguments
    def _do_args_sanity_check(self, args):
        if hasattr(args, 'deepscale_config') and args.deepscale_config is not None:
            logger.warning(
                "************ --deepscale_config is deprecated, please use --deepspeed_config ************"
            )
            if hasattr(args, 'deepspeed_config'):
                assert args.deepspeed_config is None, "Not sure how to proceed, we were given both a deepscale_config and deepspeed_config"
            args.deepspeed_config = args.deepscale_config

        assert hasattr(args, 'local_rank') and type(args.local_rank) == int, \
            'DeepSpeed requires integer command line parameter --local_rank'

        if self.config_params is None:
            assert hasattr(args, 'deepspeed_config') and args.deepspeed_config is not None, \
                'DeepSpeed requires --deepspeed_config to specify configuration file'

            assert os.path.isfile(args.deepspeed_config), \
                'DeepSpeed configuration file: {} is not an existing file'.format(args.deepspeed_config)

    def _is_supported_optimizer(self, optimizer_name):
        return optimizer_name in DEEPSPEED_OPTIMIZERS or \
            getattr(torch.optim, optimizer_name, None) is not None

    # Validate configuration based on command line arguments
    def _do_sanity_check(self):
        if not self.client_optimizer:
            assert self._is_supported_optimizer(self.optimizer_name()), \
                '{} is not a supported DeepSpeed Optimizer'.format(self.optimizer_name())
            assert self.client_model_parameters, \
                'DeepSpeed {} optimizer requires parameters in initialize() call'.format(self.optimizer_name())

        if self.optimizer_name() == LAMB_OPTIMIZER:
            assert self.dynamic_loss_scale(), \
                'DeepSpeed {} optimizer requires dynamic loss scaling'.format(self.optimizer_name())

    def _broadcast_model(self):
        for p in self.module.parameters():
            if torch.is_tensor(p):
                dist.broadcast(p,
                               self.broadcast_src_rank,
                               group=self.data_parallel_group)

    def _configure_distributed_model(self, model):
        self.module = model
        if self.fp16_enabled():
            self.module.half()
        self.module.to(self.device)

        if self.mpu is None:
            self.data_parallel_group = _initialize_parameter_parallel_groups()
            self.dp_world_size = dist.get_world_size()
            self.mp_world_size = 1
            self.broadcast_src_rank = 0
        else:
            self.data_parallel_group = self.mpu.get_data_parallel_group()
            self.dp_world_size = self.mpu.get_data_parallel_world_size()
            self.mp_world_size = self.mpu.get_model_parallel_world_size()
            self.broadcast_src_rank = _get_global_rank(
                self.mpu.get_data_parallel_group(),
                0)
            logger.info(f"global src_rank={self.broadcast_src_rank}")

        if not self.amp_enabled():
            self._broadcast_model()

    # Configure optimizer
    def _configure_optimizer(self, client_optimizer, model_parameters):
        if client_optimizer is not None:
            basic_optimizer = client_optimizer
            logger.info('Using client Optimizer as basic optimizer')
        else:
            basic_optimizer = self._configure_basic_optimizer(model_parameters)
            logger.info(
                'Using DeepSpeed Optimizer param name {} as basic optimizer'.format(
                    self.optimizer_name()))

        logger.info('DeepSpeed Basic Optimizer = {}'.format(basic_optimizer))

        if self.zero_optimization():
            assert not self.amp_enabled(), "Amp and ZeRO are not currently compatible, please use (legacy) fp16 mode which performs similar to amp opt_mode=O2"
            if self.optimizer_name() != ADAM_OPTIMIZER:
                assert self.zero_allow_untested_optimizer(), \
                    'You are using an untested ZeRO Optimizer. Please add <"zero_allow_untested_optimizer": true> in the configuration file to use it.'

                logger.warning(
                    "**** You are using ZeRO with an untested optimizer, proceed with caution *****"
                )
            self.optimizer = self._configure_zero_optimizer(basic_optimizer)
        elif self.amp_enabled():
            assert not self.fp16_enabled(), "Cannot enable both amp with (legacy) fp16 mode"
            amp_params = self.amp_params()
            logger.info(f"Initializing AMP with these params: {amp_params}")
            self.module, self.optimizer = amp.initialize(self.module, basic_optimizer, **amp_params)
            self._broadcast_model()
        elif self.fp16_enabled():
            self.optimizer = self._configure_fp16_optimizer(basic_optimizer)
        else:
            self.optimizer = basic_optimizer

        # logger.info('DeepSpeed Final Optimizer = {}'.format(self.optimizer.state_dict()))

    def _configure_basic_optimizer(self, model_parameters):
        optimizer_parameters = self.optimizer_params()
        if 'max_grad_norm' in optimizer_parameters.keys():
            raise ValueError(
                "'max_grad_norm' is not supported as an optimizer parameter, please switch to using the deepspeed parameter 'gradient_clipping' see: https://www.deepspeed.ai/docs/config-json/#gradient-clipping for more details"
            )
        if self.optimizer_name() == ADAM_OPTIMIZER:
            from apex.optimizers.fused_adam import FusedAdam
            optimizer = FusedAdam(model_parameters, **optimizer_parameters)
        elif self.optimizer_name() == LAMB_OPTIMIZER:
            optimizer = FusedLamb(model_parameters, **optimizer_parameters)
        else:
            torch_optimizer = getattr(torch.optim, self.optimizer_name())
            optimizer = torch_optimizer(model_parameters, **optimizer_parameters)
        return optimizer

    def _configure_fp16_optimizer(self, optimizer):
        initial_dynamic_scale = self.initial_dynamic_scale()
        dynamic_loss_args = self.dynamic_loss_scale_args()
        clip_grad = self.gradient_clipping()
        if self.optimizer_name() == ADAM_OPTIMIZER:
            if self.dynamic_loss_scale():
                logger.info('Creating fp16 optimizer with dynamic loss scale')
                timers = self.timers if self.wall_clock_breakdown() else None
                optimizer = FP16_Optimizer(
                    optimizer,
                    dynamic_loss_scale=True,
                    initial_dynamic_scale=initial_dynamic_scale,
                    dynamic_loss_args=dynamic_loss_args,
                    mpu=self.mpu,
                    clip_grad=clip_grad,
                    fused_adam_legacy=self.optimizer_legacy_fusion(),
                    timers=timers)
            else:
                logger.info('Creating fp16 optimizer with static loss scale: {}'.format(
                    self.loss_scale()))
                optimizer = FP16_Optimizer(
                    optimizer,
                    static_loss_scale=self.loss_scale(),
                    mpu=self.mpu,
                    clip_grad=clip_grad,
                    fused_adam_legacy=self.optimizer_legacy_fusion())
        else:
            logger.info('Creating fp16 unfused optimizer with dynamic loss scale')
            optimizer = FP16_UnfusedOptimizer(
                optimizer,
                dynamic_loss_scale=self.dynamic_loss_scale(),
                dynamic_loss_args=dynamic_loss_args,
                mpu=self.mpu,
                clip_grad=clip_grad,
                fused_lamb_legacy=self.optimizer_name() == LAMB_OPTIMIZER)

        return optimizer

    def _configure_zero_optimizer(self, optimizer):
        zero_stage = self.zero_optimization_stage()
        logger.info('Creating fp16 ZeRO stage {} optimizer'.format(zero_stage))

        if zero_stage == ZERO_OPTIMIZATION_OPTIMIZER_STATES:
            assert self.zero_reduce_scatter(), 'Stage 1 only supports reduce scatter mode'
            optimizer = FP16_DeepSpeedZeroOptimizer_Stage1(
                optimizer,
                static_loss_scale=self.loss_scale(),
                dynamic_loss_scale=self.dynamic_loss_scale(),
                dynamic_loss_args=self.dynamic_loss_scale_args(),
                clip_grad=self.gradient_clipping(),
                all_gather_partitions=self.zero_allgather_partitions(),
                allgather_size=self.zero_allgather_bucket_size(),
                max_elements_per_comm=self.zero_reduce_bucket_size(),
                dp_process_group=self.data_parallel_group,
                mpu=self.mpu)
        elif zero_stage == ZERO_OPTIMIZATION_GRADIENTS:
            assert self.gradient_accumulation_steps(
            ) == 1, "ZeRO stage 2 does not support gradient accumulation, if you need gradient accumulation please use stage 1"
            optimizer = FP16_DeepSpeedZeroOptimizer(
                optimizer,
                timers=self.timers,
                static_loss_scale=self.loss_scale(),
                dynamic_loss_scale=self.dynamic_loss_scale(),
                dynamic_loss_args=self.dynamic_loss_scale_args(),
                clip_grad=self.gradient_clipping(),
                contiguous_gradients=self.zero_contiguous_gradients(),
                reduce_bucket_size=self.zero_reduce_bucket_size(),
                allgather_bucket_size=self.zero_allgather_bucket_size(),
                dp_process_group=self.data_parallel_group,
                reduce_scatter=self.zero_reduce_scatter(),
                overlap_comm=self.zero_overlap_comm(),
                mpu=self.mpu,
                postscale_gradients=self.postscale_gradients(),
                gradient_predivide_factor=self.gradient_predivide_factor())
        else:
            raise NotImplementedError("ZeRO stage {} not implemented".format(zero_stage))

        return optimizer

    def deepspeed_io(self,
                     dataset,
                     batch_size=None,
                     route=ROUTE_TRAIN,
                     pin_memory=True,
                     data_sampler=None,
                     collate_fn=None,
                     num_local_io_workers=None):
        if not isinstance(dataset, torch.utils.data.Dataset):
            raise ValueError("Training data must be a torch Dataset")

        if data_sampler is None and (route == ROUTE_PREDICT or route == ROUTE_EVAL):
            data_sampler = torch.utils.data.SequentialSampler(dataset)

        if batch_size is None:
            batch_size = self.train_micro_batch_size_per_gpu()

        if collate_fn is None:
            collate_fn = self.collate_fn

        # Currently we only use timer in train route
        deepspeed_io_timer = None
        if route == ROUTE_TRAIN:
            deepspeed_io_timer = self.tput_timer

        # If mpu is provied, forward world size and parallel rank to sampler.
        data_parallel_world_size = None
        data_parallel_rank = None
        if self.mpu is not None:
            data_parallel_world_size = mpu.get_data_parallel_world_size()
            data_parallel_rank = mpu.get_data_parallel_rank()

        return DeepSpeedDataLoader(dataset=dataset,
                                   batch_size=batch_size,
                                   pin_memory=pin_memory,
                                   collate_fn=collate_fn,
                                   local_rank=self.local_rank,
                                   tput_timer=deepspeed_io_timer,
                                   num_local_io_workers=num_local_io_workers,
                                   data_sampler=data_sampler,
                                   data_parallel_world_size=data_parallel_world_size,
                                   data_parallel_rank=data_parallel_rank)

    def train(self):
        r"""
        """

        self.warn_unscaled_loss = True
        self.module.train()

    def eval(self):
        r"""
        """

        self.warn_unscaled_loss = True
        self.module.train(False)

    def _scale_loss(self, prescaled_loss):
        if isinstance(prescaled_loss, torch.Tensor):
            scaled_loss = prescaled_loss / self.gradient_accumulation_steps()
        elif isinstance(prescaled_loss, tuple) or isinstance(prescaled_loss, list):
            scaled_loss = []
            for l in prescaled_loss:
                if isinstance(l, torch.Tensor):
                    scaled_loss.append(l / self.gradient_accumulation_steps())
                else:
                    scaled_loss.append(l)
        else:
            scaled_loss = prescaled_loss
            if self.warn_unscaled_loss:
                logger.warning(
                    f'DeepSpeed unable to scale loss because of type: {type(prescaled_loss)}'
                )
                self.warn_unscaled_loss = False

        return scaled_loss

    def forward(self, *inputs, **kwargs):
        r"""Execute forward propagation

        Arguments:
            *inputs: Variable length input list
            **kwargs: variable length keyword arguments
        """

        if self.wall_clock_breakdown():
            self.timers('forward_microstep').start()
            self.timers('forward').start()

        if self.training_dataloader is None:
            self.tput_timer.start()
        loss = self.module(*inputs, **kwargs)

        if self.wall_clock_breakdown():
            self.timers('forward').stop()
            self.timers('forward_microstep').stop()

        return loss

    def allreduce_gradients(self, bucket_size=MEMORY_OPT_ALLREDUCE_SIZE):
        if self.is_gradient_accumulation_boundary():
            if self.zero_optimization_stage() == ZERO_OPTIMIZATION_OPTIMIZER_STATES:
                assert self.zero_reduce_scatter()
                self.optimizer.reduce_scatter_gradients(
                    postscale_gradients=self.postscale_gradients(),
                    gradient_predivide_factor=self.gradient_predivide_factor(),
                    gradient_average=self.gradient_average)
            elif self.zero_optimization_partition_gradients():
                self.optimizer.overlapping_partition_gradients_reduce_epilogue()
            else:
                self.buffered_allreduce_fallback(elements_per_buffer=bucket_size)

    def backward(self, loss, allreduce_gradients=True):
        r"""Execute backward pass on the loss

        Arguments:
            loss: Torch tensor on which to execute backward propagation
            allreduce_gradients: If this is False, then gradient averaging will be skipped. Default is True.
        """

        # scale loss w.r.t. gradient accumulation if needed
        if self.gradient_accumulation_steps() > 1:
            loss = self._scale_loss(loss.float())

        # Log training Loss
        if self.tensorboard_enabled():
            if self.is_gradient_accumulation_boundary():
                if self.global_rank == 0:
                    self.sample_count += (self.train_micro_batch_size_per_gpu() *
                                          self.dp_world_size *
                                          self.gradient_accumulation_steps())
                    self.summary_events = [
                        (f'Train/Samples/train_loss',
                         loss.mean().item() * self.gradient_accumulation_steps(),
                         self.sample_count)
                    ]
                    for event in self.summary_events:  # write_summary_events
                        self.summary_writer.add_scalar(event[0], event[1], event[2])
                    self.summary_writer.flush()

        if self.wall_clock_breakdown():
            self.timers('backward_microstep').start()
            self.timers('backward').start()

        assert self.optimizer is not None, "must provide optimizer during " \
                                           "init in order to use backward"

        if self.wall_clock_breakdown():
            self.timers('backward_inner_microstep').start()
            self.timers('backward_inner').start()

        if self.zero_optimization():
            self.optimizer.backward(loss)
        elif self.amp_enabled():
            # AMP requires delaying unscale when inside gradient accumulation boundaries
            # https://nvidia.github.io/apex/advanced.html#gradient-accumulation-across-iterations
            delay_unscale = not self.is_gradient_accumulation_boundary()
            with amp.scale_loss(loss,
                                self.optimizer,
                                delay_unscale=delay_unscale) as scaled_loss:
                scaled_loss.backward()
        elif self.fp16_enabled():
            self.optimizer.backward(loss)
        else:
            loss.backward()

        if self.wall_clock_breakdown():
            self.timers('backward_inner').stop()
            self.timers('backward_inner_microstep').stop()

        if self.wall_clock_breakdown():
            self.timers('backward_allreduce_microstep').start()
            self.timers('backward_allreduce').start()

        if allreduce_gradients:
            self.allreduce_gradients()

        if self.wall_clock_breakdown():
            self.timers('backward_allreduce').stop()
            self.timers('backward_allreduce_microstep').stop()
            self.timers('backward').stop()
            self.timers('backward_microstep').stop()

        return loss

    def is_gradient_accumulation_boundary(self):
        return (self.micro_steps + 1) % \
            self.gradient_accumulation_steps() == 0

    def zero_grad(self):
        """
        Zero parameter grads.
        """
        for param_name, param in self.module.named_parameters():
            param.grad = None

    def clip_fp32_gradients(self):
        torch.nn.utils.clip_grad_norm_(parameters=self.module.parameters(),
                                       max_norm=self.gradient_clipping())

    def step(self):
        r"""Execute the weight update step after forward and backward propagation on effective_train_batch
        """
        if self.wall_clock_breakdown():
            self.timers('step_microstep').start()
            self.timers('step').start()

        assert self.optimizer is not None, "must provide optimizer during " \
                                           "init in order to use step"
        report_progress = self.global_rank == 0 if self.global_rank else True

        if self.is_gradient_accumulation_boundary():

            if self.gradient_clipping() > 0.0:
                if not self.fp16_enabled() and not self.amp_enabled():
                    self.clip_fp32_gradients()
                elif self.amp_enabled():
                    # AMP's recommended way of doing clipping
                    # https://nvidia.github.io/apex/advanced.html#gradient-clipping
                    master_params = amp.master_params(self.optimizer)
                    torch.nn.utils.clip_grad_norm_(parameters=master_params,
                                                   max_norm=self.gradient_clipping())

            self.optimizer.step()

<<<<<<< HEAD
            #zero grad in basic optimizer could be unreliable and may not exhibit
            #the behaviour that we want
            if not self.zero_optimization() and not self.fp16_enabled(
            ) and not self.amp_enabled():
=======
            # zero grad in basic optimizer could be unreliable and may not exhibit
            # the behaviour that we want
            if not self.zero_optimization() and not self.fp16_enabled():
>>>>>>> 3cc96e17
                self.zero_grad()
            else:
                self.optimizer.zero_grad()

            # Check overlow here since in DS fp16 optimizer, the overflow is updated in above step() function.
            overflow = False
            if hasattr(self.optimizer, 'overflow'):
                overflow = self.optimizer.overflow

            if overflow:
                self.skipped_steps += 1
            else:
                if self.lr_scheduler is not None:
                    self.lr_scheduler.step()
                if report_progress and (self.global_steps +
                                        1) % self.steps_per_print() == 0:
                    self._report_progress(self.global_steps + 1)

            self.global_steps += 1

        self.tput_timer.stop(report_progress)

        # Log learning rate
        if self.tensorboard_enabled():
            if self.is_gradient_accumulation_boundary():
                if self.global_rank == 0:
                    self.summary_events = [(f'Train/Samples/lr',
                                            self.get_lr()[0],
                                            self.sample_count)]
                    for event in self.summary_events:  # write_summary_events
                        self.summary_writer.add_scalar(event[0], event[1], event[2])
                    self.summary_writer.flush()

        if self.wall_clock_breakdown():
            self.timers('step').stop()
            self.timers('step_microstep').stop()
            timer_names = [
                'forward_microstep',
                'backward_microstep',
                'backward_inner_microstep',
                'backward_allreduce_microstep',
                'step_microstep'
            ]
            self.timers.log(names=timer_names, memory_breakdown=self.memory_breakdown())

            # Log timing
            if self.is_gradient_accumulation_boundary():
                if self.tensorboard_enabled():
                    if self.global_rank == 0:
                        self.summary_events = [
                            (f'Train/Samples/elapsed_time_ms_forward',
                             self.timers('forward').elapsed(reset=False) * 1000.0,
                             self.sample_count),
                            (f'Train/Samples/elapsed_time_ms_backward',
                             self.timers('backward').elapsed(reset=False) * 1000.0,
                             self.sample_count),
                            (f'Train/Samples/elapsed_time_ms_backward_inner',
                             self.timers('backward_inner').elapsed(reset=False) * 1000.0,
                             self.sample_count),
                            (f'Train/Samples/elapsed_time_ms_backward_allreduce',
                             self.timers('backward_allreduce').elapsed(reset=False) *
                             1000.0,
                             self.sample_count),
                            (f'Train/Samples/elapsed_time_ms_step',
                             self.timers('step').elapsed(reset=False) * 1000.0,
                             self.sample_count)
                        ]
                        for event in self.summary_events:  # write_summary_events
                            self.summary_writer.add_scalar(event[0], event[1], event[2])
                        self.summary_writer.flush()

            if self.wall_clock_breakdown():
                self.timers.log([
                    'forward',
                    'backward',
                    'backward_inner',
                    'backward_allreduce',
                    'step'
                ])

        self.micro_steps += 1

    def _get_optimizer_param(self, param_name):
        result = []
        if not self.optimizer:
            return result
        for group in self.optimizer.param_groups:
            if param_name in group:
                result.append(group[param_name])
            else:
                result.append(0.0)
        return result

    def get_lr(self):
        return self._get_optimizer_param('lr')

    def get_mom(self):
        return self._get_optimizer_param('betas')

    def _report_progress(self, step):
        lr = self.get_lr()
        mom = self.get_mom()
        logger.info('rank:{} step={}, skipped={}, lr={}, mom={}'.format(
            self.global_rank,
            step,
            self.skipped_steps,
            lr,
            mom))

    def allreduce_bucket(self, bucket):
        tensor = flatten(bucket)

        tensor_to_allreduce = tensor

        if self.allreduce_always_fp32():
            tensor_to_allreduce = tensor.float()

        if self.postscale_gradients():
            if self.gradient_predivide_factor() != 1.0:
                tensor_to_allreduce.mul_(1. / self.gradient_predivide_factor())

            dist.all_reduce(tensor_to_allreduce, group=self.data_parallel_group)

            if self.gradient_average:
                if self.gradient_predivide_factor() != self.dp_world_size:
                    tensor_to_allreduce.mul_(self.gradient_predivide_factor() /
                                             self.dp_world_size)
        else:
            tensor_to_allreduce.div_(self.dp_world_size)
            dist.all_reduce(tensor_to_allreduce, group=self.data_parallel_group)

        if self.allreduce_always_fp32() and tensor is not tensor_to_allreduce:
            tensor.copy_(tensor_to_allreduce)

        return tensor

    def allreduce_and_copy(self, small_bucket):
        allreduced = self.allreduce_bucket(small_bucket)
        for buf, synced in zip(small_bucket, unflatten(allreduced, small_bucket)):
            buf.copy_(synced)

    def allreduce_no_retain(self, bucket, numel_per_bucket=500000000):
        small_bucket = []
        numel = 0
        for tensor in bucket:
            small_bucket.append(tensor)
            numel = numel + tensor.numel()
            if numel > numel_per_bucket:
                self.allreduce_and_copy(small_bucket)
                small_bucket = []
                numel = 0
        if len(small_bucket) > 0:
            self.allreduce_and_copy(small_bucket)

    def buffered_allreduce_fallback(self, grads=None, elements_per_buffer=500000000):
        grads = []
        for param_name, param in self.module.named_parameters():
            if param.grad is None:
                # In cases where there is an imbalance of empty grads across
                # ranks we must create empty grads, this will ensure that every
                # rank is reducing the same size. In some cases it may make
                # sense in the future to support the ability to average not
                # w.r.t. world size but with a different value.
                grads.append(
                    torch.zeros(param.size(),
                                dtype=param.dtype,
                                device=param.device))
            else:
                grad_data = param.grad.data
                if self.sparse_gradients_enabled(
                ) and param_name in self.csr_tensor_module_names:
                    grads.append(CSRTensor(grad_data))
                else:
                    grads.append(grad_data)

        split_buckets = split_half_float_double_csr(grads)

        for i, bucket_tuple in enumerate(split_buckets):
            bucket_type, bucket = bucket_tuple
            if bucket_type == CSRTensor.type():
                self.csr_allreduce_no_retain(bucket)
            else:
                self.allreduce_no_retain(bucket, numel_per_bucket=elements_per_buffer)

    def csr_allreduce_no_retain(self, bucket):
        allreduced_csrs = self.csr_allreduce_bucket(bucket)
        # Densify csr tensor and copy back to original location
        for csr in allreduced_csrs:
            dense_tensor = csr.to_dense()
            csr.orig_dense_tensor.copy_(dense_tensor)

    def csr_allreduce_bucket(self, bucket):
        csr_list = []
        for csr in bucket:
            csr_list.append(self.csr_allreduce(csr))
        return csr_list

    def csr_allreduce(self, csr):
        # Pre-divide for fp16 stability
        csr.values.div_(self.dp_world_size)

        indices_device_list = self.csr_all_gather(csr.indices)
        values_device_list = self.csr_all_gather(csr.values)

        csr.indices = torch.cat(indices_device_list)
        csr.values = torch.cat(values_device_list)
        return csr

    def csr_all_gather(self, value):
        my_size = torch.LongTensor([value.size()[0]]).to(self.device)
        all_sizes = self.all_gather_scalar(my_size)
        max_size = torch.cat(all_sizes).max()
        fill_size = (max_size - my_size)

        assert value.dim() in [1, 2]
        if value.dim() == 1:
            if fill_size > 0:
                value = torch.cat([value, value.new_zeros(fill_size)])
            tensor_list = [value.new_zeros(max_size) for _ in range(self.dp_world_size)]
        else:
            if fill_size > 0:
                value = torch.cat([value, value.new_zeros(fill_size, value.size()[1])])
            tensor_list = [
                value.new_zeros(max_size,
                                value.size()[1]) for _ in range(self.dp_world_size)
            ]

        dist.all_gather(tensor_list, value, group=self.data_parallel_group)
        tensors = []
        for dev_idx, t in enumerate(tensor_list):
            size = all_sizes[dev_idx][0]
            tensors.append(
                t.index_select(0,
                               torch.LongTensor(range(size)).to(self.device)))

        return tensors

    def all_gather_scalar(self, value):
        tensor_list = [value.new_zeros(value.size()) for _ in range(self.dp_world_size)]
        dist.all_gather(tensor_list, value, group=self.data_parallel_group)
        return tensor_list

    def module_state_dict(self, destination=None, prefix='', keep_vars=False):
        sd = self.module.state_dict(destination, prefix, keep_vars)
        return sd

    def load_module_state_dict(self, state_dict, strict=True):
        self.module.load_state_dict(state_dict, strict=strict)

    def _get_rank_zero_ckpt_name(self, checkpoints_path, tag, mp_rank, dp_rank):
        filename = 'zero_pp_rank_{}'.format(dp_rank)
        zero_ckpt_name = os.path.join(
            checkpoints_path,
            str(tag),
            filename + '_mp_rank_{:02d}'.format(mp_rank) + 'optim_states.pt')
        return zero_ckpt_name

    def _get_zero_ckpt_name(self, checkpoints_path, tag):
        mp_rank = 0 if self.mpu is None else self.mpu.get_model_parallel_rank()
        pp_rank = torch.distributed.get_rank(group=self.optimizer.dp_process_group)
        return self._get_rank_zero_ckpt_name(checkpoints_path, tag, mp_rank, pp_rank)

    def _get_ckpt_name(self, checkpoints_path, tag):

        mp_rank = 0 if self.mpu is None else self.mpu.get_model_parallel_rank()
        ckpt_name = os.path.join(checkpoints_path,
                                 str(tag),
                                 'mp_rank_{:02d}'.format(mp_rank) + '_model_states.pt')
        return ckpt_name

    def _ensure_directory_exists(self, filename):
        dirname = os.path.dirname(filename)
        if not os.path.exists(dirname):
            os.makedirs(dirname)

    def load_checkpoint(self,
                        load_dir,
                        tag,
                        load_module_strict=True,
                        load_optimizer_states=True,
                        load_lr_scheduler_states=True):
        r"""Load training checkpoint

        Arguments:
            load_dir: Required. Directory to load the checkpoint from
            tag: Required. Checkpoint tag used as a unique identifier for the checkpoint. Ex. Global Step.
            load_module_strict: Optional. Boolean to strictly enforce that the keys in state_dict of module and checkpoint match.
            load_optimizer_states: Optional. Boolean to load the training optimizer states from Checkpoint. Ex. ADAM's momentum and variance
            load_lr_scheduler_states: Optional. Boolean to add the learning rate scheduler states from Checkpoint.
        Return:
            load_path: Path of the loaded checkpoint. None if loading the checkpoint failed
            client_state: State dictionary used for loading required training states in the client code.
        """

        load_path, client_states = self._load_checkpoint(load_dir,
                                                         tag,
                                                         load_module_strict=load_module_strict,
                                                         load_optimizer_states=load_optimizer_states,
                                                         load_lr_scheduler_states=load_lr_scheduler_states)

        if self.zero_optimization() and load_path is not None:
            self._load_zero_checkpoint(load_dir,
                                       tag,
                                       load_optimizer_states=load_optimizer_states)

        return load_path, client_states

    def _load_checkpoint(self,
                         load_dir,
                         tag,
                         load_module_strict=True,
                         load_optimizer_states=True,
                         load_lr_scheduler_states=True):

        load_path = self._get_ckpt_name(load_dir, tag)

        if not os.path.exists(load_path):
            logger.warn(
                'Client provided checkpoint load path: {} does not exist ... skip checkpoint load'
                .format(load_path))
            return None, None

        logger.info('Loading checkpoint: {}'.format(load_path))
        checkpoint = torch.load(load_path, map_location=lambda storage, loc: storage)

        self.load_module_state_dict(state_dict=checkpoint['module'],
                                    strict=load_module_strict)
        if not self.zero_optimization():
            if self.fp16_enabled():
                self.optimizer.load_state_dict(
                    checkpoint['optimizer'],
                    load_optimizer_states=load_optimizer_states)
            else:
                self.optimizer.load_state_dict(checkpoint['optimizer'])

        if load_lr_scheduler_states and self.lr_scheduler is not None:
            self.lr_scheduler.load_state_dict(checkpoint['lr_scheduler'])

        self.csr_tensor_module_names = checkpoint['csr_tensor_module_names']
        self.global_steps = checkpoint['global_steps']
        self.skipped_steps = checkpoint['skipped_steps']
        self.loaded_checkpoint_mp_world_size = checkpoint['mp_world_size']
        self.loaded_checkpoint_dp_world_size = checkpoint['dp_world_size']
        deepspeed_states = [
            'module',
            'optimizer',
            'lr_scheduler',
            'csr_tensor_module_names',
            'skipped_steps',
            'global_steps',
            'dp_world_size',
            'mp_world_size'
        ]
        client_state = {
            key: value
            for key,
            value in checkpoint.items() if not key in deepspeed_states
        }

        return load_path, client_state

    def _load_zero_checkpoint(self, load_dir, tag, load_optimizer_states=True):
        zero_sd_list = self._get_all_zero_checkpoints(load_dir, tag)
        if zero_sd_list is None:
            return

        self.optimizer.load_state_dict(
            state_dict_list=zero_sd_list,
            load_optimizer_states=load_optimizer_states,
            load_from_fp32_weights=self.zero_load_from_fp32_weights())
        print(
            f'loading {len(zero_sd_list)} zero partition checkpoints for rank {self.global_rank}'
        )

    def _get_mp_rank_zero_checkpoint_names(self, load_dir, tag, mp_rank, dp_world_size):
        zero_ckpt_names = []
        for dp_rank in range(dp_world_size):
            ckpt_name = self._get_rank_zero_ckpt_name(checkpoints_path=load_dir,
                                                      tag=tag,
                                                      mp_rank=mp_rank,
                                                      dp_rank=dp_rank)
            zero_ckpt_names.append(ckpt_name)

        return zero_ckpt_names

    def _get_all_zero_checkpoint_names(self,
                                       load_dir,
                                       tag,
                                       mp_world_size,
                                       dp_world_size):
        zero_ckpt_names = []
        for mp_rank in range(mp_world_size):
            mp_rank_ckpt_names = self._get_mp_rank_zero_checkpoint_names(
                load_dir=load_dir,
                tag=tag,
                mp_rank=mp_rank,
                dp_world_size=dp_world_size)
            zero_ckpt_names += mp_rank_ckpt_names

        return zero_ckpt_names

    def _get_all_zero_checkpoints(self, load_dir, tag):
        mp_rank = 0 if self.mpu is None else self.mpu.get_model_parallel_rank()
        zero_ckpt_names = self._get_mp_rank_zero_checkpoint_names(
            load_dir=load_dir,
            tag=tag,
            mp_rank=mp_rank,
            dp_world_size=self.loaded_checkpoint_dp_world_size)
        invalid_zero_ckpt_paths = []
        for ckpt_name in zero_ckpt_names:
            if not os.path.exists(ckpt_name):
                invalid_zero_ckpt_paths.append(ckpt_name)

        if len(invalid_zero_ckpt_paths) > 0:
            logging.warn(
                f"Client provided zero checkpoint load paths: {invalid_zero_ckpt_paths} does not exist"
            )
            return None

        zero_sd_list = []
        for ckpt_name in zero_ckpt_names:
            zero_sd_list.append(torch.load(ckpt_name, map_location='cpu'))

        zero_optimizer_sd = [sd['optimizer_state_dict'] for sd in zero_sd_list]
        print(
            f"successfully loaded {len(zero_optimizer_sd)} ZeRO state_dicts for rank {self.global_rank}"
        )
        return zero_optimizer_sd

    def save_checkpoint(self, save_dir, tag, client_state={}):
        r"""Save training checkpoint

        Arguments:
            save_dir: Required. Directory for saving the checkpoint
            tag: Required. Checkpoint tag used as a unique identifier for the checkpoint. Ex. Global Step.
            client_state: Optional. State dictionary used for saving required training states in the client code.
        """

        # This is to make sure the checkpoint names are created without collision
        # There seems to be issue creating them in parallel

        if self.save_non_zero_checkpoint:
            self._create_checkpoint_file(save_dir, tag, False)
            self._save_checkpoint(save_dir, tag, client_state=client_state)

        if self.save_zero_checkpoint:
            self._create_zero_checkpoint_files(save_dir, tag)
            self._save_zero_checkpoint(save_dir, tag)

        return True

    def _create_checkpoint_file(self, save_dir, tag, zero_checkpoint):
        name_function = self._get_zero_ckpt_name if zero_checkpoint else self._get_ckpt_name
        try:
            checkpoint_name = name_function(save_dir, tag)
            self._ensure_directory_exists(checkpoint_name)
        except:
            logger.error(f'Failed Saving model checkpoint to {save_dir} with tag {tag}')
            return False

        return True

    def _create_zero_checkpoint_files(self, save_dir, tag):
        success = True
        # zero checkpoint files are created sequentially
        for rank in range(self.world_size):
            if rank == self.global_rank:
                success = self._create_checkpoint_file(save_dir, tag, True)

            dist.barrier()

        return success

    def _save_checkpoint(self, save_dir, tag, client_state={}):

        save_path = self._get_ckpt_name(save_dir, tag)
        # self._ensure_directory_exists(save_path)

        state = {
            'module':
            self.module_state_dict(),
            'optimizer':
            self.optimizer.state_dict()
            if self.optimizer and not self.zero_optimization() else None,
            'lr_scheduler':
            self.lr_scheduler.state_dict() if self.lr_scheduler is not None else None,
            'csr_tensor_module_names':
            self.csr_tensor_module_names,
            'skipped_steps':
            self.skipped_steps,
            'global_steps':
            self.global_steps,
            'dp_world_size':
            self.dp_world_size,
            'mp_world_size':
            self.mp_world_size
        }
        state.update(client_state)

        logger.info('Saving model checkpoint: {}'.format(save_path))
        torch.save(state, save_path)

    def _save_zero_checkpoint(self, save_path, tag):
        zero_checkpoint_name = self._get_zero_ckpt_name(save_path, tag)
        # self._ensure_directory_exists(zero_checkpoint_name)
        zero_sd = {'optimizer_state_dict': self.optimizer.state_dict()}
        torch.save(zero_sd, zero_checkpoint_name)
        logger.info('zero checkpoint saved {}'.format(zero_checkpoint_name))<|MERGE_RESOLUTION|>--- conflicted
+++ resolved
@@ -845,16 +845,10 @@
 
             self.optimizer.step()
 
-<<<<<<< HEAD
             #zero grad in basic optimizer could be unreliable and may not exhibit
             #the behaviour that we want
             if not self.zero_optimization() and not self.fp16_enabled(
             ) and not self.amp_enabled():
-=======
-            # zero grad in basic optimizer could be unreliable and may not exhibit
-            # the behaviour that we want
-            if not self.zero_optimization() and not self.fp16_enabled():
->>>>>>> 3cc96e17
                 self.zero_grad()
             else:
                 self.optimizer.zero_grad()
